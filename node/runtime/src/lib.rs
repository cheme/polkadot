// Copyright 2018-2019 Parity Technologies (UK) Ltd.
// This file is part of Substrate.

// Substrate is free software: you can redistribute it and/or modify
// it under the terms of the GNU General Public License as published by
// the Free Software Foundation, either version 3 of the License, or
// (at your option) any later version.

// Substrate is distributed in the hope that it will be useful,
// but WITHOUT ANY WARRANTY; without even the implied warranty of
// MERCHANTABILITY or FITNESS FOR A PARTICULAR PURPOSE.  See the
// GNU General Public License for more details.

// You should have received a copy of the GNU General Public License
// along with Substrate.  If not, see <http://www.gnu.org/licenses/>.

//! The Substrate runtime. This can be compiled with ``#[no_std]`, ready for Wasm.

#![cfg_attr(not(feature = "std"), no_std)]
// `construct_runtime!` does a lot of recursion and requires us to increase the limit to 256.
#![recursion_limit="256"]

use rstd::prelude::*;
use support::construct_runtime;
use substrate_primitives::u32_trait::{_2, _4};
use node_primitives::{
	AccountId, AccountIndex, Balance, BlockNumber, Hash, Index, AuthorityId, Signature, AuthoritySignature
};
use grandpa::fg_primitives::{self, ScheduledChange};
use client::{
	block_builder::api::{self as block_builder_api, InherentData, CheckInherentsResult},
	runtime_api as client_api, impl_runtime_apis
};
use runtime_primitives::{ApplyResult, generic, create_runtime_str};
use runtime_primitives::transaction_validity::TransactionValidity;
use runtime_primitives::traits::{
	BlakeTwo256, Block as BlockT, DigestFor, NumberFor, StaticLookup, AuthorityIdFor, Convert
};
use version::RuntimeVersion;
use council::{motions as council_motions, voting as council_voting};
#[cfg(feature = "std")]
use council::seats as council_seats;
#[cfg(any(feature = "std", test))]
use version::NativeVersion;
use substrate_primitives::OpaqueMetadata;

#[cfg(any(feature = "std", test))]
pub use runtime_primitives::BuildStorage;
pub use consensus::Call as ConsensusCall;
pub use timestamp::Call as TimestampCall;
pub use balances::Call as BalancesCall;
pub use runtime_primitives::{Permill, Perbill};
pub use support::StorageValue;
pub use staking::StakerStatus;

/// Runtime version.
pub const VERSION: RuntimeVersion = RuntimeVersion {
	spec_name: create_runtime_str!("node"),
	impl_name: create_runtime_str!("substrate-node"),
	authoring_version: 10,
	spec_version: 73,
<<<<<<< HEAD
	impl_version: 76,
=======
	impl_version: 74,
>>>>>>> f481c712
	apis: RUNTIME_API_VERSIONS,
};

/// Native version.
#[cfg(any(feature = "std", test))]
pub fn native_version() -> NativeVersion {
	NativeVersion {
		runtime_version: VERSION,
		can_author_with: Default::default(),
	}
}

pub struct CurrencyToVoteHandler;

impl CurrencyToVoteHandler {
	fn factor() -> u128 { (Balances::total_issuance() / u64::max_value() as u128).max(1) }
}

impl Convert<u128, u64> for CurrencyToVoteHandler {
	fn convert(x: u128) -> u64 { (x / Self::factor()) as u64 }
}

impl Convert<u128, u128> for CurrencyToVoteHandler {
	fn convert(x: u128) -> u128 { x * Self::factor() }
}

impl system::Trait for Runtime {
	type Origin = Origin;
	type Index = Index;
	type BlockNumber = BlockNumber;
	type Hash = Hash;
	type Hashing = BlakeTwo256;
	type Digest = generic::Digest<Log>;
	type AccountId = AccountId;
	type Lookup = Indices;
	type Header = generic::Header<BlockNumber, BlakeTwo256, Log>;
	type Event = Event;
	type Log = Log;
}

impl aura::Trait for Runtime {
	type HandleReport = aura::StakingSlasher<Runtime>;
}

impl indices::Trait for Runtime {
	type AccountIndex = AccountIndex;
	type IsDeadAccount = Balances;
	type ResolveHint = indices::SimpleResolveHint<Self::AccountId, Self::AccountIndex>;
	type Event = Event;
}

impl balances::Trait for Runtime {
	type Balance = Balance;
	type OnFreeBalanceZero = ((Staking, Contract), Session);
	type OnNewAccount = Indices;
	type Event = Event;
	type TransactionPayment = ();
	type DustRemoval = ();
	type TransferPayment = ();
}

impl consensus::Trait for Runtime {
	type Log = Log;
	type SessionKey = AuthorityId;

	// The Aura module handles offline-reports internally
	// rather than using an explicit report system.
	type InherentOfflineReport = ();
}

impl timestamp::Trait for Runtime {
	type Moment = u64;
	type OnTimestampSet = Aura;
}

impl session::Trait for Runtime {
	type ConvertAccountIdToSessionKey = ();
	type OnSessionChange = (Staking, grandpa::SyncedAuthorities<Runtime>);
	type Event = Event;
}

impl staking::Trait for Runtime {
	type Currency = Balances;
	type CurrencyToVote = CurrencyToVoteHandler;
	type OnRewardMinted = Treasury;
	type Event = Event;
	type Slash = ();
	type Reward = ();
}

impl democracy::Trait for Runtime {
	type Currency = Balances;
	type Proposal = Call;
	type Event = Event;
}

impl council::Trait for Runtime {
	type Event = Event;
	type BadPresentation = ();
	type BadReaper = ();
}

impl council::voting::Trait for Runtime {
	type Event = Event;
}

impl council::motions::Trait for Runtime {
	type Origin = Origin;
	type Proposal = Call;
	type Event = Event;
}

impl treasury::Trait for Runtime {
	type Currency = Balances;
	type ApproveOrigin = council_motions::EnsureMembers<_4>;
	type RejectOrigin = council_motions::EnsureMembers<_2>;
	type Event = Event;
	type MintedForSpending = ();
	type ProposalRejection = ();
}

impl contract::Trait for Runtime {
	type Currency = Balances;
	type Call = Call;
	type Event = Event;
	type Gas = u64;
	type DetermineContractAddress = contract::SimpleAddressDeterminator<Runtime>;
	type ComputeDispatchFee = contract::DefaultDispatchFeeComputor<Runtime>;
	type TrieIdGenerator = contract::TrieIdFromParentCounter<Runtime>;
	type GasPayment = ();
}

impl sudo::Trait for Runtime {
	type Event = Event;
	type Proposal = Call;
}

impl grandpa::Trait for Runtime {
	type SessionKey = AuthorityId;
	type Log = Log;
	type Event = Event;
}

impl finality_tracker::Trait for Runtime {
	type OnFinalizationStalled = grandpa::SyncedAuthorities<Runtime>;
}

construct_runtime!(
	pub enum Runtime with Log(InternalLog: DigestItem<Hash, AuthorityId, AuthoritySignature>) where
		Block = Block,
		NodeBlock = node_primitives::Block,
		UncheckedExtrinsic = UncheckedExtrinsic
	{
		System: system::{default, Log(ChangesTrieRoot)},
		Aura: aura::{Module, Inherent(Timestamp)},
		Timestamp: timestamp::{Module, Call, Storage, Config<T>, Inherent},
		Consensus: consensus::{Module, Call, Storage, Config<T>, Log(AuthoritiesChange), Inherent},
		Indices: indices,
		Balances: balances,
		Session: session,
		Staking: staking::{default, OfflineWorker},
		Democracy: democracy,
		Council: council::{Module, Call, Storage, Event<T>},
		CouncilVoting: council_voting,
		CouncilMotions: council_motions::{Module, Call, Storage, Event<T>, Origin},
		CouncilSeats: council_seats::{Config<T>},
		FinalityTracker: finality_tracker::{Module, Call, Inherent},
		Grandpa: grandpa::{Module, Call, Storage, Config<T>, Log(), Event<T>},
		Treasury: treasury,
		Contract: contract::{Module, Call, Storage, Config<T>, Event<T>},
		Sudo: sudo,
	}
);

/// The address format for describing accounts.
pub type Address = <Indices as StaticLookup>::Source;
/// Block header type as expected by this runtime.
pub type Header = generic::Header<BlockNumber, BlakeTwo256, Log>;
/// Block type as expected by this runtime.
pub type Block = generic::Block<Header, UncheckedExtrinsic>;
/// A Block signed with a Justification
pub type SignedBlock = generic::SignedBlock<Block>;
/// BlockId type as expected by this runtime.
pub type BlockId = generic::BlockId<Block>;
/// Unchecked extrinsic type as expected by this runtime.
pub type UncheckedExtrinsic = generic::UncheckedMortalCompactExtrinsic<Address, Index, Call, Signature>;
/// Extrinsic type that has already been checked.
pub type CheckedExtrinsic = generic::CheckedExtrinsic<AccountId, Index, Call>;
/// Executive: handles dispatch to the various modules.
pub type Executive = executive::Executive<Runtime, Block, system::ChainContext<Runtime>, Balances, AllModules>;

impl_runtime_apis! {
	impl client_api::Core<Block> for Runtime {
		fn version() -> RuntimeVersion {
			VERSION
		}

		fn execute_block(block: Block) {
			Executive::execute_block(block)
		}

		fn initialize_block(header: &<Block as BlockT>::Header) {
			Executive::initialize_block(header)
		}

		fn authorities() -> Vec<AuthorityIdFor<Block>> {
			panic!("Deprecated, please use `AuthoritiesApi`.")
		}
	}

	impl client_api::Metadata<Block> for Runtime {
		fn metadata() -> OpaqueMetadata {
			Runtime::metadata().into()
		}
	}

	impl block_builder_api::BlockBuilder<Block> for Runtime {
		fn apply_extrinsic(extrinsic: <Block as BlockT>::Extrinsic) -> ApplyResult {
			Executive::apply_extrinsic(extrinsic)
		}

		fn finalize_block() -> <Block as BlockT>::Header {
			Executive::finalize_block()
		}

		fn inherent_extrinsics(data: InherentData) -> Vec<<Block as BlockT>::Extrinsic> {
			data.create_extrinsics()
		}

		fn check_inherents(block: Block, data: InherentData) -> CheckInherentsResult {
			data.check_extrinsics(&block)
		}

		fn random_seed() -> <Block as BlockT>::Hash {
			System::random_seed()
		}
	}

	impl client_api::TaggedTransactionQueue<Block> for Runtime {
		fn validate_transaction(tx: <Block as BlockT>::Extrinsic) -> TransactionValidity {
			Executive::validate_transaction(tx)
		}
	}

	impl offchain_primitives::OffchainWorkerApi<Block> for Runtime {
		fn offchain_worker(number: NumberFor<Block>) {
			Executive::offchain_worker(number)
		}
	}

	impl fg_primitives::GrandpaApi<Block> for Runtime {
		fn grandpa_pending_change(digest: &DigestFor<Block>)
			-> Option<ScheduledChange<NumberFor<Block>>>
		{
			for log in digest.logs.iter().filter_map(|l| match l {
				Log(InternalLog::grandpa(grandpa_signal)) => Some(grandpa_signal),
				_ => None
			}) {
				if let Some(change) = Grandpa::scrape_digest_change(log) {
					return Some(change);
				}
			}
			None
		}

		fn grandpa_forced_change(digest: &DigestFor<Block>)
			-> Option<(NumberFor<Block>, ScheduledChange<NumberFor<Block>>)>
		{
			for log in digest.logs.iter().filter_map(|l| match l {
				Log(InternalLog::grandpa(grandpa_signal)) => Some(grandpa_signal),
				_ => None
			}) {
				if let Some(change) = Grandpa::scrape_digest_forced_change(log) {
					return Some(change);
				}
			}
			None
		}

		fn grandpa_authorities() -> Vec<(AuthorityId, u64)> {
			Grandpa::grandpa_authorities()
		}
	}

	impl consensus_aura::AuraApi<Block> for Runtime {
		fn slot_duration() -> u64 {
			Aura::slot_duration()
		}
	}

	impl consensus_authorities::AuthoritiesApi<Block> for Runtime {
		fn authorities() -> Vec<AuthorityIdFor<Block>> {
			Consensus::authorities()
		}
	}
}<|MERGE_RESOLUTION|>--- conflicted
+++ resolved
@@ -59,11 +59,7 @@
 	impl_name: create_runtime_str!("substrate-node"),
 	authoring_version: 10,
 	spec_version: 73,
-<<<<<<< HEAD
-	impl_version: 76,
-=======
-	impl_version: 74,
->>>>>>> f481c712
+	impl_version: 75,
 	apis: RUNTIME_API_VERSIONS,
 };
 
