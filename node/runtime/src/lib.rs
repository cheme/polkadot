// Copyright 2018-2019 Parity Technologies (UK) Ltd.
// This file is part of Substrate.

// Substrate is free software: you can redistribute it and/or modify
// it under the terms of the GNU General Public License as published by
// the Free Software Foundation, either version 3 of the License, or
// (at your option) any later version.

// Substrate is distributed in the hope that it will be useful,
// but WITHOUT ANY WARRANTY; without even the implied warranty of
// MERCHANTABILITY or FITNESS FOR A PARTICULAR PURPOSE.  See the
// GNU General Public License for more details.

// You should have received a copy of the GNU General Public License
// along with Substrate.  If not, see <http://www.gnu.org/licenses/>.

//! The Substrate runtime. This can be compiled with ``#[no_std]`, ready for Wasm.

#![cfg_attr(not(feature = "std"), no_std)]
// `construct_runtime!` does a lot of recursion and requires us to increase the limit to 256.
#![recursion_limit="256"]

use rstd::prelude::*;
use support::construct_runtime;
use substrate_primitives::u32_trait::{_2, _4};
use node_primitives::{
	AccountId, AccountIndex, Balance, BlockNumber, Hash, Index, AuthorityId, Signature, AuthoritySignature
};
use grandpa::fg_primitives::{self, ScheduledChange};
use client::{
	block_builder::api::{self as block_builder_api, InherentData, CheckInherentsResult},
	runtime_api as client_api, impl_runtime_apis
};
use runtime_primitives::{ApplyResult, generic, create_runtime_str};
use runtime_primitives::transaction_validity::TransactionValidity;
use runtime_primitives::traits::{
	BlakeTwo256, Block as BlockT, DigestFor, NumberFor, StaticLookup, AuthorityIdFor, Convert
};
use version::RuntimeVersion;
use council::{motions as council_motions, voting as council_voting};
#[cfg(feature = "std")]
use council::seats as council_seats;
#[cfg(any(feature = "std", test))]
use version::NativeVersion;
use substrate_primitives::OpaqueMetadata;

#[cfg(any(feature = "std", test))]
pub use runtime_primitives::BuildStorage;
pub use consensus::Call as ConsensusCall;
pub use timestamp::Call as TimestampCall;
pub use balances::Call as BalancesCall;
pub use runtime_primitives::{Permill, Perbill};
pub use support::StorageValue;
pub use staking::StakerStatus;

/// Runtime version.
pub const VERSION: RuntimeVersion = RuntimeVersion {
	spec_name: create_runtime_str!("node"),
	impl_name: create_runtime_str!("substrate-node"),
	authoring_version: 10,
<<<<<<< HEAD
	spec_version: 66,
=======
	spec_version: 67,
>>>>>>> 563e7876
	impl_version: 68,
	apis: RUNTIME_API_VERSIONS,
};

/// Native version.
#[cfg(any(feature = "std", test))]
pub fn native_version() -> NativeVersion {
	NativeVersion {
		runtime_version: VERSION,
		can_author_with: Default::default(),
	}
}

pub struct CurrencyToVoteHandler;

impl CurrencyToVoteHandler {
	fn factor() -> u128 { (Balances::total_issuance() / u64::max_value() as u128).max(1) }
}

impl Convert<u128, u64> for CurrencyToVoteHandler {
	fn convert(x: u128) -> u64 { (x / Self::factor()) as u64 }
}

impl Convert<u128, u128> for CurrencyToVoteHandler {
	fn convert(x: u128) -> u128 { x * Self::factor() }
}

impl system::Trait for Runtime {
	type Origin = Origin;
	type Index = Index;
	type BlockNumber = BlockNumber;
	type Hash = Hash;
	type Hashing = BlakeTwo256;
	type Digest = generic::Digest<Log>;
	type AccountId = AccountId;
	type Lookup = Indices;
	type Header = generic::Header<BlockNumber, BlakeTwo256, Log>;
	type Event = Event;
	type Log = Log;
}

impl aura::Trait for Runtime {
	type HandleReport = aura::StakingSlasher<Runtime>;
}

impl indices::Trait for Runtime {
	type AccountIndex = AccountIndex;
	type IsDeadAccount = Balances;
	type ResolveHint = indices::SimpleResolveHint<Self::AccountId, Self::AccountIndex>;
	type Event = Event;
}

impl balances::Trait for Runtime {
	type Balance = Balance;
	type OnFreeBalanceZero = ((Staking, Contract), Session);
	type OnNewAccount = Indices;
	type Event = Event;
	type TransactionPayment = ();
	type DustRemoval = ();
	type TransferPayment = ();
}

impl consensus::Trait for Runtime {
	type Log = Log;
	type SessionKey = AuthorityId;

	// The Aura module handles offline-reports internally
	// rather than using an explicit report system.
	type InherentOfflineReport = ();
}

impl timestamp::Trait for Runtime {
	type Moment = u64;
	type OnTimestampSet = Aura;
}

impl session::Trait for Runtime {
	type ConvertAccountIdToSessionKey = ();
	type OnSessionChange = (Staking, grandpa::SyncedAuthorities<Runtime>);
	type Event = Event;
}

impl staking::Trait for Runtime {
	type Currency = Balances;
	type CurrencyToVote = CurrencyToVoteHandler;
	type OnRewardMinted = Treasury;
	type Event = Event;
	type Slash = ();
	type Reward = ();
}

impl democracy::Trait for Runtime {
	type Currency = Balances;
	type Proposal = Call;
	type Event = Event;
}

impl council::Trait for Runtime {
	type Event = Event;
	type BadPresentation = ();
	type BadReaper = ();
}

impl council::voting::Trait for Runtime {
	type Event = Event;
}

impl council::motions::Trait for Runtime {
	type Origin = Origin;
	type Proposal = Call;
	type Event = Event;
}

impl treasury::Trait for Runtime {
	type Currency = Balances;
	type ApproveOrigin = council_motions::EnsureMembers<_4>;
	type RejectOrigin = council_motions::EnsureMembers<_2>;
	type Event = Event;
	type MintedForSpending = ();
	type ProposalRejection = ();
}

impl contract::Trait for Runtime {
	type Currency = Balances;
	type Call = Call;
	type Event = Event;
	type Gas = u64;
	type DetermineContractAddress = contract::SimpleAddressDeterminator<Runtime>;
	type ComputeDispatchFee = contract::DefaultDispatchFeeComputor<Runtime>;
	type TrieIdGenerator = contract::TrieIdFromParentCounter<Runtime>;
	type GasPayment = ();
}

impl sudo::Trait for Runtime {
	type Event = Event;
	type Proposal = Call;
}

impl grandpa::Trait for Runtime {
	type SessionKey = AuthorityId;
	type Log = Log;
	type Event = Event;
}

impl finality_tracker::Trait for Runtime {
	type OnFinalizationStalled = grandpa::SyncedAuthorities<Runtime>;
}

construct_runtime!(
	pub enum Runtime with Log(InternalLog: DigestItem<Hash, AuthorityId, AuthoritySignature>) where
		Block = Block,
		NodeBlock = node_primitives::Block,
		UncheckedExtrinsic = UncheckedExtrinsic
	{
		System: system::{default, Log(ChangesTrieRoot)},
		Aura: aura::{Module, Inherent(Timestamp)},
		Timestamp: timestamp::{Module, Call, Storage, Config<T>, Inherent},
		Consensus: consensus::{Module, Call, Storage, Config<T>, Log(AuthoritiesChange), Inherent},
		Indices: indices,
		Balances: balances,
		Session: session,
		Staking: staking::{default, OfflineWorker},
		Democracy: democracy,
		Council: council::{Module, Call, Storage, Event<T>},
		CouncilVoting: council_voting,
		CouncilMotions: council_motions::{Module, Call, Storage, Event<T>, Origin},
		CouncilSeats: council_seats::{Config<T>},
		FinalityTracker: finality_tracker::{Module, Call, Inherent},
		Grandpa: grandpa::{Module, Call, Storage, Config<T>, Log(), Event<T>},
		Treasury: treasury,
		Contract: contract::{Module, Call, Storage, Config<T>, Event<T>},
		Sudo: sudo,
	}
);

/// The address format for describing accounts.
pub type Address = <Indices as StaticLookup>::Source;
/// Block header type as expected by this runtime.
pub type Header = generic::Header<BlockNumber, BlakeTwo256, Log>;
/// Block type as expected by this runtime.
pub type Block = generic::Block<Header, UncheckedExtrinsic>;
/// A Block signed with a Justification
pub type SignedBlock = generic::SignedBlock<Block>;
/// BlockId type as expected by this runtime.
pub type BlockId = generic::BlockId<Block>;
/// Unchecked extrinsic type as expected by this runtime.
pub type UncheckedExtrinsic = generic::UncheckedMortalCompactExtrinsic<Address, Index, Call, Signature>;
/// Extrinsic type that has already been checked.
pub type CheckedExtrinsic = generic::CheckedExtrinsic<AccountId, Index, Call>;
/// Executive: handles dispatch to the various modules.
pub type Executive = executive::Executive<Runtime, Block, system::ChainContext<Runtime>, Balances, AllModules>;

impl_runtime_apis! {
	impl client_api::Core<Block> for Runtime {
		fn version() -> RuntimeVersion {
			VERSION
		}

		fn execute_block(block: Block) {
			Executive::execute_block(block)
		}

		fn initialize_block(header: &<Block as BlockT>::Header) {
			Executive::initialize_block(header)
		}

		fn authorities() -> Vec<AuthorityIdFor<Block>> {
			panic!("Deprecated, please use `AuthoritiesApi`.")
		}
	}

	impl client_api::Metadata<Block> for Runtime {
		fn metadata() -> OpaqueMetadata {
			Runtime::metadata().into()
		}
	}

	impl block_builder_api::BlockBuilder<Block> for Runtime {
		fn apply_extrinsic(extrinsic: <Block as BlockT>::Extrinsic) -> ApplyResult {
			Executive::apply_extrinsic(extrinsic)
		}

		fn finalize_block() -> <Block as BlockT>::Header {
			Executive::finalize_block()
		}

		fn inherent_extrinsics(data: InherentData) -> Vec<<Block as BlockT>::Extrinsic> {
			data.create_extrinsics()
		}

		fn check_inherents(block: Block, data: InherentData) -> CheckInherentsResult {
			data.check_extrinsics(&block)
		}

		fn random_seed() -> <Block as BlockT>::Hash {
			System::random_seed()
		}
	}

	impl client_api::TaggedTransactionQueue<Block> for Runtime {
		fn validate_transaction(tx: <Block as BlockT>::Extrinsic) -> TransactionValidity {
			Executive::validate_transaction(tx)
		}
	}

	impl offchain_primitives::OffchainWorkerApi<Block> for Runtime {
		fn offchain_worker(number: NumberFor<Block>) {
			Executive::offchain_worker(number)
		}
	}

	impl fg_primitives::GrandpaApi<Block> for Runtime {
		fn grandpa_pending_change(digest: &DigestFor<Block>)
			-> Option<ScheduledChange<NumberFor<Block>>>
		{
			for log in digest.logs.iter().filter_map(|l| match l {
				Log(InternalLog::grandpa(grandpa_signal)) => Some(grandpa_signal),
				_ => None
			}) {
				if let Some(change) = Grandpa::scrape_digest_change(log) {
					return Some(change);
				}
			}
			None
		}

		fn grandpa_forced_change(digest: &DigestFor<Block>)
			-> Option<(NumberFor<Block>, ScheduledChange<NumberFor<Block>>)>
		{
			for log in digest.logs.iter().filter_map(|l| match l {
				Log(InternalLog::grandpa(grandpa_signal)) => Some(grandpa_signal),
				_ => None
			}) {
				if let Some(change) = Grandpa::scrape_digest_forced_change(log) {
					return Some(change);
				}
			}
			None
		}

		fn grandpa_authorities() -> Vec<(AuthorityId, u64)> {
			Grandpa::grandpa_authorities()
		}
	}

	impl consensus_aura::AuraApi<Block> for Runtime {
		fn slot_duration() -> u64 {
			Aura::slot_duration()
		}
	}

	impl consensus_authorities::AuthoritiesApi<Block> for Runtime {
		fn authorities() -> Vec<AuthorityIdFor<Block>> {
			Consensus::authorities()
		}
	}
}<|MERGE_RESOLUTION|>--- conflicted
+++ resolved
@@ -58,11 +58,7 @@
 	spec_name: create_runtime_str!("node"),
 	impl_name: create_runtime_str!("substrate-node"),
 	authoring_version: 10,
-<<<<<<< HEAD
-	spec_version: 66,
-=======
-	spec_version: 67,
->>>>>>> 563e7876
+	spec_version: 69,
 	impl_version: 68,
 	apis: RUNTIME_API_VERSIONS,
 };
