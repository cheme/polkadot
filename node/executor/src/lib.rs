--- conflicted
+++ resolved
@@ -325,13 +325,8 @@
 	}
 
 	fn new_test_ext(code: &[u8], support_changes_trie: bool) -> TestExternalities<Blake2Hasher> {
-<<<<<<< HEAD
 		let mut ext = TestExternalities::new_with_code(code, GenesisConfig {
-			aura: Some(Default::default()),
-=======
-		let mut ext = TestExternalities::new_with_code_with_children(code, GenesisConfig {
 			babe: Some(Default::default()),
->>>>>>> d4554b37
 			system: Some(SystemConfig {
 				changes_trie_config: if support_changes_trie { Some(ChangesTrieConfiguration {
 					digest_interval: 2,
