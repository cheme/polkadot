[package]
name = "sc-client-db"
version = "0.8.0-rc6"
authors = ["Parity Technologies <admin@parity.io>"]
edition = "2018"
license = "GPL-3.0-or-later WITH Classpath-exception-2.0"
homepage = "https://substrate.dev"
repository = "https://github.com/paritytech/substrate/"
description = "Client backend that uses RocksDB database as storage."

[package.metadata.docs.rs]
targets = ["x86_64-unknown-linux-gnu"]

[dependencies]
parking_lot = "0.10.0"
log = "0.4.8"
<<<<<<< HEAD
kvdb = "0.6.0"
kvdb-rocksdb = { version = "0.8" }
kvdb-memorydb = "0.6.0"
=======
kvdb = "0.7.0"
kvdb-rocksdb = { version = "0.9", optional = true }
kvdb-memorydb = "0.7.0"
>>>>>>> 43c0b116
linked-hash-map = "0.5.2"
hash-db = "0.15.2"
parity-util-mem = { version = "0.7.0", default-features = false, features = ["std"] }
codec = { package = "parity-scale-codec", version = "1.3.4", features = ["derive"] }
blake2-rfc = "0.2.18"

sc-client-api = { version = "2.0.0-rc6", path = "../api" }
sp-arithmetic = { version = "2.0.0-rc6", path = "../../primitives/arithmetic" }
sp-core = { version = "2.0.0-rc6", path = "../../primitives/core" }
sp-runtime = { version = "2.0.0-rc6", path = "../../primitives/runtime" }
sp-state-machine = { version = "0.8.0-rc6", path = "../../primitives/state-machine" }
sc-executor = { version = "0.8.0-rc6", path = "../executor" }
sc-state-db = { version = "0.8.0-rc6", path = "../state-db" }
sp-trie = { version = "2.0.0-rc6", path = "../../primitives/trie" }
sp-consensus = { version = "0.8.0-rc6", path = "../../primitives/consensus/common" }
sp-blockchain = { version = "2.0.0-rc6", path = "../../primitives/blockchain" }
sp-database = { version = "2.0.0-rc6", path = "../../primitives/database" }
parity-db = { version = "0.1.2", optional = true }
<<<<<<< HEAD
prometheus-endpoint = { package = "substrate-prometheus-endpoint", version = "0.8.0-rc3", path = "../../utils/prometheus" }
historied-db = { version = "0.8.0-rc3", path = "../../utils/historied-db" }
tempfile = "3" # TODO remove when fix custom for tests

trie-db = { version = "0.21.0", default-features = false } # TODO remove, just for testing in upgrade
rocksdb = { version = "0.14", features = ["snappy"], default-features = false } # TODO remove, just to get collection size
=======
prometheus-endpoint = { package = "substrate-prometheus-endpoint", version = "0.8.0-rc6", path = "../../utils/prometheus" }
>>>>>>> 43c0b116

[dev-dependencies]
sp-keyring = { version = "2.0.0-rc6", path = "../../primitives/keyring" }
substrate-test-runtime-client = { version = "2.0.0-rc6", path = "../../test-utils/runtime/client" }
env_logger = "0.7.0"
quickcheck = "0.9"
kvdb-rocksdb = "0.9"
tempfile = "3"

[features]
default = []
test-helpers = []
with-kvdb-rocksdb = []
with-parity-db = ["parity-db"]
with-subdb = []<|MERGE_RESOLUTION|>--- conflicted
+++ resolved
@@ -14,15 +14,9 @@
 [dependencies]
 parking_lot = "0.10.0"
 log = "0.4.8"
-<<<<<<< HEAD
-kvdb = "0.6.0"
-kvdb-rocksdb = { version = "0.8" }
-kvdb-memorydb = "0.6.0"
-=======
 kvdb = "0.7.0"
 kvdb-rocksdb = { version = "0.9", optional = true }
 kvdb-memorydb = "0.7.0"
->>>>>>> 43c0b116
 linked-hash-map = "0.5.2"
 hash-db = "0.15.2"
 parity-util-mem = { version = "0.7.0", default-features = false, features = ["std"] }
@@ -41,16 +35,12 @@
 sp-blockchain = { version = "2.0.0-rc6", path = "../../primitives/blockchain" }
 sp-database = { version = "2.0.0-rc6", path = "../../primitives/database" }
 parity-db = { version = "0.1.2", optional = true }
-<<<<<<< HEAD
 prometheus-endpoint = { package = "substrate-prometheus-endpoint", version = "0.8.0-rc3", path = "../../utils/prometheus" }
 historied-db = { version = "0.8.0-rc3", path = "../../utils/historied-db" }
 tempfile = "3" # TODO remove when fix custom for tests
 
-trie-db = { version = "0.21.0", default-features = false } # TODO remove, just for testing in upgrade
+trie-db = { version = "0.22.0", default-features = false } # TODO remove, just for testing in upgrade
 rocksdb = { version = "0.14", features = ["snappy"], default-features = false } # TODO remove, just to get collection size
-=======
-prometheus-endpoint = { package = "substrate-prometheus-endpoint", version = "0.8.0-rc6", path = "../../utils/prometheus" }
->>>>>>> 43c0b116
 
 [dev-dependencies]
 sp-keyring = { version = "2.0.0-rc6", path = "../../primitives/keyring" }
