[package]
name = "sc-client-db"
version = "0.8.1"
authors = ["Parity Technologies <admin@parity.io>"]
edition = "2018"
license = "GPL-3.0-or-later WITH Classpath-exception-2.0"
homepage = "https://substrate.dev"
repository = "https://github.com/paritytech/substrate/"
description = "Client backend that uses RocksDB database as storage."
readme = "README.md"

[package.metadata.docs.rs]
targets = ["x86_64-unknown-linux-gnu"]

[dependencies]
parking_lot = "0.11.1"
log = "0.4.8"
<<<<<<< HEAD
kvdb = "0.7.0"
kvdb-rocksdb = { version = "0.9" }
kvdb-memorydb = "0.7.0"
=======
kvdb = "0.9.0"
kvdb-rocksdb = { version = "0.11.0", optional = true }
kvdb-memorydb = "0.9.0"
>>>>>>> 840478ae
linked-hash-map = "0.5.2"
hash-db = "0.15.2"
parity-util-mem = { version = "0.9.0", default-features = false, features = ["std"] }
codec = { package = "parity-scale-codec", version = "2.0.0", features = ["derive"] }
blake2-rfc = "0.2.18"

sc-client-api = { version = "2.0.0", path = "../api" }
sp-arithmetic = { version = "2.0.0", path = "../../primitives/arithmetic" }
sp-core = { version = "2.0.0", path = "../../primitives/core" }
sp-runtime = { version = "2.0.0", path = "../../primitives/runtime" }
sp-state-machine = { version = "0.8.0", path = "../../primitives/state-machine" }
sc-executor = { version = "0.8.0", path = "../executor" }
sc-state-db = { version = "0.8.0", path = "../state-db" }
sp-trie = { version = "2.0.0", path = "../../primitives/trie" }
sp-consensus = { version = "0.8.0", path = "../../primitives/consensus/common" }
sp-blockchain = { version = "2.0.0", path = "../../primitives/blockchain" }
sp-database = { version = "2.0.0", path = "../../primitives/database" }
parity-db = { version = "0.1.2", optional = true }
prometheus-endpoint = { package = "substrate-prometheus-endpoint", version = "0.8.0", path = "../../utils/prometheus" }
historied-db = { version = "0.8.0", path = "../../utils/historied-db", features = ["force-data", "db-traits", "encoded-array-backend", "temp-size-impl", "xdelta3-diff"] }
tempfile = "3"

trie-db = { version = "0.22.0", default-features = false } # TODO remove, just for testing in upgrade
rocksdb = { version = "0.14", features = ["snappy"], default-features = false } # TODO remove, just to get collection size

[dev-dependencies]
sp-keyring = { version = "2.0.0", path = "../../primitives/keyring" }
sp-tracing = { version = "2.0.0", path = "../../primitives/tracing" }
substrate-test-runtime-client = { version = "2.0.0", path = "../../test-utils/runtime/client" }
quickcheck = "0.9"
<<<<<<< HEAD
=======
kvdb-rocksdb = "0.11.0"
tempfile = "3"
>>>>>>> 840478ae

[features]
default = []
test-helpers = []
with-kvdb-rocksdb = []
with-parity-db = ["parity-db"]<|MERGE_RESOLUTION|>--- conflicted
+++ resolved
@@ -15,15 +15,9 @@
 [dependencies]
 parking_lot = "0.11.1"
 log = "0.4.8"
-<<<<<<< HEAD
-kvdb = "0.7.0"
-kvdb-rocksdb = { version = "0.9" }
-kvdb-memorydb = "0.7.0"
-=======
 kvdb = "0.9.0"
-kvdb-rocksdb = { version = "0.11.0", optional = true }
+kvdb-rocksdb = { version = "0.11.0" }
 kvdb-memorydb = "0.9.0"
->>>>>>> 840478ae
 linked-hash-map = "0.5.2"
 hash-db = "0.15.2"
 parity-util-mem = { version = "0.9.0", default-features = false, features = ["std"] }
@@ -54,11 +48,7 @@
 sp-tracing = { version = "2.0.0", path = "../../primitives/tracing" }
 substrate-test-runtime-client = { version = "2.0.0", path = "../../test-utils/runtime/client" }
 quickcheck = "0.9"
-<<<<<<< HEAD
-=======
-kvdb-rocksdb = "0.11.0"
 tempfile = "3"
->>>>>>> 840478ae
 
 [features]
 default = []
