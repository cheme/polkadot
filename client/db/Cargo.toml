--- conflicted
+++ resolved
@@ -24,29 +24,9 @@
 codec = { package = "parity-scale-codec", version = "2.0.0", features = ["derive"] }
 blake2-rfc = "0.2.18"
 
-<<<<<<< HEAD
-sc-client-api = { version = "2.0.0", path = "../api" }
-sp-arithmetic = { version = "2.0.0", path = "../../primitives/arithmetic" }
-sp-chain-spec = { version = "2.0.0", path = "../../primitives/chain-spec" }
-sp-core = { version = "2.0.0", path = "../../primitives/core" }
-sp-runtime = { version = "2.0.0", path = "../../primitives/runtime" }
-sp-state-machine = { version = "0.8.0", path = "../../primitives/state-machine" }
-sc-executor = { version = "0.8.0", path = "../executor" }
-sc-state-db = { version = "0.8.0", path = "../state-db" }
-sp-trie = { version = "2.0.0", path = "../../primitives/trie" }
-sp-consensus = { version = "0.8.0", path = "../../primitives/consensus/common" }
-sp-blockchain = { version = "2.0.0", path = "../../primitives/blockchain" }
-sp-database = { version = "2.0.0", path = "../../primitives/database" }
-parity-db = { version = "0.2.2", optional = true }
-prometheus-endpoint = { package = "substrate-prometheus-endpoint", version = "0.8.0", path = "../../utils/prometheus" }
-historied-db = { version = "0.8.0", git = "https://github.com/cheme/substrate.git", branch = "historied-db", features = ["force-data", "db-traits", "encoded-array-backend", "temp-size-impl", "xdelta3-diff"] }
-tempfile = "3"
-
-trie-db = { version = "0.22.3", default-features = false } # TODO remove, just for testing in upgrade
-rocksdb = { version = "0.14", features = ["snappy"], default-features = false } # TODO remove, just to get collection size
-=======
 sc-client-api = { version = "3.0.0", path = "../api" }
 sp-arithmetic = { version = "3.0.0", path = "../../primitives/arithmetic" }
+sp-chain-spec = { version = "3.0.0", path = "../../primitives/chain-spec" }
 sp-core = { version = "3.0.0", path = "../../primitives/core" }
 sp-runtime = { version = "3.0.0", path = "../../primitives/runtime" }
 sp-state-machine = { version = "0.9.0", path = "../../primitives/state-machine" }
@@ -58,7 +38,7 @@
 sp-database = { version = "3.0.0", path = "../../primitives/database" }
 parity-db = { version = "0.2.2", optional = true }
 prometheus-endpoint = { package = "substrate-prometheus-endpoint", version = "0.9.0", path = "../../utils/prometheus" }
->>>>>>> 743accbe
+historied-db = { version = "0.8.0", git = "https://github.com/cheme/substrate.git", branch = "historied-db", features = ["force-data", "db-traits", "encoded-array-backend", "temp-size-impl", "xdelta3-diff"] }
 
 [dev-dependencies]
 sp-keyring = { version = "3.0.0", path = "../../primitives/keyring" }
