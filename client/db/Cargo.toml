--- conflicted
+++ resolved
@@ -47,12 +47,7 @@
 sp-keyring = { version = "2.0.0", path = "../../primitives/keyring" }
 sp-tracing = { version = "2.0.0", path = "../../primitives/tracing" }
 substrate-test-runtime-client = { version = "2.0.0", path = "../../test-utils/runtime/client" }
-<<<<<<< HEAD
-quickcheck = "0.9"
-=======
 quickcheck = "1.0.3"
-kvdb-rocksdb = "0.11.0"
->>>>>>> 29aca981
 tempfile = "3"
 
 [features]
