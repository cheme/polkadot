// This file is part of Substrate.

// Copyright (C) 2019-2021 Parity Technologies (UK) Ltd.
// SPDX-License-Identifier: GPL-3.0-or-later WITH Classpath-exception-2.0

// This program is free software: you can redistribute it and/or modify
// it under the terms of the GNU General Public License as published by
// the Free Software Foundation, either version 3 of the License, or
// (at your option) any later version.

// This program is distributed in the hope that it will be useful,
// but WITHOUT ANY WARRANTY; without even the implied warranty of
// MERCHANTABILITY or FITNESS FOR A PARTICULAR PURPOSE. See the
// GNU General Public License for more details.

// You should have received a copy of the GNU General Public License
// along with this program. If not, see <https://www.gnu.org/licenses/>.

//! Database upgrade logic.

use std::fs;
use std::io::{Read, Write, ErrorKind};
use std::path::{Path, PathBuf};
use log::warn;
use std::marker::PhantomData;
use std::time::{Duration, Instant};

use sp_runtime::traits::{Block as BlockT, HashFor, NumberFor, Header as HeaderT};
use crate::HValue;
use crate::utils::DatabaseType;
<<<<<<< HEAD
use crate::{StateDb, PruningMode, StateMetaDb};
use historied_db::management::tree::TreeManagement;
use historied_db::{
	db_traits::{StateDB, StateDBRef, StateDBMut},
	management::{Management, ManagementMut, ForkableManagement},
	Latest, UpdateResult,
	historied::{DataRef, DataSlices, DataMut},
	historied::tree::Tree,
	management::tree::{Tree as TreeMgmt, ForkPlan},
};
use codec::{Decode, Encode};
use kvdb::KeyValueDB;
use std::io;
use sp_database::{Database, OrderedDatabase};

use std::sync::Arc;
=======
use kvdb_rocksdb::{Database, DatabaseConfig};
>>>>>>> 840478ae

/// Version file name.
const VERSION_FILE_NAME: &'static str = "db_version";

/// Current db version.
const CURRENT_VERSION: u32 = 2;
<<<<<<< HEAD
=======

/// Number of columns in v1.
const V1_NUM_COLUMNS: u32 = 11;
>>>>>>> 840478ae

/// Upgrade database to current version.
pub fn upgrade_db<Block: BlockT>(db_path: &Path, db_type: DatabaseType) -> sp_blockchain::Result<()> {
	let is_empty = db_path.read_dir().map_or(true, |mut d| d.next().is_none());
	if !is_empty {
		let db_version = current_version(db_path)?;
		match db_version {
			0 => Err(sp_blockchain::Error::Backend(format!("Unsupported database version: {}", db_version)))?,
			1 => migrate_1_to_2::<Block>(db_path, db_type)?,
<<<<<<< HEAD
			2 => (),
			42 => {
				delete_historied::<Block>(db_path, db_type)?;
/*				let now = Instant::now();
				let hash_for_root = inject_non_canonical::<Block>(db_path, db_type)?;
				println!("inject non canonnical in {}", now.elapsed().as_millis());
				compare_latest_roots::<Block>(db_path, db_type, hash_for_root)?;*/
			},
=======
			CURRENT_VERSION => (),
>>>>>>> 840478ae
			_ => Err(sp_blockchain::Error::Backend(format!("Future database version: {}", db_version)))?,
		}
	}

	update_version(db_path)
}

/// Migration from version1 to version2:
<<<<<<< HEAD
/// the number of columns has changed from 11 to 15;
fn migrate_1_to_2<Block: BlockT>(db_path: &Path, db_type: DatabaseType) -> sp_blockchain::Result<()> {
	// Number of columns in v0.
	const V1_NUM_COLUMNS: u32 = 11;
	{
		let mut db_config = kvdb_rocksdb::DatabaseConfig::with_columns(V1_NUM_COLUMNS);
		let path = db_path.to_str()
			.ok_or_else(|| sp_blockchain::Error::Backend("Invalid database path".into()))?;
		let db = kvdb_rocksdb::Database::open(&db_config, &path)
			.map_err(|err| sp_blockchain::Error::Backend(format!("{}", err)))?;
		db.add_column().map_err(db_err)?;
		db.add_column().map_err(db_err)?;
		db.add_column().map_err(db_err)?;
		db.add_column().map_err(db_err)?;
		db.add_column().map_err(db_err)?;
	}

	Ok(())
}


/// This does not seems to work, there is still no reimport of the blocks.
fn delete_non_canonical<Block: BlockT>(db_path: &Path, db_type: DatabaseType) -> sp_blockchain::Result<()> {
		let mut db_config = kvdb_rocksdb::DatabaseConfig::with_columns(crate::utils::NUM_COLUMNS);
		let path = db_path.to_str()
			.ok_or_else(|| sp_blockchain::Error::Backend("Invalid database path".into()))?;
		let db_read = kvdb_rocksdb::Database::open(&db_config, &path)
			.map_err(|err| sp_blockchain::Error::Backend(format!("{}", err)))?;

		let non_canon = db_read.get(crate::utils::COLUMN_META, crate::meta_keys::FINALIZED_BLOCK).unwrap().unwrap();
		let latest = db_read.get(crate::utils::COLUMN_META, crate::meta_keys::BEST_BLOCK).unwrap().unwrap();
		println!("non_can: {:?} latest : {:?}", non_canon, latest);
		let mut tx = db_read.transaction();
		tx.put(crate::utils::COLUMN_META, crate::meta_keys::BEST_BLOCK, non_canon.as_slice());
		db_read.write(tx).expect("dtdt");
		println!("replaced best block by finalized block value");
		

		let db = sp_database::as_database(db_read);

		let meta = crate::read_meta::<Block>(&*db, crate::columns::HEADER)?;
		let leaves = crate::LeafSet::<Block::Hash, NumberFor<Block>>::read_from_db(&*db, crate::columns::META, crate::meta_keys::LEAF_PREFIX)?;
		println!("previous leaf set: {:?}", leaves);

		let mut leaves = crate::LeafSet::<Block::Hash, NumberFor<Block>>::new();
		leaves.import(meta.finalized_hash, meta.finalized_number, Default::default());

		println!("new leaf set: {:?}", leaves);
		let mut tx = sp_database::Transaction::new();

		leaves.prepare_transaction(&mut tx, crate::columns::META, crate::meta_keys::LEAF_PREFIX);
		// second call on purpose
		leaves.prepare_transaction(&mut tx, crate::columns::META, crate::meta_keys::LEAF_PREFIX);
		db.commit(tx);


		let state_db: StateDb<Block::Hash, Vec<u8>> = StateDb::new(
			PruningMode::Constrained(sc_state_db::Constraints {
				max_blocks: None, // may require info in the future, in fact we should fetch it
				max_mem: None,
			}),
			true, // Rc or not does not matter in this case
			&StateMetaDb(&*db),
		).expect("TODO err");

		state_db.clear_non_canonical();
		Ok(())
/*		let storage_db = crate::StorageDb {
			db: db.clone(),
			state_db,
			prefix_keys: true,
		};
	
		let storage: Arc<crate::StorageDb<Block>> = Arc::new(storage_db);*/
}

// This would be interesting if it worked, but injecting key hashed encoded node
// is totally dumb. TODO delete
fn inject_non_canonical<Block: BlockT>(
	db_path: &Path,
	db_type: DatabaseType,
) -> sp_blockchain::Result<Block::Hash> {
	let path = db_path.to_str()
		.ok_or_else(|| sp_blockchain::Error::Backend("Invalid database path".into()))?;

	let journals = {
		let mut db_config = kvdb_rocksdb::DatabaseConfig::with_columns(crate::utils::NUM_COLUMNS);
		let db_read = kvdb_rocksdb::Database::open(&db_config, &path)
			.map_err(|err| sp_blockchain::Error::Backend(format!("{}", err)))?;

		let non_canon = db_read.get(crate::utils::COLUMN_META, crate::meta_keys::FINALIZED_BLOCK).unwrap().unwrap();
		let latest = db_read.get(crate::utils::COLUMN_META, crate::meta_keys::BEST_BLOCK).unwrap().unwrap();
		println!("non_can: {:?} latest : {:?}", non_canon, latest);
		
		let db = sp_database::as_database(db_read);
		let meta = crate::read_meta::<Block>(&*db, crate::columns::HEADER)?;
		let leaves = crate::LeafSet::<Block::Hash, NumberFor<Block>>::read_from_db(&*db, crate::columns::META, crate::meta_keys::LEAF_PREFIX)?;
		println!("previous leaf set: {:?}", leaves);

		let meta = StateMetaDb(&*db);
		let state_db: StateDb<Block::Hash, Vec<u8>> = StateDb::new(
			PruningMode::Constrained(sc_state_db::Constraints {
				max_blocks: None, // may require info in the future, in fact we should fetch it
				max_mem: None,
			}),
			true, // Rc or not does not matter in this case
			&meta,
		).expect("TODO err");

		state_db.get_non_cannonical_journals(meta).expect("aib")
	};

	let mut db_config = kvdb_rocksdb::DatabaseConfig::with_columns(crate::utils::NUM_COLUMNS);
	let db_histo = Arc::new(kvdb_rocksdb::Database::open(&db_config, &path)
		.map_err(|err| sp_blockchain::Error::Backend(format!("{}", err)))?);

	let historied_persistence = crate::RocksdbStorage(db_histo.clone());
	let mut management = TreeManagement::<
		<HashFor<Block> as hash_db::Hasher>::Out,
		u32,
		u64,
		crate::TreeManagementPersistenceNoTx,
	>::from_ser(historied_persistence.clone());
	
	let mut last_hash = Default::default();
		for journal in journals {
			if let Some(state) = management.get_db_state_for_fork(&journal.parent_hash) {
				management.append_external_state(journal.hash, &state);
				last_hash = journal.hash;
				let state = management.latest_state();
				println!("adding journal: {:?} parent {:?}, at {:?}", journal.hash, journal.parent_hash, state);
				let db_histo: Arc<dyn Database<_>> = Arc::new(historied_persistence.clone());
				let mut historied_db = crate::HistoriedDBMut {
					current_state: state,
					current_state_read: unimplemented!(),
					db: db_histo,
				};
				let mut tx = historied_db.transaction();
				let mut nb_ins = 0;
				let mut nb_del = 0;
				for (k, v) in journal.inserted {
					nb_ins += 1;
					historied_db.update_single(k.as_slice(), Some(v), &mut tx);
				}
				for k in journal.deleted {
					nb_del += 1;
					historied_db.update_single(k.as_slice(), None, &mut tx);
				}
				historied_db.db.commit(tx);
				println!("added, ins: {}, del: {}", nb_ins, nb_del);
				break; // TODO for test remove
			} else {
				println!("warn ignoring journal: {:?} parent {:?}", journal.hash, journal.parent_hash);
			}
		}

		Ok(last_hash)
}

fn compare_latest_roots<Block: BlockT>(db_path: &Path, db_type: DatabaseType, hash_for_root: Block::Hash) -> sp_blockchain::Result<()> {
	let mut db_config = kvdb_rocksdb::DatabaseConfig::with_columns(crate::utils::NUM_COLUMNS);
	let path = db_path.to_str()
		.ok_or_else(|| sp_blockchain::Error::Backend("Invalid database path".into()))?;
	let db = kvdb_rocksdb::Database::open(&db_config, &path)
		.map_err(|err| sp_blockchain::Error::Backend(format!("{}", err)))?;

	let (tree_root, block_hash) = match db.get(crate::utils::COLUMN_META, crate::meta_keys::BEST_BLOCK) {
		Ok(id) => {
			let id = id.unwrap();
			let id = db.get(crate::columns::HEADER, &id).expect("s").map(|b| Block::Header::decode(&mut &b[..]).ok());
			use sp_runtime::traits::Header;
			let id = id.unwrap().expect("d");
			warn!("Head is {:?}", id);
	/*				let mut hash = <HashFor::<Block> as hash_db::Hasher>::Out::default();
				hash.as_mut().copy_from_slice(id.as_slice());*/
			(id.state_root().clone(), id.hash().clone())
		},
		Err(e) => panic!("no best block is bad sign {:?}", e),
	};
	println!("hash queryied: {:?}", tree_root);
	let db = Arc::new(db);
	let now = Instant::now();
	let historied_persistence = crate::RocksdbStorage(db.clone());
	let db: Arc<dyn OrderedDatabase<_>> = Arc::new(historied_persistence.clone());
	let mut management = TreeManagement::<
		<HashFor<Block> as hash_db::Hasher>::Out,
		u32,
		u64,
		crate::TreeManagementPersistenceNoTx,
	>::from_ser(historied_persistence);

	if hash_for_root != block_hash {
		println!("querying not best block, but {:?}", hash_for_root);
	}
	let current_state = management.get_db_state(&hash_for_root).expect("just added");
	println!("current state {:?}", current_state);
	let historied_db = crate::HistoriedDB {
		current_state,
		db: db.clone(),
		do_assert: false,
	};


	let mut root_callback = trie_db::TrieRoot::<HashFor<Block>, _>::default();
	let _state = management.get_db_state(&hash_for_root).expect("just added");
	let iter_kv = historied_db.iter(crate::columns::StateValues);

	trie_db::trie_visit::<sp_trie::Layout<HashFor<Block>>, _, _, _, _>(iter_kv, &mut root_callback);
	let hash = root_callback.root;
	println!("hash calculated {:?} : {}", hash, now.elapsed().as_millis());

	Ok(())
}

/// Hacky migrate to trigger action on db.
/// Here drop historied state content.
fn delete_historied<Block: BlockT>(db_path: &Path, db_type: DatabaseType) -> sp_blockchain::Result<()> {

	let mut db_config = kvdb_rocksdb::DatabaseConfig::with_columns(crate::utils::NUM_COLUMNS);
   {
		let option = rocksdb::Options::default();
		 let cfs = rocksdb::DB::list_cf(&option, db_path).unwrap();
		 let db = rocksdb::DB::open_cf(&option, db_path, cfs.clone()).unwrap();
		 for cf in cfs {

			 if let Some(col) = db.cf_handle(&cf) {
				println!("{:?}, {:?}", cf, db.property_int_value_cf(col, "rocksdb.estimate-table-readers-mem"));
				println!("{:?}, {:?}", cf, db.property_int_value_cf(col, "rocksdb.size-all-mem-tables"));
				println!("{:?}, {:?}", cf, db.property_int_value_cf(col, "rocksdb.cur-size-all-mem-tables"));
			 }
		 }
	}

//	delete_non_canonical::<Block>(db_path, db_type)?;
	let path = db_path.to_str()
		.ok_or_else(|| sp_blockchain::Error::Backend("Invalid database path".into()))?;
	let db = kvdb_rocksdb::Database::open(&db_config, &path)
		.map_err(|err| sp_blockchain::Error::Backend(format!("{}", err)))?;
	println!("db stats : {:?}", db.get_statistics());
	log::warn!("START MIGRATE");
	log::warn!("start clean");
	let mut tx = db.transaction();
	tx.delete(2, b"tree_mgmt/touched_gc");
	tx.delete(2, b"tree_mgmt/current_gc");
	tx.delete(2, b"tree_mgmt/last_index");
	tx.delete(2, b"tree_mgmt/neutral_elt");
	tx.delete(2, b"tree_mgmt/tree_meta");
	tx.delete_prefix(11, &[]);
	tx.delete_prefix(12, &[]);
	tx.delete_prefix(13, &[]);
	tx.delete_prefix(14, &[]);
	for i in 0u8..255 {
		tx.delete_prefix(11, &[i]);
		tx.delete_prefix(12, &[i]);
		tx.delete_prefix(13, &[i]);
		tx.delete_prefix(14, &[i]);
	}
	tx.put(2, b"tree_mgmt/neutral_elt", &[0].encode()); // only for storing Vec<u8>, if changing type, change this.
	db.write(tx).map_err(db_err)?;
	warn!("end clean");
	warn!("END MIGRATE");

	// Can not use crate::meta_keys::BEST_BLOCK on non archive node: using CANNONICAL,
	// TODO EMCH would need to fetch non_cannonical overlay to complete.
//	let (tree_root, block_hash) = match db.get(crate::utils::COLUMN_META, crate::meta_keys::FINALIZED_BLOCK) {
	let (tree_root, block_hash) = match db.get(crate::utils::COLUMN_META, crate::meta_keys::BEST_BLOCK) {
		Ok(id) => {
			let id = id.unwrap();
			let id = db.get(crate::columns::HEADER, &id).expect("s").map(|b| Block::Header::decode(&mut &b[..]).ok());
			use sp_runtime::traits::Header;
			let id = id.unwrap().expect("d");
			warn!("Head is {:?}", id);
	/*				let mut hash = <HashFor::<Block> as hash_db::Hasher>::Out::default();
				hash.as_mut().copy_from_slice(id.as_slice());*/
			(id.state_root().clone(), id.hash().clone())
		},
		Err(e) => panic!("no best block is bad sign {:?}", e),
	};

/* Using storage db works only on FINALIZED_BLOCK
	let db = Arc::new(db);
	let storage = StorageDb::<Block>(db.clone(), PhantomData);
*/

	let db = Arc::new(db);
	let db_read = db.clone();
	let db = sp_database::as_database(ArcKVDB(db));
	let meta = crate::read_meta::<Block>(&*db, crate::columns::HEADER)?;
	let leaves = crate::LeafSet::<Block::Hash, NumberFor<Block>>::read_from_db(&*db, crate::columns::META, crate::meta_keys::LEAF_PREFIX)?;
	println!("previous leaf set: {:?}", leaves);

	let meta = StateMetaDb(&*db);
	let state_db: StateDb<Block::Hash, Vec<u8>> = StateDb::new(
		PruningMode::Constrained(sc_state_db::Constraints {
			max_blocks: None, // may require info in the future, in fact we should fetch it
			max_mem: None,
		}),
		true, // Rc or not does not matter in this case
		&meta,
	).expect("TODO err");


	let storage = crate::StorageDb::<Block> {
		db: db.clone(),
		state_db,
		prefix_keys: true, // Rc does not really matter here
	};
//		let storage: Arc::<dyn sp_state_machine::Storage<HashFor<Block>>> = Arc::new(storage);
/*		let mut root = Block::Hash::default();
		let trie_backend = sp_state_machine::TrieBackend::new(
			storage,
			tree_root,
		);*/
	let trie = sp_trie::trie_types::TrieDB::new(
		&storage,
		&tree_root,
	).expect("build trie");

	let mut iter = sp_trie::TrieDBIterator::new(&trie).expect("titer");
	let historied_persistence = crate::RocksdbStorage(db_read.clone());
	let mut management = TreeManagement::<
		<HashFor<Block> as hash_db::Hasher>::Out,
		u32,
		u64,
		crate::TreeManagementPersistenceNoTx,
	>::from_ser(historied_persistence.clone());
	let state = management.latest_state_fork();
	let test = management.get_db_state_for_fork(&Default::default());
	println!("test: {:?}", test);
	management.append_external_state(block_hash.clone(), &state);
	let state = management.latest_state();
	let mut count_tx = 0;
	let mut count = 0;

	let db_tmp: Arc<dyn Database<_>> = Arc::new(historied_persistence.clone());
	let mut kv_db = crate::HistoriedDBMut {
		current_state: state,
		current_state_read: unimplemented!(),
		db: db_tmp,
	};
	let mut tx = kv_db.transaction();
	let mut longest_key = 0;
	while let Some(Ok((k, v))) = iter.next() {
		longest_key = std::cmp::max(longest_key, k.as_slice().len());
		kv_db.unchecked_new_single(k.as_slice(), v, &mut tx);
		count_tx += 1;
		if count_tx == 1000 {
			count += 1;
			warn!("write a thousand {} {:?}", count, &k[..20]);
			kv_db.db.commit(tx).expect("write_tx");
			tx = kv_db.transaction();
			count_tx = 0;
		}
	}
	kv_db.db.commit(tx).expect("write_tx last");
	println!("longest key is {} byte", longest_key);

	let now = Instant::now();
	let mut iter = sp_trie::TrieDBIterator::new(&trie).expect("titer");
	let mut count = 0;
	while let Some(Ok((_k, _v))) = iter.next() {
		count += 1;
	}
	println!("iter trie state of {} in : {}", count, now.elapsed().as_millis());
	let now = Instant::now();

	let current_state = management.get_db_state(&block_hash).expect("just added");
	let db_tmp: Arc<dyn OrderedDatabase<_>> = Arc::new(historied_persistence.clone());
	let historied_db = crate::HistoriedDB {
		current_state,
		db: db_tmp,
		do_assert: false,
	};
	let mut count = 0;
	for (_k, _v) in historied_db.iter(crate::columns::StateValues) {
		count += 1;
	}
	println!("iter kvstate {} state in : {}", count, now.elapsed().as_millis());
	let now = Instant::now();


	let mut root_callback = trie_db::TrieRoot::<HashFor<Block>, _>::default();
	let _state = management.get_db_state(&block_hash).expect("just added");
	let iter_kv = historied_db.iter(crate::columns::StateValues);

	trie_db::trie_visit::<sp_trie::Layout<HashFor<Block>>, _, _, _, _>(iter_kv, &mut root_callback);
	let hash = root_callback.root;
	println!("hash calcuated {:?} : {}", hash, now.elapsed().as_millis());

	let now = Instant::now();

	let mut try_index = |indexes_conf: &'static[u32], do_write: bool| {
		println!("index {:?}", indexes_conf);
		let indexes_conf = trie_db::partial_db::DepthIndexes::new(indexes_conf);
		let mut indexes = std::collections::BTreeMap::new();
		let mut root_callback = trie_db::TrieRootIndexes::<HashFor<Block>, _, _>::new(&mut indexes, &indexes_conf);
		let iter_kv = historied_db.iter(crate::columns::StateValues);
		trie_db::trie_visit::<sp_trie::Layout<HashFor<Block>>, _, _, _, _>(iter_kv, &mut root_callback);
		println!("in mem index calculated {:?} : {}", indexes.len(), now.elapsed().as_millis());
		if do_write {
			let now = Instant::now();
			let state = management.latest_state();
			let db_tmp: Arc<dyn Database<_>> = Arc::new(historied_persistence.clone());
			let mut historied_db = crate::HistoriedDBMut {
				current_state: state,
				current_state_read: unimplemented!(),
				db: db_tmp,
			};
			let mut tx = historied_db.transaction();
			let indexes_check = indexes.clone();
			for (k, v) in indexes {
				historied_db.unchecked_new_single_index(k.as_slice(), crate::encode_index(v), &mut tx);
			}
			historied_db.db.commit(tx);
			println!("in mem index calculated rocksdb write : {}", now.elapsed().as_millis());

			let now = Instant::now();
			// TODO put depth indexes in trait: here need copy with upgrade client static def.
			let mut result_indexes = std::collections::BTreeMap::new();
			let state = management.get_db_state(&block_hash).expect("just added");
			let db_tmp: Arc<dyn OrderedDatabase<_>> = Arc::new(historied_persistence.clone());
			let historied_db = 	crate::HistoriedDB {
				current_state: state,
				db: db_tmp,
				do_assert: false,
			};
			let root_new: <HashFor<Block> as hash_db::Hasher>::Out = {
				let mut cb = trie_db::TrieRootIndexes::<HashFor<Block>, _, _>::new(&mut result_indexes, &indexes_conf);
				let iter = trie_db::partial_db::RootIndexIterator::new(
					&historied_db,
					//&historied_db,
					&indexes_check,
					&indexes_conf,
					std::iter::empty(),
					Vec::new(),
				);
				trie_db::trie_visit_with_indexes::<sp_trie::Layout<HashFor<Block>>, _, _, _>(iter, &mut cb);
				cb.root.unwrap_or(Default::default())
			};

			println!("check root with index {:?} in : {} with {:?}", Some(root_new) == hash, now.elapsed().as_millis(), result_indexes.len());

		}
	};
	/*
	// last checked max length was 120 so 240 index
	let all = & 
[1u32, 2, 3, 4, 5, 6, 7, 8, 9, 10, 11, 12, 13, 14, 15, 16, 17, 18, 19, 20, 21, 22, 23, 24, 25, 26, 27, 28, 29, 30, 31, 32, 33, 34, 35, 36, 37, 38, 39, 40, 41, 42, 43, 44, 45, 46, 47, 48, 49, 50, 51, 52, 53, 54, 55, 56, 57, 58, 59, 60, 61, 62, 63, 64, 65, 66, 67, 68, 69, 70, 71, 72, 73, 74, 75, 76, 77, 78, 79, 80, 81, 82, 83, 84, 85, 86, 87, 88, 89, 90, 91, 92, 93, 94, 95, 96, 97, 98, 99, 100, 101, 102, 103, 104, 105, 106, 107, 108, 109, 110, 111, 112, 113, 114, 115, 116, 117, 118, 119, 120, 121, 122, 123, 124, 125, 126, 127, 128, 129, 130, 131, 132, 133, 134, 135, 136, 137, 138, 139, 140, 141, 142, 143, 144, 145, 146, 147, 148, 149, 150, 151, 152, 153, 154, 155, 156, 157, 158, 159, 160, 161, 162, 163, 164, 165, 166, 167, 168, 169, 170, 171, 172, 173, 174, 175, 176, 177, 178, 179, 180, 181, 182, 183, 184, 185, 186, 187, 188, 189, 190, 191, 192, 193, 194, 195, 196, 197, 198, 199, 200, 201, 202, 203, 204, 205, 206, 207, 208, 209, 210, 211, 212, 213, 214, 215, 216, 217, 218, 219, 220, 221, 222, 223, 224, 225, 226, 227, 228, 229, 230, 231, 232, 233, 234, 235, 236, 237, 238, 239];
	let every_two = &
[2u32, 4, 6, 8, 10, 12, 14, 16, 18, 20, 22, 24, 26, 28, 30, 32, 34, 36, 38, 40, 42, 44, 46, 48, 50, 52, 54, 56, 58, 60, 62, 64, 66, 68, 70, 72, 74, 76, 78, 80, 82, 84, 86, 88, 90, 92, 94, 96, 98, 100, 102, 104, 106, 108, 110, 112, 114, 116, 118, 120, 122, 124, 126, 128, 130, 132, 134, 136, 138, 140, 142, 144, 146, 148, 150, 152, 154, 156, 158, 160, 162, 164, 166, 168, 170, 172, 174, 176, 178, 180, 182, 184, 186, 188, 190, 192, 194, 196, 198, 200, 202, 204, 206, 208, 210, 212, 214, 216, 218, 220, 222, 224, 226, 228, 230, 232, 234, 236, 238];

	let every_three = &
[3u32, 6, 9, 12, 15, 18, 21, 24, 27, 30, 33, 36, 39, 42, 45, 48, 51, 54, 57, 60, 63, 66, 69, 72, 75, 78, 81, 84, 87, 90, 93, 96, 99, 102, 105, 108, 111, 114, 117, 120, 123, 126, 129, 132, 135, 138, 141, 144, 147, 150, 153, 156, 159, 162, 165, 168, 171, 174, 177, 180, 183, 186, 189, 192, 195, 198, 201, 204, 207, 210, 213, 216, 219, 222, 225, 228, 231, 234, 237];

	let every_four = &
[4u32, 8, 12, 16, 20, 24, 28, 32, 36, 40, 44, 48, 52, 56, 60, 64, 68, 72, 76, 80, 84, 88, 92, 96, 100, 104, 108, 112, 116, 120, 124, 128, 132, 136, 140, 144, 148, 152, 156, 160, 164, 168, 172, 176, 180, 184, 188, 192, 196, 200, 204, 208, 212, 216, 220, 224, 228, 232, 236];

	let every_five = &
[5u32, 10, 15, 20, 25, 30, 35, 40, 45, 50, 55, 60, 65, 70, 75, 80, 85, 90, 95, 100, 105, 110, 115, 120, 125, 130, 135, 140, 145, 150, 155, 160, 165, 170, 175, 180, 185, 190, 195, 200, 205, 210, 215, 220, 225, 230, 235];
	let every_ten = &
[10, 20, 30, 40, 50, 60, 70, 80, 90, 100, 110, 120, 130, 140, 150, 160, 170, 180, 190, 200, 210, 220, 230];


	try_index(all, false);
	try_index(every_two, false);
	try_index(every_three, false);
	try_index(every_four, false);
	try_index(every_five, false);
	try_index(every_ten, false);
	*/
/*	let every_five = &
[5u32, 10, 15, 20, 25, 30, 35, 40, 45, 50, 55, 60, 65, 70, 75, 80, 85, 90, 95, 100, 105, 110, 115, 120, 125, 130, 135, 140, 145, 150, 155, 160, 165, 170, 175, 180, 185, 190, 195, 200, 205, 210, 215, 220, 225, 230, 235];*/
/*	try_index(&[8], false);
	try_index(&[16], false);
	try_index(&[64], false);
	try_index(&[96], false);
	try_index(&[128], false);
	try_index(&[230], false);
	try_index(&[80], true);*/

	try_index(&[], true);
//	try_index(every_five, true);
	Ok(())
}

struct ArcKVDB<D: KeyValueDB>(Arc<D>);

impl<D: KeyValueDB> parity_util_mem::MallocSizeOf for ArcKVDB<D> {
	fn size_of(&self, ops: &mut parity_util_mem::MallocSizeOfOps) -> usize {
		self.0.size_of(ops)
	}
}

impl<D: KeyValueDB> KeyValueDB for ArcKVDB<D> {
	fn transaction(&self) -> kvdb::DBTransaction {
		self.0.transaction()
	}

	fn get(&self, col: u32, key: &[u8]) -> io::Result<Option<Vec<u8>>> {
		self.0.get(col, key)
	}

	fn get_by_prefix(&self, col: u32, prefix: &[u8]) -> Option<Box<[u8]>> {
		self.0.get_by_prefix(col, prefix)
	}

	fn write(&self, transaction: kvdb::DBTransaction) -> io::Result<()> {
		self.0.write(transaction)
	}

	fn iter<'a>(&'a self, col: u32) -> Box<dyn Iterator<Item = (Box<[u8]>, Box<[u8]>)> + 'a> {
		self.0.iter(col)
	}

	fn iter_with_prefix<'a>(
		&'a self,
		col: u32,
		prefix: &'a [u8],
	) -> Box<dyn Iterator<Item = (Box<[u8]>, Box<[u8]>)> + 'a> {
		self.0.iter_with_prefix(col, prefix)
	}

	fn restore(&self, new_db: &str) -> io::Result<()> {
		self.0.restore(new_db)
	}
}

struct StorageDb<Block>(Arc<kvdb_rocksdb::Database>, PhantomData<Block>);

impl<Block: BlockT> hash_db::HashDBRef<HashFor<Block>, Vec<u8>> for StorageDb<Block> {
	fn contains(&self, key: &<HashFor::<Block> as hash_db::Hasher>::Out, prefix: hash_db::Prefix) -> bool {
		self.get(key, prefix).is_some()
	}

	fn get(&self, key: &<HashFor::<Block> as hash_db::Hasher>::Out, prefix: hash_db::Prefix) -> Option<sp_trie::DBValue> {
		let key = sp_trie::prefixed_key::<HashFor<Block>>(key, prefix);
		self.0.get(crate::columns::STATE, key.as_slice()).expect("bad script")
	}
}

impl<Block: BlockT> hash_db::HashDBRef<HashFor<Block>, Vec<u8>> for crate::StorageDb<Block> {
	fn contains(&self, key: &<HashFor::<Block> as hash_db::Hasher>::Out, prefix: hash_db::Prefix) -> bool {
		self.get(key, prefix).is_some()
	}

	fn get(&self, key: &<HashFor::<Block> as hash_db::Hasher>::Out, prefix: hash_db::Prefix) -> Option<sp_trie::DBValue> {
		if self.prefix_keys {
			let key = sp_trie::prefixed_key::<HashFor<Block>>(key, prefix);
			self.state_db.get(&key, self)
		} else {
			self.state_db.get(key.as_ref(), self)
		}
		.unwrap()
	}
}


impl<Block: BlockT> sp_state_machine::Storage<HashFor<Block>> for StorageDb<Block> {
	fn get(&self, key: &Block::Hash, prefix: hash_db::Prefix) -> Result<Option<sp_trie::DBValue>, String> {
		let key = sp_trie::prefixed_key::<HashFor<Block>>(key, prefix);
		Ok(self.0.get(crate::columns::STATE_META, key.as_slice()).expect("bad script"))
	}
}

=======
/// 1) the number of columns has changed from 11 to 12;
/// 2) transactions column is added;
fn migrate_1_to_2<Block: BlockT>(db_path: &Path, _db_type: DatabaseType) -> sp_blockchain::Result<()> {
	let db_path = db_path.to_str()
		.ok_or_else(|| sp_blockchain::Error::Backend("Invalid database path".into()))?;
	let db_cfg = DatabaseConfig::with_columns(V1_NUM_COLUMNS);
	let db = Database::open(&db_cfg, db_path).map_err(db_err)?;
	db.add_column().map_err(db_err)
}
>>>>>>> 840478ae

/// Reads current database version from the file at given path.
/// If the file does not exist returns 0.
fn current_version(path: &Path) -> sp_blockchain::Result<u32> {
	let unknown_version_err = || sp_blockchain::Error::Backend("Unknown database version".into());

	match fs::File::open(version_file_path(path)) {
		Err(ref err) if err.kind() == ErrorKind::NotFound => {
			warn!("version file not found");
			Ok(0)
		},
		Err(e) => {
			warn!("version file error: {:?}", e);
			Err(unknown_version_err())
		},
		Ok(mut file) => {
			let mut s = String::new();
			file.read_to_string(&mut s).map_err(|e| {
				warn!("version file error: {:?}", e);
				unknown_version_err()
			})?;
			warn!("version db : {:?}", s);
			u32::from_str_radix(&s, 10).map_err(|_| unknown_version_err())
		},
	}
}

/// Maps database error to client error
fn db_err(err: std::io::Error) -> sp_blockchain::Error {
	sp_blockchain::Error::Backend(format!("{}", err))
}

/// Writes current database version to the file.
/// Creates a new file if the version file does not exist yet.
fn update_version(path: &Path) -> sp_blockchain::Result<()> {
	fs::create_dir_all(path).map_err(db_err)?;
	let mut file = fs::File::create(version_file_path(path)).map_err(db_err)?;
	file.write_all(format!("{}", CURRENT_VERSION).as_bytes()).map_err(db_err)?;
	Ok(())
}

/// Returns the version file path.
fn version_file_path(path: &Path) -> PathBuf {
	let mut file_path = path.to_owned();
	file_path.push(VERSION_FILE_NAME);
	file_path
}

#[cfg(test)]
mod tests {
	use sc_state_db::PruningMode;
	use crate::{DatabaseSettings, DatabaseSettingsSrc, KeepBlocks, TransactionStorageMode};
	use crate::tests::Block;
	use super::*;

	fn create_db(db_path: &Path, version: Option<u32>) {
		if let Some(version) = version {
			fs::create_dir_all(db_path).unwrap();
			let mut file = fs::File::create(version_file_path(db_path)).unwrap();
			file.write_all(format!("{}", version).as_bytes()).unwrap();
		}
	}

	fn open_database(db_path: &Path) -> sp_blockchain::Result<()> {
		crate::utils::open_database::<Block>(&DatabaseSettings {
			state_cache_size: 0,
			state_cache_child_ratio: None,
			state_pruning: PruningMode::ArchiveAll,
			source: DatabaseSettingsSrc::RocksDb { path: db_path.to_owned(), cache_size: 128 },
<<<<<<< HEAD
			experimental_cache: Default::default(),
=======
			keep_blocks: KeepBlocks::All,
			transaction_storage: TransactionStorageMode::BlockBody,
>>>>>>> 840478ae
		}, DatabaseType::Full).map(|_| ())
	}

	#[test]
	fn downgrade_never_happens() {
		let db_dir = tempfile::TempDir::new().unwrap();
		create_db(db_dir.path(), Some(CURRENT_VERSION + 1));
		assert!(open_database(db_dir.path()).is_err());
	}

	#[test]
	fn open_empty_database_works() {
		let db_dir = tempfile::TempDir::new().unwrap();
		open_database(db_dir.path()).unwrap();
		open_database(db_dir.path()).unwrap();
		assert_eq!(current_version(db_dir.path()).unwrap(), CURRENT_VERSION);
	}

	#[test]
	fn upgrade_from_1_to_2_works() {
		for version_from_file in &[None, Some(1)] {
			let db_dir = tempfile::TempDir::new().unwrap();
			let db_path = db_dir.path();
			create_db(db_path, *version_from_file);
			open_database(db_path).unwrap();
			assert_eq!(current_version(db_path).unwrap(), CURRENT_VERSION);
		}
	}
}<|MERGE_RESOLUTION|>--- conflicted
+++ resolved
@@ -28,7 +28,6 @@
 use sp_runtime::traits::{Block as BlockT, HashFor, NumberFor, Header as HeaderT};
 use crate::HValue;
 use crate::utils::DatabaseType;
-<<<<<<< HEAD
 use crate::{StateDb, PruningMode, StateMetaDb};
 use historied_db::management::tree::TreeManagement;
 use historied_db::{
@@ -43,23 +42,16 @@
 use kvdb::KeyValueDB;
 use std::io;
 use sp_database::{Database, OrderedDatabase};
-
 use std::sync::Arc;
-=======
-use kvdb_rocksdb::{Database, DatabaseConfig};
->>>>>>> 840478ae
 
 /// Version file name.
 const VERSION_FILE_NAME: &'static str = "db_version";
 
 /// Current db version.
 const CURRENT_VERSION: u32 = 2;
-<<<<<<< HEAD
-=======
 
 /// Number of columns in v1.
 const V1_NUM_COLUMNS: u32 = 11;
->>>>>>> 840478ae
 
 /// Upgrade database to current version.
 pub fn upgrade_db<Block: BlockT>(db_path: &Path, db_type: DatabaseType) -> sp_blockchain::Result<()> {
@@ -68,8 +60,11 @@
 		let db_version = current_version(db_path)?;
 		match db_version {
 			0 => Err(sp_blockchain::Error::Backend(format!("Unsupported database version: {}", db_version)))?,
-			1 => migrate_1_to_2::<Block>(db_path, db_type)?,
-<<<<<<< HEAD
+			1 => {
+				migrate_1_to_2::<Block>(db_path, db_type)?;
+				migrate_2_to_3::<Block>(db_path, db_type)?;
+			},
+			2 => migrate_2_to_3::<Block>(db_path, db_type)?,
 			2 => (),
 			42 => {
 				delete_historied::<Block>(db_path, db_type)?;
@@ -78,9 +73,7 @@
 				println!("inject non canonnical in {}", now.elapsed().as_millis());
 				compare_latest_roots::<Block>(db_path, db_type, hash_for_root)?;*/
 			},
-=======
 			CURRENT_VERSION => (),
->>>>>>> 840478ae
 			_ => Err(sp_blockchain::Error::Backend(format!("Future database version: {}", db_version)))?,
 		}
 	}
@@ -88,14 +81,13 @@
 	update_version(db_path)
 }
 
-/// Migration from version1 to version2:
-<<<<<<< HEAD
-/// the number of columns has changed from 11 to 15;
-fn migrate_1_to_2<Block: BlockT>(db_path: &Path, db_type: DatabaseType) -> sp_blockchain::Result<()> {
+/// Migration from version2 to version3:
+/// the number of columns has changed from 12 to 15;
+fn migrate_2_to_3<Block: BlockT>(db_path: &Path, db_type: DatabaseType) -> sp_blockchain::Result<()> {
 	// Number of columns in v0.
-	const V1_NUM_COLUMNS: u32 = 11;
+	const V2_NUM_COLUMNS: u32 = 12;
 	{
-		let mut db_config = kvdb_rocksdb::DatabaseConfig::with_columns(V1_NUM_COLUMNS);
+		let mut db_config = kvdb_rocksdb::DatabaseConfig::with_columns(V2_NUM_COLUMNS);
 		let path = db_path.to_str()
 			.ok_or_else(|| sp_blockchain::Error::Backend("Invalid database path".into()))?;
 		let db = kvdb_rocksdb::Database::open(&db_config, &path)
@@ -337,15 +329,15 @@
 	tx.delete(2, b"tree_mgmt/last_index");
 	tx.delete(2, b"tree_mgmt/neutral_elt");
 	tx.delete(2, b"tree_mgmt/tree_meta");
-	tx.delete_prefix(11, &[]);
 	tx.delete_prefix(12, &[]);
 	tx.delete_prefix(13, &[]);
 	tx.delete_prefix(14, &[]);
+	tx.delete_prefix(15, &[]);
 	for i in 0u8..255 {
-		tx.delete_prefix(11, &[i]);
 		tx.delete_prefix(12, &[i]);
 		tx.delete_prefix(13, &[i]);
 		tx.delete_prefix(14, &[i]);
+		tx.delete_prefix(15, &[i]);
 	}
 	tx.put(2, b"tree_mgmt/neutral_elt", &[0].encode()); // only for storing Vec<u8>, if changing type, change this.
 	db.write(tx).map_err(db_err)?;
@@ -654,7 +646,6 @@
 	}
 }
 
-=======
 /// 1) the number of columns has changed from 11 to 12;
 /// 2) transactions column is added;
 fn migrate_1_to_2<Block: BlockT>(db_path: &Path, _db_type: DatabaseType) -> sp_blockchain::Result<()> {
@@ -664,7 +655,6 @@
 	let db = Database::open(&db_cfg, db_path).map_err(db_err)?;
 	db.add_column().map_err(db_err)
 }
->>>>>>> 840478ae
 
 /// Reads current database version from the file at given path.
 /// If the file does not exist returns 0.
@@ -734,12 +724,9 @@
 			state_cache_child_ratio: None,
 			state_pruning: PruningMode::ArchiveAll,
 			source: DatabaseSettingsSrc::RocksDb { path: db_path.to_owned(), cache_size: 128 },
-<<<<<<< HEAD
 			experimental_cache: Default::default(),
-=======
 			keep_blocks: KeepBlocks::All,
 			transaction_storage: TransactionStorageMode::BlockBody,
->>>>>>> 840478ae
 		}, DatabaseType::Full).map(|_| ())
 	}
 
