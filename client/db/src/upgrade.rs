--- conflicted
+++ resolved
@@ -23,21 +23,16 @@
 use std::path::{Path, PathBuf};
 use log::warn;
 
-<<<<<<< HEAD
-use sp_runtime::traits::{Block as BlockT};
-use crate::utils::DatabaseType;
-=======
 use sp_runtime::traits::Block as BlockT;
 use crate::{columns, utils::DatabaseType};
 use kvdb_rocksdb::{Database, DatabaseConfig};
 use codec::Encode;
->>>>>>> cc249508
 
 /// Version file name.
 const VERSION_FILE_NAME: &'static str = "db_version";
 
 /// Current db version.
-const CURRENT_VERSION: u32 = 3;
+const CURRENT_VERSION: u32 = 4;
 
 /// Number of columns in v1.
 const V1_NUM_COLUMNS: u32 = 11;
@@ -52,13 +47,16 @@
 			0 => Err(sp_blockchain::Error::Backend(format!("Unsupported database version: {}", db_version)))?,
 			1 => {
 				migrate_1_to_2::<Block>(db_path, db_type)?;
-<<<<<<< HEAD
 				migrate_2_to_3::<Block>(db_path, db_type)?;
-=======
-				migrate_2_to_3::<Block>(db_path, db_type)?
->>>>>>> cc249508
+				migrate_3_to_4::<Block>(db_path, db_type)?
 			},
-			2 => migrate_2_to_3::<Block>(db_path, db_type)?,
+			2 => {
+				migrate_2_to_3::<Block>(db_path, db_type)?;
+				migrate_3_to_4::<Block>(db_path, db_type)?
+			},
+			3 => {
+				migrate_3_to_4::<Block>(db_path, db_type)?
+			},
 			CURRENT_VERSION => (),
 			_ => Err(sp_blockchain::Error::Backend(format!("Future database version: {}", db_version)))?,
 		}
@@ -78,9 +76,8 @@
 }
 
 /// Migration from version2 to version3:
-<<<<<<< HEAD
 /// the number of columns has changed from 12 to 13, adding snapshot column;
-fn migrate_2_to_3<Block: BlockT>(db_path: &Path, _db_type: DatabaseType) -> sp_blockchain::Result<()> {
+fn migrate_3_to_4<Block: BlockT>(db_path: &Path, _db_type: DatabaseType) -> sp_blockchain::Result<()> {
 	// Number of columns in v0.
 	const V2_NUM_COLUMNS: u32 = 12;
 	{
@@ -91,7 +88,7 @@
 			.map_err(|err| sp_blockchain::Error::Backend(format!("{}", err)))?;
 		db.add_column().map_err(db_err)?;
 	}
-=======
+
 /// - The format of the stored Justification changed to support multiple Justifications.
 fn migrate_2_to_3<Block: BlockT>(db_path: &Path, _db_type: DatabaseType) -> sp_blockchain::Result<()> {
 	let db_path = db_path.to_str()
@@ -112,7 +109,6 @@
 		}
 	}
 	db.write(transaction).map_err(db_err)?;
->>>>>>> cc249508
 
 	Ok(())
 }
