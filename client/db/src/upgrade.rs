// Copyright 2019-2020 Parity Technologies (UK) Ltd.
// This file is part of Substrate.

// Substrate is free software: you can redistribute it and/or modify
// it under the terms of the GNU General Public License as published by
// the Free Software Foundation, either version 3 of the License, or
// (at your option) any later version.

// Substrate is distributed in the hope that it will be useful,
// but WITHOUT ANY WARRANTY; without even the implied warranty of
// MERCHANTABILITY or FITNESS FOR A PARTICULAR PURPOSE.  See the
// GNU General Public License for more details.

// You should have received a copy of the GNU General Public License
// along with Substrate.  If not, see <http://www.gnu.org/licenses/>.

//! Database upgrade logic.

use std::fs;
use std::io::{Read, Write, ErrorKind};
use std::path::{Path, PathBuf};

use sp_runtime::traits::Block as BlockT;
use crate::utils::DatabaseType;

/// Version file name.
const VERSION_FILE_NAME: &'static str = "db_version";

/// Current db version.
const CURRENT_VERSION: u32 = 1;

/// Upgrade database to current version.
pub fn upgrade_db<Block: BlockT>(db_path: &Path, _db_type: DatabaseType) -> sp_blockchain::Result<()> {
	let is_empty = db_path.read_dir().map_or(true, |mut d| d.next().is_none());
	if !is_empty {
		let db_version = current_version(db_path)?;
		match db_version {
			0 => Err(sp_blockchain::Error::Backend(format!("Unsupported database version: {}", db_version)))?,
			1 => (),
			_ => Err(sp_blockchain::Error::Backend(format!("Future database version: {}", db_version)))?,
		}
	}

	update_version(db_path)
}


/// Reads current database version from the file at given path.
/// If the file does not exist returns 0.
fn current_version(path: &Path) -> sp_blockchain::Result<u32> {
	let unknown_version_err = || sp_blockchain::Error::Backend("Unknown database version".into());

	match fs::File::open(version_file_path(path)) {
		Err(ref err) if err.kind() == ErrorKind::NotFound => Ok(0),
		Err(_) => Err(unknown_version_err()),
		Ok(mut file) => {
			let mut s = String::new();
			file.read_to_string(&mut s).map_err(|_| unknown_version_err())?;
			u32::from_str_radix(&s, 10).map_err(|_| unknown_version_err())
		},
	}
}

/// Maps database error to client error
fn db_err(err: std::io::Error) -> sp_blockchain::Error {
	sp_blockchain::Error::Backend(format!("{}", err))
}

/// Writes current database version to the file.
/// Creates a new file if the version file does not exist yet.
fn update_version(path: &Path) -> sp_blockchain::Result<()> {
	fs::create_dir_all(path).map_err(db_err)?;
	let mut file = fs::File::create(version_file_path(path)).map_err(db_err)?;
	file.write_all(format!("{}", CURRENT_VERSION).as_bytes()).map_err(db_err)?;
	Ok(())
}

/// Returns the version file path.
fn version_file_path(path: &Path) -> PathBuf {
	let mut file_path = path.to_owned();
	file_path.push(VERSION_FILE_NAME);
	file_path
}

#[cfg(test)]
mod tests {
	use sc_state_db::PruningMode;
	use crate::{DatabaseSettings, DatabaseSettingsSrc};
	use crate::tests::Block;
	use super::*;

	fn create_db(db_path: &Path, version: Option<u32>) {
		if let Some(version) = version {
			fs::create_dir_all(db_path).unwrap();
			let mut file = fs::File::create(version_file_path(db_path)).unwrap();
			file.write_all(format!("{}", version).as_bytes()).unwrap();
		}
	}

	fn open_database(db_path: &Path) -> sp_blockchain::Result<()> {
		crate::utils::open_database::<Block>(&DatabaseSettings {
			state_cache_size: 0,
			state_cache_child_ratio: None,
			pruning: PruningMode::ArchiveAll,
<<<<<<< HEAD
			source: DatabaseSettingsSrc::Path { path: db_path.to_owned(), cache_size: None },
			experimental_cache: Default::default(),
=======
			source: DatabaseSettingsSrc::RocksDb { path: db_path.to_owned(), cache_size: 128 },
>>>>>>> 0bb3001a
		}, DatabaseType::Full).map(|_| ())
	}

	#[test]
	fn downgrade_never_happens() {
		let db_dir = tempfile::TempDir::new().unwrap();
		create_db(db_dir.path(), Some(CURRENT_VERSION + 1));
		assert!(open_database(db_dir.path()).is_err());
	}

	#[test]
	fn open_empty_database_works() {
		let db_dir = tempfile::TempDir::new().unwrap();
		open_database(db_dir.path()).unwrap();
		open_database(db_dir.path()).unwrap();
		assert_eq!(current_version(db_dir.path()).unwrap(), CURRENT_VERSION);
	}
}<|MERGE_RESOLUTION|>--- conflicted
+++ resolved
@@ -102,12 +102,8 @@
 			state_cache_size: 0,
 			state_cache_child_ratio: None,
 			pruning: PruningMode::ArchiveAll,
-<<<<<<< HEAD
-			source: DatabaseSettingsSrc::Path { path: db_path.to_owned(), cache_size: None },
+			source: DatabaseSettingsSrc::RocksDb { path: db_path.to_owned(), cache_size: 128 },
 			experimental_cache: Default::default(),
-=======
-			source: DatabaseSettingsSrc::RocksDb { path: db_path.to_owned(), cache_size: 128 },
->>>>>>> 0bb3001a
 		}, DatabaseType::Full).map(|_| ())
 	}
 
