// This file is part of Substrate.

// Copyright (C) 2020-2021 Parity Technologies (UK) Ltd.
// SPDX-License-Identifier: GPL-3.0-or-later WITH Classpath-exception-2.0

// This program is free software: you can redistribute it and/or modify
// it under the terms of the GNU General Public License as published by
// the Free Software Foundation, either version 3 of the License, or
// (at your option) any later version.

// This program is distributed in the hope that it will be useful,
// but WITHOUT ANY WARRANTY; without even the implied warranty of
// MERCHANTABILITY or FITNESS FOR A PARTICULAR PURPOSE. See the
// GNU General Public License for more details.

// You should have received a copy of the GNU General Public License
// along with this program. If not, see <https://www.gnu.org/licenses/>.

//! State backend that's useful for benchmarking

use std::sync::Arc;
use std::cell::{Cell, RefCell};
use std::collections::HashMap;

use hash_db::{Prefix, Hasher};
<<<<<<< HEAD
use sp_trie::{MemoryDB, prefixed_key, StorageProof, encode_compact};
=======
use sp_trie::{MemoryDB, prefixed_key};
>>>>>>> d2f66e04
use sp_core::{
	storage::{ChildInfo, TrackedStorageKey},
	hexdisplay::HexDisplay
};
use sp_runtime::traits::{Block as BlockT, HashFor};
use sp_runtime::Storage;
use sp_state_machine::{
	DBValue, backend::Backend as StateBackend, StorageCollection, ChildStorageCollection, ProofRecorder,
};
use kvdb::{KeyValueDB, DBTransaction};
use crate::storage_cache::{CachingState, SharedCache, new_shared_cache};

type DbState<B> = sp_state_machine::TrieBackend<
	Arc<dyn sp_state_machine::Storage<HashFor<B>>>, HashFor<B>
>;

type State<B> = CachingState<DbState<B>, B>;

struct StorageDb<Block: BlockT> {
	db: Arc<dyn KeyValueDB>,
	proof_recorder: Option<ProofRecorder<Block::Hash>>,
	_block: std::marker::PhantomData<Block>,
}

impl<Block: BlockT> sp_state_machine::Storage<HashFor<Block>> for StorageDb<Block> {
	fn get(&self, key: &Block::Hash, prefix: Prefix) -> Result<Option<DBValue>, String> {
		let prefixed_key = prefixed_key::<HashFor<Block>>(key, prefix);
		if let Some(recorder) = &self.proof_recorder {
			if let Some(v) = recorder.get(&key) {
				return Ok(v.clone());
			}
			let backend_value = self.db.get(0, &prefixed_key)
				.map_err(|e| format!("Database backend error: {:?}", e))?;
			recorder.record(key.clone(), backend_value.clone());
			Ok(backend_value)
		} else {
			self.db.get(0, &prefixed_key)
				.map_err(|e| format!("Database backend error: {:?}", e))
		}
	}
}

/// Track whether a specific key has already been read or written to.
#[derive(Default, Clone, Copy)]
pub struct KeyTracker {
	has_been_read: bool,
	has_been_written: bool,
}

/// A simple object that counts the reads and writes at the key level to the underlying state db.
#[derive(Default, Clone, Copy, Debug)]
pub struct ReadWriteTracker {
	reads: u32,
	repeat_reads: u32,
	writes: u32,
	repeat_writes: u32,
}

impl ReadWriteTracker {
	fn add_read(&mut self) {
		self.reads += 1;
	}

	fn add_repeat_read(&mut self) {
		self.repeat_reads += 1;
	}

	fn add_write(&mut self) {
		self.writes += 1;
	}

	fn add_repeat_write(&mut self) {
		self.repeat_writes += 1;
	}
}

/// State that manages the backend database reference. Allows runtime to control the database.
pub struct BenchmarkingState<B: BlockT> {
	root: Cell<B::Hash>,
	genesis_root: B::Hash,
	state: RefCell<Option<State<B>>>,
	db: Cell<Option<Arc<dyn KeyValueDB>>>,
	genesis: HashMap<Vec<u8>, (Vec<u8>, i32)>,
	record: Cell<Vec<Vec<u8>>>,
	shared_cache: SharedCache<B>, // shared cache is always empty
	/// Key tracker for keys in the main trie.
	main_key_tracker: RefCell<HashMap<Vec<u8>, KeyTracker>>,
	/// Key tracker for keys in a child trie.
	/// Child trie are identified by their storage key (i.e. `ChildInfo::storage_key()`)
	child_key_tracker: RefCell<HashMap<Vec<u8>, HashMap<Vec<u8>, KeyTracker>>>,
	read_write_tracker: RefCell<ReadWriteTracker>,
	whitelist: RefCell<Vec<TrackedStorageKey>>,
	proof_recorder: Option<ProofRecorder<B::Hash>>,
}

impl<B: BlockT> BenchmarkingState<B> {
	/// Create a new instance that creates a database in a temporary dir.
	pub fn new(genesis: Storage, _cache_size_mb: Option<usize>, record_proof: bool) -> Result<Self, String> {
		let mut root = B::Hash::default();
		let mut mdb = MemoryDB::<HashFor<B>>::default();
		sp_state_machine::TrieDBMut::<HashFor<B>>::new(&mut mdb, &mut root);

		let mut state = BenchmarkingState {
			state: RefCell::new(None),
			db: Cell::new(None),
			root: Cell::new(root),
			genesis: Default::default(),
			genesis_root: Default::default(),
			record: Default::default(),
			shared_cache: new_shared_cache(0, (1, 10)),
			main_key_tracker: Default::default(),
			child_key_tracker: Default::default(),
			read_write_tracker: Default::default(),
			whitelist: Default::default(),
			proof_recorder: record_proof.then(Default::default),
		};

		state.add_whitelist_to_tracker();

		state.reopen()?;
		let child_delta = genesis.children_default.iter().map(|(_storage_key, child_content)| (
			&child_content.child_info,
			child_content.data.iter().map(|(k, v)| (k.as_ref(), Some(v.as_ref()))),
		));
		let (root, transaction): (B::Hash, _) = state.state.borrow_mut().as_mut().unwrap().full_storage_root(
			genesis.top.iter().map(|(k, v)| (k.as_ref(), Some(v.as_ref()))),
			child_delta,
		);
		state.genesis = transaction.clone().drain();
		state.genesis_root = root.clone();
		state.commit(root, transaction, Vec::new(), Vec::new())?;
		state.record.take();
		Ok(state)
	}

	fn reopen(&self) -> Result<(), String> {
		*self.state.borrow_mut() = None;
		let db = match self.db.take() {
			Some(db) => db,
			None => Arc::new(kvdb_memorydb::create(1)),
		};
		self.db.set(Some(db.clone()));
		self.proof_recorder.as_ref().map(|r| r.reset());
		let storage_db = Arc::new(StorageDb::<B> {
			db,
			proof_recorder: self.proof_recorder.clone(),
			_block: Default::default()
		});
		*self.state.borrow_mut() = Some(State::new(
			DbState::<B>::new(storage_db, self.root.get()),
			self.shared_cache.clone(),
			None
		));
		Ok(())
	}

	fn add_whitelist_to_tracker(&self) {
		let mut main_key_tracker = self.main_key_tracker.borrow_mut();

		let whitelist = self.whitelist.borrow();

		whitelist.iter().for_each(|key| {
			let whitelisted = KeyTracker {
				has_been_read: key.has_been_read,
				has_been_written: key.has_been_written,
			};
			main_key_tracker.insert(key.key.clone(), whitelisted);
		});
	}

	fn wipe_tracker(&self) {
		*self.main_key_tracker.borrow_mut() = HashMap::new();
		*self.child_key_tracker.borrow_mut() = HashMap::new();
		self.add_whitelist_to_tracker();
		*self.read_write_tracker.borrow_mut() = Default::default();
	}

	// Childtrie is identified by its storage key (i.e. `ChildInfo::storage_key`)
	fn add_read_key(&self, childtrie: Option<&[u8]>, key: &[u8]) {
		let mut read_write_tracker = self.read_write_tracker.borrow_mut();
		let mut child_key_tracker = self.child_key_tracker.borrow_mut();
		let mut main_key_tracker = self.main_key_tracker.borrow_mut();

		let key_tracker = if let Some(childtrie) = childtrie {
			child_key_tracker.entry(childtrie.to_vec()).or_insert_with(|| HashMap::new())
	 	} else {
			&mut main_key_tracker
		};

		let read = match key_tracker.get(key) {
			None => {
				let has_been_read = KeyTracker {
					has_been_read: true,
					has_been_written: false,
				};
				key_tracker.insert(key.to_vec(), has_been_read);
				read_write_tracker.add_read();
				true
			},
			Some(tracker) => {
				if !tracker.has_been_read {
					let has_been_read = KeyTracker {
						has_been_read: true,
						has_been_written: tracker.has_been_written,
					};
					key_tracker.insert(key.to_vec(), has_been_read);
					read_write_tracker.add_read();
					true
				} else {
					read_write_tracker.add_repeat_read();
					false
				}
			}
		};

		if read {
			if let Some(childtrie) = childtrie {
				log::trace!(
					target: "benchmark",
					"Childtrie Read: {} {}", HexDisplay::from(&childtrie), HexDisplay::from(&key)
				);
			} else {
				log::trace!(target: "benchmark", "Read: {}", HexDisplay::from(&key));
			}
		}
	}

	// Childtrie is identified by its storage key (i.e. `ChildInfo::storage_key`)
	fn add_write_key(&self, childtrie: Option<&[u8]>, key: &[u8]) {
		let mut read_write_tracker = self.read_write_tracker.borrow_mut();
		let mut child_key_tracker = self.child_key_tracker.borrow_mut();
		let mut main_key_tracker = self.main_key_tracker.borrow_mut();

		let key_tracker = if let Some(childtrie) = childtrie {
			child_key_tracker.entry(childtrie.to_vec()).or_insert_with(|| HashMap::new())
	 	} else {
			&mut main_key_tracker
		};

		// If we have written to the key, we also consider that we have read from it.
		let has_been_written = KeyTracker {
			has_been_read: true,
			has_been_written: true,
		};

		let write = match key_tracker.get(key) {
			None => {
				key_tracker.insert(key.to_vec(), has_been_written);
				read_write_tracker.add_write();
				true
			},
			Some(tracker) => {
				if !tracker.has_been_written {
					key_tracker.insert(key.to_vec(), has_been_written);
					read_write_tracker.add_write();
					true
				} else {
					read_write_tracker.add_repeat_write();
					false
				}
			}
		};

		if write {
			if let Some(childtrie) = childtrie {
				log::trace!(
					target: "benchmark",
					"Childtrie Write: {} {}", HexDisplay::from(&childtrie), HexDisplay::from(&key)
				);
			} else {
				log::trace!(target: "benchmark", "Write: {}", HexDisplay::from(&key));
			}
		}
	}
}

fn state_err() -> String {
	"State is not open".into()
}

impl<B: BlockT> StateBackend<HashFor<B>> for BenchmarkingState<B> {
	type Error =  <DbState<B> as StateBackend<HashFor<B>>>::Error;
	type Transaction = <DbState<B> as StateBackend<HashFor<B>>>::Transaction;
	type TrieBackendStorage = <DbState<B> as StateBackend<HashFor<B>>>::TrieBackendStorage;

	fn storage(&self, key: &[u8]) -> Result<Option<Vec<u8>>, Self::Error> {
		self.add_read_key(None, key);
		self.state.borrow().as_ref().ok_or_else(state_err)?.storage(key)
	}

	fn storage_hash(&self, key: &[u8]) -> Result<Option<B::Hash>, Self::Error> {
		self.add_read_key(None, key);
		self.state.borrow().as_ref().ok_or_else(state_err)?.storage_hash(key)
	}

	fn child_storage(
		&self,
		child_info: &ChildInfo,
		key: &[u8],
	) -> Result<Option<Vec<u8>>, Self::Error> {
		self.add_read_key(Some(child_info.storage_key()), key);
		self.state.borrow().as_ref().ok_or_else(state_err)?.child_storage(child_info, key)
	}

	fn exists_storage(&self, key: &[u8]) -> Result<bool, Self::Error> {
		self.add_read_key(None, key);
		self.state.borrow().as_ref().ok_or_else(state_err)?.exists_storage(key)
	}

	fn exists_child_storage(
		&self,
		child_info: &ChildInfo,
		key: &[u8],
	) -> Result<bool, Self::Error> {
		self.add_read_key(Some(child_info.storage_key()), key);
		self.state.borrow().as_ref().ok_or_else(state_err)?.exists_child_storage(child_info, key)
	}

	fn next_storage_key(&self, key: &[u8]) -> Result<Option<Vec<u8>>, Self::Error> {
		self.add_read_key(None, key);
		self.state.borrow().as_ref().ok_or_else(state_err)?.next_storage_key(key)
	}

	fn next_child_storage_key(
		&self,
		child_info: &ChildInfo,
		key: &[u8],
	) -> Result<Option<Vec<u8>>, Self::Error> {
		self.add_read_key(Some(child_info.storage_key()), key);
		self.state.borrow().as_ref().ok_or_else(state_err)?.next_child_storage_key(child_info, key)
	}

	fn for_keys_with_prefix<F: FnMut(&[u8])>(&self, prefix: &[u8], f: F) {
		if let Some(ref state) = *self.state.borrow() {
			state.for_keys_with_prefix(prefix, f)
		}
	}

	fn for_key_values_with_prefix<F: FnMut(&[u8], &[u8])>(&self, prefix: &[u8], f: F) {
		if let Some(ref state) = *self.state.borrow() {
			state.for_key_values_with_prefix(prefix, f)
		}
	}

	fn apply_to_child_keys_while<F: FnMut(&[u8]) -> bool>(
		&self,
		child_info: &ChildInfo,
		f: F,
	) {
		if let Some(ref state) = *self.state.borrow() {
			state.apply_to_child_keys_while(child_info, f)
		}
	}

	fn for_child_keys_with_prefix<F: FnMut(&[u8])>(
		&self,
		child_info: &ChildInfo,
		prefix: &[u8],
		f: F,
	) {
		if let Some(ref state) = *self.state.borrow() {
			state.for_child_keys_with_prefix(child_info, prefix, f)
		}
	}

	fn storage_root<'a>(
		&self,
		delta: impl Iterator<Item=(&'a [u8], Option<&'a [u8]>)>,
	) -> (B::Hash, Self::Transaction) where B::Hash: Ord {
		self.state.borrow().as_ref().map_or(Default::default(), |s| s.storage_root(delta))
	}

	fn child_storage_root<'a>(
		&self,
		child_info: &ChildInfo,
		delta: impl Iterator<Item=(&'a [u8], Option<&'a [u8]>)>,
	) -> (B::Hash, bool, Self::Transaction) where B::Hash: Ord {
		self.state.borrow().as_ref().map_or(Default::default(), |s| s.child_storage_root(child_info, delta))
	}

	fn pairs(&self) -> Vec<(Vec<u8>, Vec<u8>)> {
		self.state.borrow().as_ref().map_or(Default::default(), |s| s.pairs())
	}

	fn keys(&self, prefix: &[u8]) -> Vec<Vec<u8>> {
		self.state.borrow().as_ref().map_or(Default::default(), |s| s.keys(prefix))
	}

	fn child_keys(
		&self,
		child_info: &ChildInfo,
		prefix: &[u8],
	) -> Vec<Vec<u8>> {
		self.state.borrow().as_ref().map_or(Default::default(), |s| s.child_keys(child_info, prefix))
	}

	fn as_trie_backend(&mut self)
		-> Option<&sp_state_machine::TrieBackend<Self::TrieBackendStorage, HashFor<B>>>
	{
		None
	}

	fn commit(
		&self,
		storage_root: <HashFor<B> as Hasher>::Out,
		mut transaction: Self::Transaction,
		main_storage_changes: StorageCollection,
		child_storage_changes: ChildStorageCollection,
	) -> Result<(), Self::Error> {
		if let Some(db) = self.db.take() {
			let mut db_transaction = DBTransaction::new();
			let changes = transaction.drain();
			let mut keys = Vec::with_capacity(changes.len());
			for (key, (val, rc)) in changes {
				if rc > 0 {
					db_transaction.put(0, &key, &val);
				} else if rc < 0 {
					db_transaction.delete(0, &key);
				}
				keys.push(key);
			}
			let mut record = self.record.take();
			record.extend(keys);
			self.record.set(record);
			db.write(db_transaction).map_err(|_| String::from("Error committing transaction"))?;
			self.root.set(storage_root);
			self.db.set(Some(db));

			// Track DB Writes
			main_storage_changes.iter().for_each(|(key, _)| {
				self.add_write_key(None, key);
			});
			child_storage_changes.iter().for_each(|(child_storage_key, storage_changes)| {
				storage_changes.iter().for_each(|(key, _)| {
					self.add_write_key(Some(child_storage_key), key);
				})
			});
		} else {
			return Err("Trying to commit to a closed db".into())
		}
		self.reopen()
	}

	fn wipe(&self) -> Result<(), Self::Error> {
		// Restore to genesis
		let record = self.record.take();
		if let Some(db) = self.db.take() {
			let mut db_transaction = DBTransaction::new();
			for key in record {
				match self.genesis.get(&key) {
					Some((v, _)) => db_transaction.put(0, &key, v),
					None => db_transaction.delete(0, &key),
				}
			}
			db.write(db_transaction).map_err(|_| String::from("Error committing transaction"))?;
			self.db.set(Some(db));
		}

		self.root.set(self.genesis_root.clone());
		self.reopen()?;
		self.wipe_tracker();
		Ok(())
	}

	/// Get the key tracking information for the state db.
	fn read_write_count(&self) -> (u32, u32, u32, u32) {
		let count = *self.read_write_tracker.borrow_mut();
		(count.reads, count.repeat_reads, count.writes, count.repeat_writes)
	}

	/// Reset the key tracking information for the state db.
	fn reset_read_write_count(&self) {
		self.wipe_tracker()
	}

	fn get_whitelist(&self) -> Vec<TrackedStorageKey> {
		self.whitelist.borrow().to_vec()
	}

	fn set_whitelist(&self, new: Vec<TrackedStorageKey>) {
		*self.whitelist.borrow_mut() = new;
	}

	fn register_overlay_stats(&mut self, stats: &sp_state_machine::StateMachineStats) {
		self.state.borrow_mut().as_mut().map(|s| s.register_overlay_stats(stats));
	}

	fn usage_info(&self) -> sp_state_machine::UsageInfo {
		self.state.borrow().as_ref().map_or(sp_state_machine::UsageInfo::empty(), |s| s.usage_info())
	}

<<<<<<< HEAD
	fn proof_size(&self) -> Option<(u32, u32)> {
		self.proof_recorder.as_ref().map(|recorder| {
			let proof = StorageProof::new(recorder
				.read()
				.iter()
				.filter_map(|(_k, v)| v.as_ref().map(|v| v.to_vec()))
				.collect());
			let proof_size = proof.encoded_size() as u32;
			let compact_proof = encode_compact::<sp_trie::Layout<HashFor<B>>>(
				proof,
				self.root.get(),
			).unwrap();

			(proof_size, compact_proof.encoded_size() as u32)
		})
=======
	fn proof_size(&self) -> Option<u32> {
		self.proof_recorder.as_ref().map(|recorder| recorder.estimate_encoded_size() as u32)
>>>>>>> d2f66e04
	}
}

impl<Block: BlockT> std::fmt::Debug for BenchmarkingState<Block> {
	fn fmt(&self, f: &mut std::fmt::Formatter<'_>) -> std::fmt::Result {
		write!(f, "Bench DB")
	}
}

#[cfg(test)]
mod test {
	use crate::bench::BenchmarkingState;
	use sp_state_machine::backend::Backend as _;

	#[test]
	fn read_to_main_and_child_tries() {
		let bench_state = BenchmarkingState::<crate::tests::Block>::new(Default::default(), None, false)
			.unwrap();

		for _ in 0..2 {
			let child1 = sp_core::storage::ChildInfo::new_default(b"child1");
			let child2 = sp_core::storage::ChildInfo::new_default(b"child2");

			bench_state.storage(b"foo").unwrap();
			bench_state.child_storage(&child1, b"foo").unwrap();
			bench_state.child_storage(&child2, b"foo").unwrap();

			bench_state.storage(b"bar").unwrap();
			bench_state.child_storage(&child1, b"bar").unwrap();
			bench_state.child_storage(&child2, b"bar").unwrap();

			bench_state.commit(
				Default::default(),
				Default::default(),
				vec![
					("foo".as_bytes().to_vec(), None)
				],
				vec![
					("child1".as_bytes().to_vec(), vec![("foo".as_bytes().to_vec(), None)])
				]
			).unwrap();

			let rw_tracker = bench_state.read_write_tracker.borrow();
			assert_eq!(rw_tracker.reads, 6);
			assert_eq!(rw_tracker.repeat_reads, 0);
			assert_eq!(rw_tracker.writes, 2);
			assert_eq!(rw_tracker.repeat_writes, 0);
			drop(rw_tracker);
			bench_state.wipe().unwrap();
		}
	}
}<|MERGE_RESOLUTION|>--- conflicted
+++ resolved
@@ -23,11 +23,7 @@
 use std::collections::HashMap;
 
 use hash_db::{Prefix, Hasher};
-<<<<<<< HEAD
 use sp_trie::{MemoryDB, prefixed_key, StorageProof, encode_compact};
-=======
-use sp_trie::{MemoryDB, prefixed_key};
->>>>>>> d2f66e04
 use sp_core::{
 	storage::{ChildInfo, TrackedStorageKey},
 	hexdisplay::HexDisplay
@@ -519,7 +515,6 @@
 		self.state.borrow().as_ref().map_or(sp_state_machine::UsageInfo::empty(), |s| s.usage_info())
 	}
 
-<<<<<<< HEAD
 	fn proof_size(&self) -> Option<(u32, u32)> {
 		self.proof_recorder.as_ref().map(|recorder| {
 			let proof = StorageProof::new(recorder
@@ -535,10 +530,6 @@
 
 			(proof_size, compact_proof.encoded_size() as u32)
 		})
-=======
-	fn proof_size(&self) -> Option<u32> {
-		self.proof_recorder.as_ref().map(|recorder| recorder.estimate_encoded_size() as u32)
->>>>>>> d2f66e04
 	}
 }
 
