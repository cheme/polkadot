--- conflicted
+++ resolved
@@ -113,14 +113,10 @@
 			genesis: Default::default(),
 			genesis_root: Default::default(),
 			record: Default::default(),
-<<<<<<< HEAD
 			shared_cache,
-=======
-			shared_cache: new_shared_cache(0, (1, 10)),
 			key_tracker: Default::default(),
 			read_write_tracker: Default::default(),
 			whitelist: Default::default(),
->>>>>>> a5f38dc4
 		};
 
 		state.add_whitelist_to_tracker();
