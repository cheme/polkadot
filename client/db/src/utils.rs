// This file is part of Substrate.

// Copyright (C) 2017-2020 Parity Technologies (UK) Ltd.
// SPDX-License-Identifier: GPL-3.0-or-later WITH Classpath-exception-2.0

// This program is free software: you can redistribute it and/or modify
// it under the terms of the GNU General Public License as published by
// the Free Software Foundation, either version 3 of the License, or
// (at your option) any later version.

// This program is distributed in the hope that it will be useful,
// but WITHOUT ANY WARRANTY; without even the implied warranty of
// MERCHANTABILITY or FITNESS FOR A PARTICULAR PURPOSE. See the
// GNU General Public License for more details.

// You should have received a copy of the GNU General Public License
// along with this program. If not, see <https://www.gnu.org/licenses/>.

//! Db-based backend utility structures and functions, used by both
//! full and light storages.

use std::sync::Arc;
use std::convert::TryInto;

use log::debug;

use codec::Decode;
use sp_trie::DBValue;
use sp_database::Transaction;
use sp_runtime::generic::BlockId;
use sp_runtime::traits::{
	Block as BlockT, Header as HeaderT, Zero,
	UniqueSaturatedFrom, UniqueSaturatedInto,
};
use crate::{DatabaseSettings, DatabaseSettingsSrc, Database, DbHash};

/// Number of columns in the db. Must be the same for both full && light dbs.
/// Otherwise RocksDb will fail to open database && check its type.
<<<<<<< HEAD
pub const NUM_COLUMNS: u32 = 16;
=======
#[cfg(any(feature = "with-kvdb-rocksdb", feature = "with-parity-db", feature = "test-helpers", test))]
pub const NUM_COLUMNS: u32 = 11;
>>>>>>> 43c0b116
/// Meta column. The set of keys in the column is shared by full && light storages.
pub const COLUMN_META: u32 = 0;

/// Keys of entries in COLUMN_META.
pub mod meta_keys {
	/// Type of storage (full or light).
	pub const TYPE: &[u8; 4] = b"type";
	/// Best block key.
	pub const BEST_BLOCK: &[u8; 4] = b"best";
	/// Last finalized block key.
	pub const FINALIZED_BLOCK: &[u8; 5] = b"final";
	/// Meta information prefix for list-based caches.
	pub const CACHE_META_PREFIX: &[u8; 5] = b"cache";
	/// Meta information for changes tries key.
	pub const CHANGES_TRIES_META: &[u8; 5] = b"ctrie";
	/// Genesis block hash.
	pub const GENESIS_HASH: &[u8; 3] = b"gen";
	/// Leaves prefix list key.
	pub const LEAF_PREFIX: &[u8; 4] = b"leaf";
	/// Children prefix list key.
	pub const CHILDREN_PREFIX: &[u8; 8] = b"children";
}

/// Database metadata.
#[derive(Debug)]
pub struct Meta<N, H> {
	/// Hash of the best known block.
	pub best_hash: H,
	/// Number of the best known block.
	pub best_number: N,
	/// Hash of the best finalized block.
	pub finalized_hash: H,
	/// Number of the best finalized block.
	pub finalized_number: N,
	/// Hash of the genesis block.
	pub genesis_hash: H,
}

/// A block lookup key: used for canonical lookup from block number to hash
pub type NumberIndexKey = [u8; 4];

/// Database type.
#[derive(Clone, Copy, Debug, PartialEq)]
pub enum DatabaseType {
	/// Full node database.
	Full,
	/// Light node database.
	Light,
}

/// Convert block number into short lookup key (LE representation) for
/// blocks that are in the canonical chain.
///
/// In the current database schema, this kind of key is only used for
/// lookups into an index, NOT for storing header data or others.
pub fn number_index_key<N: TryInto<u32>>(n: N) -> sp_blockchain::Result<NumberIndexKey> {
	let n = n.try_into().map_err(|_|
		sp_blockchain::Error::Backend("Block number cannot be converted to u32".into())
	)?;

	Ok([
		(n >> 24) as u8,
		((n >> 16) & 0xff) as u8,
		((n >> 8) & 0xff) as u8,
		(n & 0xff) as u8
	])
}

/// Convert number and hash into long lookup key for blocks that are
/// not in the canonical chain.
pub fn number_and_hash_to_lookup_key<N, H>(
	number: N,
	hash: H,
) -> sp_blockchain::Result<Vec<u8>>	where
	N: TryInto<u32>,
	H: AsRef<[u8]>,
{
	let mut lookup_key = number_index_key(number)?.to_vec();
	lookup_key.extend_from_slice(hash.as_ref());
	Ok(lookup_key)
}

/// Convert block lookup key into block number.
/// all block lookup keys start with the block number.
pub fn lookup_key_to_number<N>(key: &[u8]) -> sp_blockchain::Result<N> where
	N: From<u32>
{
	if key.len() < 4 {
		return Err(sp_blockchain::Error::Backend("Invalid block key".into()));
	}
	Ok((key[0] as u32) << 24
		| (key[1] as u32) << 16
		| (key[2] as u32) << 8
		| (key[3] as u32)).map(Into::into)
}

/// Delete number to hash mapping in DB transaction.
pub fn remove_number_to_key_mapping<N: TryInto<u32>>(
	transaction: &mut Transaction<DbHash>,
	key_lookup_col: u32,
	number: N,
) -> sp_blockchain::Result<()> {
	transaction.remove(key_lookup_col, number_index_key(number)?.as_ref());
	Ok(())
}

/// Remove key mappings.
pub fn remove_key_mappings<N: TryInto<u32>, H: AsRef<[u8]>>(
	transaction: &mut Transaction<DbHash>,
	key_lookup_col: u32,
	number: N,
	hash: H,
) -> sp_blockchain::Result<()> {
	remove_number_to_key_mapping(transaction, key_lookup_col, number)?;
	transaction.remove(key_lookup_col, hash.as_ref());
	Ok(())
}

/// Place a number mapping into the database. This maps number to current perceived
/// block hash at that position.
pub fn insert_number_to_key_mapping<N: TryInto<u32> + Clone, H: AsRef<[u8]>>(
	transaction: &mut Transaction<DbHash>,
	key_lookup_col: u32,
	number: N,
	hash: H,
) -> sp_blockchain::Result<()> {
	transaction.set_from_vec(
		key_lookup_col,
		number_index_key(number.clone())?.as_ref(),
		number_and_hash_to_lookup_key(number, hash)?,
	);
	Ok(())
}

/// Insert a hash to key mapping in the database.
pub fn insert_hash_to_key_mapping<N: TryInto<u32>, H: AsRef<[u8]> + Clone>(
	transaction: &mut Transaction<DbHash>,
	key_lookup_col: u32,
	number: N,
	hash: H,
) -> sp_blockchain::Result<()> {
	transaction.set_from_vec(
		key_lookup_col,
		hash.as_ref(),
		number_and_hash_to_lookup_key(number, hash.clone())?,
	);
	Ok(())
}

/// Convert block id to block lookup key.
/// block lookup key is the DB-key header, block and justification are stored under.
/// looks up lookup key by hash from DB as necessary.
pub fn block_id_to_lookup_key<Block>(
	db: &dyn Database<DbHash>,
	key_lookup_col: u32,
	id: BlockId<Block>
) -> Result<Option<Vec<u8>>, sp_blockchain::Error> where
	Block: BlockT,
	::sp_runtime::traits::NumberFor<Block>: UniqueSaturatedFrom<u64> + UniqueSaturatedInto<u64>,
{
	Ok(match id {
		BlockId::Number(n) => db.get(
			key_lookup_col,
			number_index_key(n)?.as_ref(),
		),
		BlockId::Hash(h) => db.get(key_lookup_col, h.as_ref())
	})
}
pub fn open_database<Block: BlockT>(
	config: &DatabaseSettings,
	db_type: DatabaseType,
) -> sp_blockchain::Result<Arc<dyn Database<DbHash>>> {
	Ok(open_database_and_historied::<Block>(config, db_type)?.0)
}
const DEFAULT_CACHE_SIZE: usize = 128;
/// Opens the configured database, and a database for historied state.
pub fn open_database_and_historied<Block: BlockT>(
	config: &DatabaseSettings,
	db_type: DatabaseType,
) -> sp_blockchain::Result<(Arc<dyn Database<DbHash>>, Arc<kvdb_rocksdb::Database>)> {
	let db_open_error = |feat| Err(
		sp_blockchain::Error::Backend(
			format!("`{}` feature not enabled, database can not be opened", feat),
		),
	);
	let (path, cache_size) = match &config.source {
		DatabaseSettingsSrc::RocksDb { path, cache_size } => {
			println!("rocksdb cache size: {:?}", cache_size);
			(path.clone(), *cache_size)
		},
		DatabaseSettingsSrc::ParityDb { path }
		| DatabaseSettingsSrc::SubDb { path } => {
			let mut path = path.clone();
			path.push("historieddb");
			(path, DEFAULT_CACHE_SIZE)
		},
		DatabaseSettingsSrc::Custom(db) => {
			// TODO need historied path and cache from option -> two field in custom
			// would look better and run on keyvaluedb for historied.
			// (this is notably use for tests that should rather run on in
			// memory kvdb)
			let db_dir = tempfile::TempDir::new().unwrap();
			(db_dir.path().into(), DEFAULT_CACHE_SIZE)
		},
	};

	// first upgrade database to required version
	crate::upgrade::upgrade_db::<Block>(&path, db_type)?;

	// and now open database assuming that it has the latest version
	// TODO make a conf for historied db.
	let mut db_config = kvdb_rocksdb::DatabaseConfig::with_columns(NUM_COLUMNS);
	let state_col_budget = (cache_size as f64 * 0.9) as usize;
	let other_col_budget = (cache_size - state_col_budget) / (NUM_COLUMNS as usize - 1);
	let mut memory_budget = std::collections::HashMap::new();
	let path = path.to_str()
		.ok_or_else(|| sp_blockchain::Error::Backend("Invalid database path".into()))?;

	for i in 0..NUM_COLUMNS {
		// TODO special budget for historied db
		if i == crate::columns::STATE {
			memory_budget.insert(i, state_col_budget);
		} else {
			memory_budget.insert(i, other_col_budget);
		}
	}

	db_config.memory_budget = memory_budget;

	log::trace!(
		target: "db",
		"Open RocksDB database at {}, state column budget: {} MiB, others({}) column cache: {} MiB",
		path,
		state_col_budget,
		NUM_COLUMNS,
		other_col_budget,
	);

	let rocks_db = Arc::new(kvdb_rocksdb::Database::open(&db_config, &path)
		.map_err(|err| sp_blockchain::Error::Backend(format!("{}", err)))?);

	let db: (Arc<dyn Database<DbHash>>, _) = match &config.source {
		DatabaseSettingsSrc::RocksDb { path, cache_size } => {
			(sp_database::as_database2(rocks_db.clone()), rocks_db)
		},
		#[cfg(feature = "with-subdb")]
		DatabaseSettingsSrc::SubDb { path } => {
			(crate::subdb::open(&path, NUM_COLUMNS)
				.map_err(|e| sp_blockchain::Error::Backend(format!("{:?}", e)))?,
				rocks_db)
		},
		#[cfg(not(feature = "with-subdb"))]
		DatabaseSettingsSrc::SubDb { .. } => {
			return db_open_error("with-subdb");
		},
		#[cfg(feature = "with-parity-db")]
		DatabaseSettingsSrc::ParityDb { path } => {
			(crate::parity_db::open(&path)
				.map_err(|e| sp_blockchain::Error::Backend(format!("{:?}", e)))?,
				rocks_db)
		},
		#[cfg(not(feature = "with-parity-db"))]
		DatabaseSettingsSrc::ParityDb { .. } => {
			return db_open_error("with-parity-db");
		},
		DatabaseSettingsSrc::Custom(db) => (db.clone(), rocks_db),
	};

	check_database_type(&*db.0, db_type)?;

	Ok(db)
}

/// Check database type.
pub fn check_database_type(db: &dyn Database<DbHash>, db_type: DatabaseType) -> sp_blockchain::Result<()> {
	match db.get(COLUMN_META, meta_keys::TYPE) {
		Some(stored_type) => {
			if db_type.as_str().as_bytes() != &*stored_type {
				return Err(sp_blockchain::Error::Backend(
					format!("Unexpected database type. Expected: {}", db_type.as_str())).into());
			}
		},
		None => {
			let mut transaction = Transaction::new();
			transaction.set(COLUMN_META, meta_keys::TYPE, db_type.as_str().as_bytes());
			db.commit(transaction)?;
		},
	}

	Ok(())
}

/// Read database column entry for the given block.
pub fn read_db<Block>(
	db: &dyn Database<DbHash>,
	col_index: u32,
	col: u32,
	id: BlockId<Block>
) -> sp_blockchain::Result<Option<DBValue>>
	where
		Block: BlockT,
{
	block_id_to_lookup_key(db, col_index, id).and_then(|key| match key {
		Some(key) => Ok(db.get(col, key.as_ref())),
		None => Ok(None),
	})
}

/// Read a header from the database.
pub fn read_header<Block: BlockT>(
	db: &dyn Database<DbHash>,
	col_index: u32,
	col: u32,
	id: BlockId<Block>,
) -> sp_blockchain::Result<Option<Block::Header>> {
	match read_db(db, col_index, col, id)? {
		Some(header) => match Block::Header::decode(&mut &header[..]) {
			Ok(header) => Ok(Some(header)),
			Err(_) => return Err(
				sp_blockchain::Error::Backend("Error decoding header".into())
			),
		}
		None => Ok(None),
	}
}

/// Required header from the database.
pub fn require_header<Block: BlockT>(
	db: &dyn Database<DbHash>,
	col_index: u32,
	col: u32,
	id: BlockId<Block>,
) -> sp_blockchain::Result<Block::Header> {
	read_header(db, col_index, col, id)
		.and_then(|header| header.ok_or_else(||
			sp_blockchain::Error::UnknownBlock(format!("Require header: {}", id))
		))
}

/// Read meta from the database.
pub fn read_meta<Block>(db: &dyn Database<DbHash>, col_header: u32) -> Result<
	Meta<<<Block as BlockT>::Header as HeaderT>::Number, Block::Hash>,
	sp_blockchain::Error,
>
	where
		Block: BlockT,
{
	let genesis_hash: Block::Hash = match read_genesis_hash(db)? {
		Some(genesis_hash) => genesis_hash,
		None => return Ok(Meta {
			best_hash: Default::default(),
			best_number: Zero::zero(),
			finalized_hash: Default::default(),
			finalized_number: Zero::zero(),
			genesis_hash: Default::default(),
		}),
	};

	let load_meta_block = |desc, key| -> Result<_, sp_blockchain::Error> {
		if let Some(Some(header)) = match db.get(COLUMN_META, key) {
				Some(id) => db.get(col_header, &id).map(|b| Block::Header::decode(&mut &b[..]).ok()),
				None => None,
			}
		{
			let hash = header.hash();
			debug!("DB Opened blockchain db, fetched {} = {:?} ({})", desc, hash, header.number());
			Ok((hash, *header.number()))
		} else {
			Ok((genesis_hash.clone(), Zero::zero()))
		}
	};

	let (best_hash, best_number) = load_meta_block("best", meta_keys::BEST_BLOCK)?;
	let (finalized_hash, finalized_number) = load_meta_block("final", meta_keys::FINALIZED_BLOCK)?;

	Ok(Meta {
		best_hash,
		best_number,
		finalized_hash,
		finalized_number,
		genesis_hash,
	})
}

/// Read genesis hash from database.
pub fn read_genesis_hash<Hash: Decode>(db: &dyn Database<DbHash>) -> sp_blockchain::Result<Option<Hash>> {
	match db.get(COLUMN_META, meta_keys::GENESIS_HASH) {
		Some(h) => match Decode::decode(&mut &h[..]) {
			Ok(h) => Ok(Some(h)),
			Err(err) => Err(sp_blockchain::Error::Backend(
				format!("Error decoding genesis hash: {}", err)
			)),
		},
		None => Ok(None),
	}
}

impl DatabaseType {
	/// Returns str representation of the type.
	pub fn as_str(&self) -> &'static str {
		match *self {
			DatabaseType::Full => "full",
			DatabaseType::Light => "light",
		}
	}
}

#[cfg(test)]
mod tests {
	use super::*;
	use sp_runtime::testing::{Block as RawBlock, ExtrinsicWrapper};
	type Block = RawBlock<ExtrinsicWrapper<u32>>;

	#[test]
	fn number_index_key_doesnt_panic() {
		let id = BlockId::<Block>::Number(72340207214430721);
		match id {
			BlockId::Number(n) => number_index_key(n).expect_err("number should overflow u32"),
			_ => unreachable!(),
		};
	}

	#[test]
	fn database_type_as_str_works() {
		assert_eq!(DatabaseType::Full.as_str(), "full");
		assert_eq!(DatabaseType::Light.as_str(), "light");
	}
}<|MERGE_RESOLUTION|>--- conflicted
+++ resolved
@@ -36,12 +36,7 @@
 
 /// Number of columns in the db. Must be the same for both full && light dbs.
 /// Otherwise RocksDb will fail to open database && check its type.
-<<<<<<< HEAD
 pub const NUM_COLUMNS: u32 = 16;
-=======
-#[cfg(any(feature = "with-kvdb-rocksdb", feature = "with-parity-db", feature = "test-helpers", test))]
-pub const NUM_COLUMNS: u32 = 11;
->>>>>>> 43c0b116
 /// Meta column. The set of keys in the column is shared by full && light storages.
 pub const COLUMN_META: u32 = 0;
 
