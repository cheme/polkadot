--- conflicted
+++ resolved
@@ -629,24 +629,12 @@
 		self.state.storage_root(delta)
 	}
 
-<<<<<<< HEAD
-	fn child_storage_encoded_root<I>(
-		&self,
-		child_info: &ChildInfo,
-		delta: I,
-	) -> (Vec<u8>, bool, Self::Transaction)
-		where
-			I: IntoIterator<Item=(Vec<u8>, Option<Vec<u8>>)>,
-	{
-		self.state.child_storage_encoded_root(child_info, delta)
-=======
-	fn child_storage_root<'a>(
+	fn child_storage_encoded_root<'a>(
 		&self,
 		child_info: &ChildInfo,
 		delta: impl Iterator<Item=(&'a [u8], Option<&'a [u8]>)>,
-	) -> (B::Hash, bool, Self::Transaction) where B::Hash: Ord {
-		self.state.child_storage_root(child_info, delta)
->>>>>>> 12b6c5db
+	) -> (Vec<u8>, bool, Self::Transaction) where B::Hash: Ord {
+		self.state.child_storage_encoded_root(child_info, delta)
 	}
 
 	fn pairs(&self) -> Vec<(Vec<u8>, Vec<u8>)> {
@@ -825,24 +813,12 @@
 		self.caching_state().storage_root(delta)
 	}
 
-<<<<<<< HEAD
-	fn child_storage_encoded_root<I>(
-		&self,
-		child_info: &ChildInfo,
-		delta: I,
-	) -> (Vec<u8>, bool, Self::Transaction)
-		where
-			I: IntoIterator<Item=(Vec<u8>, Option<Vec<u8>>)>,
-	{
-		self.caching_state().child_storage_encoded_root(child_info, delta)
-=======
-	fn child_storage_root<'a>(
+	fn child_storage_encoded_root<'a>(
 		&self,
 		child_info: &ChildInfo,
 		delta: impl Iterator<Item=(&'a [u8], Option<&'a [u8]>)>,
-	) -> (B::Hash, bool, Self::Transaction) where B::Hash: Ord {
-		self.caching_state().child_storage_root(child_info, delta)
->>>>>>> 12b6c5db
+	) -> (Vec<u8>, bool, Self::Transaction) where B::Hash: Ord {
+		self.caching_state().child_storage_encoded_root(child_info, delta)
 	}
 
 	fn pairs(&self) -> Vec<(Vec<u8>, Vec<u8>)> {
