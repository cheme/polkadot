// This file is part of Substrate.

// Copyright (C) 2019-2021 Parity Technologies (UK) Ltd.
// SPDX-License-Identifier: GPL-3.0-or-later WITH Classpath-exception-2.0

// This program is free software: you can redistribute it and/or modify
// it under the terms of the GNU General Public License as published by
// the Free Software Foundation, either version 3 of the License, or
// (at your option) any later version.

// This program is distributed in the hope that it will be useful,
// but WITHOUT ANY WARRANTY; without even the implied warranty of
// MERCHANTABILITY or FITNESS FOR A PARTICULAR PURPOSE. See the
// GNU General Public License for more details.

// You should have received a copy of the GNU General Public License
// along with this program. If not, see <https://www.gnu.org/licenses/>.

//! Global state cache. Maintains recently queried/committed state values
//! Tracks changes over the span of a few recent blocks and handles forks
//! by tracking/removing cache entries for conflicting changes.

use historied_db::{
	db_traits::{StateDBBasis, StateDB, StateDBRef, StateDBMut},
	management::{Management, ManagementMut, ForkableManagement},
	Latest, UpdateResult,
	historied::{DataRef, DataMut},
	historied::tree::Tree,
	management::tree::{Tree as TreeMgmt, TreeManagement, ForkPlan},
};
use std::collections::{VecDeque, HashSet, HashMap, BTreeSet};
use std::sync::Arc;
use std::hash::Hash as StdHash;
use parking_lot::{Mutex, RwLock, RwLockUpgradableReadGuard};
use linked_hash_map::{LinkedHashMap, Entry, IterMut};
use hash_db::Hasher;
use sp_runtime::traits::{Block as BlockT, Header, HashFor, NumberFor};
use sp_core::hexdisplay::HexDisplay;
use sp_core::storage::ChildInfo;
use sp_state_machine::{
	backend::Backend as StateBackend, TrieBackend, StorageKey, StorageValue,
	StorageCollection, ChildStorageCollection,
};
use log::trace;
use log::warn;
use crate::{utils::Meta, stats::StateUsageStats};
use std::marker::PhantomData;
use sc_client_api::ExpCacheConf;

const STATE_CACHE_BLOCKS: usize = 12;

type ChildStorageKey = (Vec<u8>, Vec<u8>);

type HistoriedTreeBackend = historied_db::backend::in_memory::MemoryOnly<
	historied_db::historied::linear::Linear<Option<Vec<u8>>, u64, HistoriedLinearBackend>,
	u32,
>;
type HistoriedLinearBackend = historied_db::backend::in_memory::MemoryOnly<Option<Vec<u8>>, u64>;

/// Shared canonical state cache.
pub struct Cache<B: BlockT> {
	/// Storage cache. `None` indicates that key is known to be missing.
	lru_storage: LRUMap<StorageKey, Option<StorageValue>, B>,
	/// Storage hashes cache. `None` indicates that key is known to be missing.
	lru_hashes: LRUMap<StorageKey, OptionHOut<B::Hash>, B>,
	/// Storage cache for child trie. `None` indicates that key is known to be missing.
	lru_child_storage: LRUMap<ChildStorageKey, Option<StorageValue>, B>,
	/// Information on the modifications in recently committed blocks; specifically which keys
	/// changed in which block. Ordered by block number.
	modifications: VecDeque<BlockChanges<B::Header>>,
}

// TODO remove (useless) -> make the ExperimentalCache
impl<B: BlockT> StateDBBasis<StorageKey> for SyncExperimentalCache<B> {
	type S = ForkPlan<u32, u64>;

	fn contains(&self, key: &StorageKey, at: &Self::S) -> bool {
		self.get(key, at).is_some()
	}
}

impl<B: BlockT> StateDB<StorageKey, Option<StorageValue>> for SyncExperimentalCache<B> {
	fn get(&self, key: &StorageKey, at: &Self::S) -> Option<Option<StorageValue>> {
		use historied_db::historied::Data;
		self.0.write().lru_storage.get(key).and_then(|history| history.get(at))
	}
}


impl<B: BlockT> StateDBBasis<StorageKey> for ExperimentalCache<B> {
	type S = ForkPlan<u32, u64>;
	fn contains(&self, key: &StorageKey, at: &Self::S) -> bool {
		unreachable!("dummy implementation for state db implementation")
	}
}

impl<B: BlockT> StateDB<StorageKey, Option<StorageValue>> for ExperimentalCache<B> {
	fn get(&self, key: &StorageKey, at: &Self::S) -> Option<Option<StorageValue>> {
		unreachable!("dummy implementation for state db implementation")
	}
}

/* cannot return ref behind a lock and lru require mut access
impl<B: BlockT> InMemoryStateDBRef<StorageKey, Option<StorageValue>> for SyncExperimentalCache<B> {
	fn get_ref(&self, key: &StorageKey, at: &Self::S) -> Option<&Option<StorageValue>> {
		use historied_db::historied::InMemoryValueRef;
		self.0.write().lru_storage.get(key).and_then(|history| history.get_ref(at))
	}
}
*/
impl<B: BlockT> StateDBMut<StorageKey, Option<StorageValue>> for ExperimentalCache<B> {
	type SE = Latest<(u32, u64)>;
	// not needed as ExperimentalCache also implement management
	type GC = ();
	// not needed as ExperimentalCache also implement management
	type Migrate = ();

	fn emplace(&mut self, key: StorageKey, value: Option<StorageValue>, at: &Self::SE) {
		use historied_db::historied::DataRefMut;
		if let Some(history) = self.lru_storage.get(&key) {
			let mut additional_size = value.as_ref().map(|v| v.estimate_size());
			match history.set_mut(value, at) {
				UpdateResult::Changed(Some(v)) | UpdateResult::Cleared(Some(v)) => {
					let size = v.estimate_size();
					self.lru_storage.lru_decrease_size(size);
				},
				UpdateResult::Unchanged => {
					additional_size = None;
				},
				_ => (),
			}
			if let Some(size) = additional_size {
				if self.lru_storage.lru_increase_size(size) {
					self.gc(&mut ());
				}
			}
		} else {
			let history = Tree::new(value, at, ((), ()));
			if self.lru_storage.add_no_resize(key, history) {
				self.gc(&mut ());
			}
		}
	}

	fn remove(&mut self, key: &StorageKey, at: &Self::SE) {
		unimplemented!()
	}

	fn gc(&mut self, _gc: &Self::GC) {
		match self.clean_mode {
			ExpCacheConf::None => (),
			ExpCacheConf::LRUOnly(nb) => {
				if self.did_gc == 0 {
					self.clear();
					debug_assert!(self.did_gc == nb);
				} else {
					self.did_gc -= 1;
				}
			},
			ExpCacheConf::GCRetracted => {
				// TODO it can use a migrate (for now gc is implemented)
				let mut change = false;
				for retracted in std::mem::replace(&mut self.retracted, Default::default()) {
					let chain_remove_mapping = false; // because we run over all retracted anyway.
					// Those change should use trait method: here we use internals TODO EMCH + put
					// state back to private in management
					if let Some(state) = self.management.get_db_state_for_fork(&retracted) {
						change = true;
						self.management.apply_drop_state(&state, chain_remove_mapping, None);
					}
				}

				if change {
					let mut to_rem = Vec::new();
					let mut decrease = 0;
					if let Some(gc) = self.management.get_gc() {
						for (k, v) in self.lru_storage.iter_mut() {
							let initial_size = v.estimate_size();
							match v.gc(gc.as_ref()) {
								UpdateResult::Cleared(_) => {
									decrease += initial_size;
									to_rem.push(k.clone());
								},
								UpdateResult::Changed(_) => {
									let new_size = v.estimate_size();
									decrease += initial_size - new_size;
								},
								UpdateResult::Unchanged => (),
							}
						}
						for k in to_rem.iter() {
							self.lru_storage.remove(k);
						}
						self.lru_storage.lru_decrease_size(decrease);
					}
				}
			},
			ExpCacheConf::GCRange(width) => {
				let latest = self.management.latest_state();
				if self.management.apply_drop_from_latest(width as u64, true) {
					let mut to_rem = Vec::new();
					let mut decrease = 0;
					if let Some(gc) = self.management.get_gc() {
						for (k, v) in self.lru_storage.iter_mut() {
							let initial_size = v.estimate_size();
							match v.gc(gc.as_ref()) {
								UpdateResult::Cleared(_) => {
									decrease += initial_size;
									to_rem.push(k.clone());
								},
								UpdateResult::Changed(_) => {
									let new_size = v.estimate_size();
									decrease += initial_size - new_size;
								},
								UpdateResult::Unchanged => (),
							}
						}
						for k in to_rem.iter() {
							self.lru_storage.remove(k);
						}
						self.lru_storage.lru_decrease_size(decrease);
					}
				}
			},
		}

		self.lru_storage.lru_resize();
	}

	fn migrate(&mut self, _mig: &mut Self::Migrate) {
		// nice migration strategy
		self.clear();
	}
}

struct LRUMap<K, V, B>(LinkedHashMap<K, V>, usize, usize, PhantomData<B>);

/// TODO replace second usize index by actual B::blocknumber
pub struct ExperimentalCache<B: BlockT>{
	lru_storage: LRUMap<StorageKey, Tree<u32, u64, Option<StorageValue>, HistoriedTreeBackend, HistoriedLinearBackend>, B>,
	management: TreeManagement<B::Hash, u32, u64, ()>,
	/// since retracted branch could potentially be enacted back we do not put it
	/// in management directly.
	/// TODO Note that we only need lower branch number block, but will also
	/// store the other to avoid querying enacted blocks.
	/// Also note that gc cannot be done on retracted because it can be enacted back (unless
	/// invalidate cache on enacted back).
	/// TODO this should only be needed for retracted clean mode and we can allow fail insert(or
	///  don't insert at all when confident it is not needed).
	retracted: BTreeSet<B::Hash>,
	clean_mode: ExpCacheConf,
	/// store if gc did happen.
	did_gc: usize,
}

impl<B: BlockT> ExperimentalCache<B> {
	pub fn sync(
		&mut self,
		pivot: Option<&B::Hash>,
		enacted: &[B::Hash],
		retracted: &[B::Hash],
		commit_hash: Option<&B::Hash>,
		parent_hash: Option<&B::Hash>, // TODO just for debugging, remove
		experimental_query_plan: Option<&ForkPlan<u32, u64>>,
	) -> Option<(ForkPlan<u32, u64>, Latest<(u32, u64)>)> {
		trace!("Syncing experimental cache, pivot = {:?}, enacted = {:?}, retracted = {:?}", pivot, enacted, retracted);
			warn!("Syncing = {:?}", (pivot, enacted, retracted));
		for h in retracted {
			self.retracted.insert(h.clone());
		}
		let mut got_all_enacted = true;
		let pivot = if enacted.last().is_some() {
			enacted.last()
		} else {
			pivot
		};
		// TODO EMCH make it debug assert + it break tests -> TODO ignore pivot uses debug parent_hash
/*		assert!(if parent_hash.is_some() && pivot.is_some() {
			parent_hash == pivot
		} else { true });*/

		let state = if let Some(state) = pivot.and_then(|pivot| self.management.get_db_state_for_fork(pivot)) {
			for h in enacted {
				if self.retracted.remove(h) {
					continue;
				}
				// TODO debug_assert
				assert!(self.management.get_db_state_for_fork(h).is_some());
			}
			state
		} else {
			for h in enacted {
				if !self.retracted.remove(h) {
					got_all_enacted = false;
				}
			}

			let result = experimental_query_plan
				.map(|qp| {
					use historied_db::StateIndex;
					qp.index()
				})
				.unwrap_or_else(|| {
					warn!("#####Using init state fork for a new branch");
					self.management.init_state_fork()
				});
//			assert!(result.latest() == &Default::default()); // missing something in mgmt trait here
			result
		};

		if let ExpCacheConf::GCRetracted = self.clean_mode {
			if !got_all_enacted && self.did_gc > 0 {
				// invalidate cache since a gc can have removed those value: TODO EMCH do it only if a gc did
				// run or if eager gc on access
				self.clear();
			}
		}

		if let Some(h) = commit_hash {
			warn!("actual append at = {:?} for {:?} parent {:?}", commit_hash, state, parent_hash);
			// TODO EMCH make it debug assert + it breaks test so make it a conditional
//			assert!(self.management.get_db_state_for_fork(h).is_none());
			// TODO returning both state on this call???
			let state_mut =	self.management.append_external_state(h.clone(), &state)
					.expect("correct state resolution");
			Some((
				self.management.get_db_state(&h)
					.expect("correct state resolution"),
				state_mut,
			))
		} else {
			None
		}
	}

	fn clear(&mut self) {
		self.management = TreeManagement::default();
		self.lru_storage.clear();
		self.retracted.clear();
		self.did_gc = self.clean_mode.did_gc_init();
	}
}


/// Internal trait similar to `heapsize` but using
/// a simply estimation.
///
/// This should not be made public, it is implementation
/// detail trait. If it need to become public please
/// consider using `malloc_size_of`.
trait EstimateSize {
	/// Return a size estimation of additional size needed
	/// to cache this struct (in bytes).
	fn estimate_size(&self) -> usize;
}

impl EstimateSize for Vec<u8> {
	fn estimate_size(&self) -> usize {
		self.capacity()
	}
}

impl EstimateSize for Option<Vec<u8>> {
	fn estimate_size(&self) -> usize {
		self.as_ref().map(|v|v.capacity()).unwrap_or(0)
	}
}

impl EstimateSize for Tree<u32, u64, Option<StorageValue>, HistoriedTreeBackend, HistoriedLinearBackend> {
	fn estimate_size(&self) -> usize {
		self.temp_size()
	}
}

struct OptionHOut<T: AsRef<[u8]>>(Option<T>);

impl<T: AsRef<[u8]>> EstimateSize for OptionHOut<T> {
	fn estimate_size(&self) -> usize {
		// capacity would be better
		self.0.as_ref().map(|v|v.as_ref().len()).unwrap_or(0)
	}
}

impl<T: EstimateSize> EstimateSize for (T, T) {
	fn estimate_size(&self) -> usize {
		self.0.estimate_size() + self.1.estimate_size()
	}
}

impl<K: EstimateSize + Eq + StdHash, V: EstimateSize, B> LRUMap<K, V, B> {
	fn remove(&mut self, k: &K) {
		let map = &mut self.0;
		let storage_used_size = &mut self.1;
		if let Some(v) = map.remove(k) {
			*storage_used_size -= k.estimate_size();
			*storage_used_size -= v.estimate_size();
		}
	}

	fn add(&mut self, k: K, v: V) {
		if self.add_no_resize(k, v) {
			self.lru_resize()
		}
	}

	///  return true if need resize
	fn add_no_resize(&mut self, k: K, v: V) -> bool {
		let lmap = &mut self.0;
		let storage_used_size = &mut self.1;
		let limit = self.2;
		let klen = k.estimate_size();
		*storage_used_size += v.estimate_size();
		// TODO assert k v size fit into limit?? to avoid insert remove?
		match lmap.entry(k) {
			Entry::Occupied(mut entry) => {
				// note that in this case we are not running pure lru as
				// it would require to remove first
				*storage_used_size -= entry.get().estimate_size();
				entry.insert(v);
			},
			Entry::Vacant(entry) => {
				*storage_used_size += klen;
				entry.insert(v);
			},
		};
		*storage_used_size > limit
	}

	fn lru_resize(&mut self) {
		let lmap = &mut self.0;
		let storage_used_size = &mut self.1;
		while *storage_used_size > self.2 {
			if let Some((k,v)) = lmap.pop_front() {
				*storage_used_size -= k.estimate_size();
				*storage_used_size -= v.estimate_size();
			} else {
				// can happen fairly often as we get value from multiple lru
				// and only remove from a single lru
				break;
			}
		}
	}

	fn lru_decrease_size(&mut self, size: usize) {
		let storage_used_size = &mut self.1;
		debug_assert!(*storage_used_size >= size);
		*storage_used_size -= size;
	}

	fn lru_increase_size(&mut self, size: usize) -> bool {
		let storage_used_size = &mut self.1;
		*storage_used_size += size;
		*storage_used_size > self.2
	}

	fn get<Q:?Sized>(&mut self, k: &Q) -> Option<&mut V>
		where K: std::borrow::Borrow<Q>,
			Q: StdHash + Eq {
		self.0.get_refresh(k)
	}

	fn used_size(&self) -> usize {
		self.1
	}

	fn iter_mut(&mut self) -> IterMut<K, V> {
		self.0.iter_mut()
	}

	fn clear(&mut self) {
		self.0.clear();
		self.1 = 0;
	}
}

impl<B: BlockT> Cache<B> {
	/// Returns the used memory size of the storage cache in bytes.
	pub fn used_storage_cache_size(&self) -> usize {
		self.lru_storage.used_size()
			+ self.lru_child_storage.used_size()
			//  ignore small hashes storage and self.lru_hashes.used_size()
	}

	/// Synchronize the shared cache with the best block state.
	///
	/// This function updates the shared cache by removing entries
	/// that are invalidated by chain reorganization. It should be called
	/// externally when chain reorg happens without importing a new block.
	pub fn sync(&mut self, enacted: &[B::Hash], retracted: &[B::Hash]) {
		trace!("Syncing shared cache, enacted = {:?}, retracted = {:?}", enacted, retracted);

		// Purge changes from re-enacted and retracted blocks.
		let mut clear = false;
		for block in enacted {
			clear = clear || {
				if let Some(m) = self.modifications.iter_mut().find(|m| &m.hash == block) {
					trace!("Reverting enacted block {:?}", block);
					m.is_canon = true;
					for a in &m.storage {
						trace!("Reverting enacted key {:?}", HexDisplay::from(a));
						self.lru_storage.remove(a);
					}
					for a in &m.child_storage {
						trace!("Reverting enacted child key {:?}", a);
						self.lru_child_storage.remove(a);
					}
					false
				} else {
					true
				}
			};
		}

		for block in retracted {
			clear = clear || {
				if let Some(m) = self.modifications.iter_mut().find(|m| &m.hash == block) {
					trace!("Retracting block {:?}", block);
					m.is_canon = false;
					for a in &m.storage {
						trace!("Retracted key {:?}", HexDisplay::from(a));
						self.lru_storage.remove(a);
					}
					for a in &m.child_storage {
						trace!("Retracted child key {:?}", a);
						self.lru_child_storage.remove(a);
					}
					false
				} else {
					true
				}
			};
		}
		if clear {
			// We don't know anything about the block; clear everything
			trace!("Wiping cache");
			self.lru_storage.clear();
			self.lru_child_storage.clear();
			self.lru_hashes.clear();
			self.modifications.clear();
		}
	}
}

pub type SharedCache<B> = Arc<Mutex<Cache<B>>>;

#[derive(Clone)]
pub struct SyncExperimentalCache<B: BlockT>(pub Arc<RwLock<ExperimentalCache<B>>>);

/// Fix lru storage size for hash (small 64ko).
const FIX_LRU_HASH_SIZE: usize = 65_536;

/// Create a new shared cache instance with given max memory usage.
pub fn new_shared_cache<B: BlockT>(
	shared_cache_size: usize,
	child_ratio: (usize, usize),
	experimental: ExpCacheConf,
) -> (SharedCache<B>, Option<SyncExperimentalCache<B>>) {
	let top = child_ratio.1.saturating_sub(child_ratio.0);
	(Arc::new(
		Mutex::new(
			Cache {
				lru_storage: LRUMap(
					LinkedHashMap::new(), 0, shared_cache_size * top / child_ratio.1, PhantomData
				),
				lru_hashes: LRUMap(LinkedHashMap::new(), 0, FIX_LRU_HASH_SIZE, PhantomData),
				lru_child_storage: LRUMap(
					LinkedHashMap::new(), 0, shared_cache_size * child_ratio.0 / child_ratio.1, PhantomData
				),
				modifications: VecDeque::new(),
			}
		)
	), if experimental.use_exp_cache() {
			// TODO Mutex or RwLock
			Some(SyncExperimentalCache(Arc::new(RwLock::new(ExperimentalCache {
				lru_storage: LRUMap(
					LinkedHashMap::new(), 0, shared_cache_size * top / child_ratio.1, PhantomData
				),
				management: TreeManagement::default(),
				retracted: Default::default(),
				did_gc: experimental.did_gc_init(),
				clean_mode: experimental,
			}))))
		} else {
			None
		})
}

#[derive(Debug)]
/// Accumulates a list of storage changed in a block.
struct BlockChanges<B: Header> {
	/// Block number.
	number: B::Number,
	/// Block hash.
	hash: B::Hash,
	/// Parent block hash.
	parent: B::Hash,
	/// A set of modified storage keys.
	storage: HashSet<StorageKey>,
	/// A set of modified child storage keys.
	child_storage: HashSet<ChildStorageKey>,
	/// Block is part of the canonical chain.
	is_canon: bool,
}

/// Cached values specific to a state.
struct LocalCache<H: Hasher> {
	/// Storage cache.
	///
	/// `None` indicates that key is known to be missing.
	storage: HashMap<StorageKey, Option<StorageValue>>,
	/// Storage hashes cache.
	///
	/// `None` indicates that key is known to be missing.
	hashes: HashMap<StorageKey, Option<H::Out>>,
	/// Child storage cache.
	///
	/// `None` indicates that key is known to be missing.
	child_storage: HashMap<ChildStorageKey, Option<StorageValue>>,
}

/// Cache changes.
pub struct CacheChanges<B: BlockT> {
	/// Shared canonical state cache.
	shared_cache: SharedCache<B>,
	/// Local cache of values for this state.
	local_cache: RwLock<LocalCache<HashFor<B>>>,
	/// experimental only for root to test then put in its own SharedCache variant
	experimental_cache: Option<SyncExperimentalCache<B>>,
	/// Hash of the block on top of which this instance was created or
	/// `None` if cache is disabled
	pub parent_hash: Option<B::Hash>,
	pub experimental_query_plan: Option<ForkPlan<u32, u64>>, // TODO remove? not read.
	// TODO rather unused as we update on hresh fork.
	pub experimental_update: Option<Latest<(u32, u64)>>,
	/// disable checking experimental cache value
	pub no_assert: bool,
	/// avoid doing assert against backend result (no backend in qc test)
	pub qc: bool,
}

/// State cache abstraction.
///
/// Manages shared global state cache which reflects the canonical
/// state as it is on the disk.
///
/// A instance of `CachingState` may be created as canonical or not.
/// For canonical instances local cache is accumulated and applied
/// in `sync_cache` along with the change overlay.
/// For non-canonical clones local cache and changes are dropped.
pub struct CachingState<S, B: BlockT> {
	/// Usage statistics
	usage: StateUsageStats,
	/// State machine registered stats
	overlay_stats: sp_state_machine::StateMachineStats,
	/// Backing state.
	state: S,
	/// Cache data.
	cache: CacheChanges<B>,
}

impl<S, B: BlockT> std::fmt::Debug for CachingState<S, B> {
	fn fmt(&self, f: &mut std::fmt::Formatter<'_>) -> std::fmt::Result {
		write!(f, "Block {:?}", self.cache.parent_hash)
	}
}

impl<B: BlockT> CacheChanges<B> {
	/// Propagate local cache into the shared cache and synchronize
	/// the shared cache with the best block state.
	///
	/// This function updates the shared cache by removing entries
	/// that are invalidated by chain reorganization. `sync_cache`
	/// should be called after the block has been committed and the
	/// blockchain route has been calculated.
	pub fn sync_cache(
		&mut self,
		pivot: Option<&B::Hash>,
		enacted: &[B::Hash],
		retracted: &[B::Hash],
		changes: StorageCollection,
		child_changes: ChildStorageCollection,
		commit_hash: Option<B::Hash>,
		commit_number: Option<NumberFor<B>>,
		is_best: bool,
	) {
		// This is also protect a race on experimental cache where
		// we add a state when a previous state did not commit entirely.
		let mut shared_cache = self.shared_cache.lock();
		let cache = &mut *shared_cache;

		if let Some(cache) = self.experimental_cache.as_ref() {
			let mut existing = false;
			if let Some(ph) = self.parent_hash.as_ref() {
				let mut cache = cache.0.write();
				if let Some(qp) = cache.management.get_db_state(ph) {
					existing = true;
					self.experimental_query_plan = Some(qp);
				}
				if let Some(qp) = cache.management.get_db_state_mut(ph) {
					existing = true;
					self.experimental_update = Some(qp);
				}
			}

			if !existing {
				let mut cache = cache.0.write();
				// TODO why so many param in 'sync' function.
				if let Some((qp, eu)) = cache.sync(pivot, enacted, retracted, commit_hash.as_ref(), self.parent_hash.as_ref(), self.experimental_query_plan.as_ref()) {
					// TODO this is a bit unclear why we init it (especially when not is_best).
					// actually when double update this would shit next one.
					self.experimental_query_plan = Some(qp);
					self.experimental_update = Some(eu);
				}
			}
		}// else { TODO EMCH do not sync when exp -> warn need to extract some exp udate from sync cache default fn
		

		trace!(
			"Syncing cache, id = (#{:?}, {:?}), parent={:?}, best={}",
			commit_number,
			commit_hash,
			self.parent_hash,
			is_best,
		);
		// Filter out committing block if any.
		let mut enacted: Vec<_> = enacted
			.iter()
			.filter(|h| commit_hash.as_ref().map_or(true, |p| *h != p))
			.cloned()
			.collect();

		let mut retracted = std::borrow::Cow::Borrowed(retracted);
		if let Some(commit_hash) = &commit_hash {
			if let Some(m) = cache.modifications.iter_mut().find(|m| &m.hash == commit_hash) {
				if m.is_canon != is_best {
					// Same block comitted twice with different state changes.
					// Treat it as reenacted/retracted.
					if is_best {
						enacted.push(commit_hash.clone());
					} else {
						retracted.to_mut().push(commit_hash.clone());
					}
				}
			}
		}
		cache.sync(&enacted, &retracted);
		// Propagate cache only if committing on top of the latest canonical state
		// blocks are ordered by number and only one block with a given number is marked as canonical
		// (contributed to canonical state cache)
		if let Some(_) = self.parent_hash {
			let mut local_cache = self.local_cache.write();
			warn!("isbest: {:?}", is_best);
				let eu = &self.experimental_update;
				let mut exp_cache = self.experimental_cache.as_mut().map(|c| c.0.write())
					.and_then(|c| eu.as_ref().map(|eu| (c, eu)));
				trace!(
					"Committing {} local, {} hashes, {} modified root entries, {} modified child entries",
					local_cache.storage.len(),
					local_cache.hashes.len(),
					changes.len(),
					child_changes.iter().map(|v|v.1.len()).sum::<usize>(),
				);
				for (k, v) in local_cache.storage.drain() {
		if k == [28, 182, 243, 110, 2, 122, 187, 32, 145, 207, 181, 17, 10, 181, 8, 127, 6, 21, 91, 60, 217, 168, 201, 229, 233, 162, 63, 213, 220, 19, 165, 237] {

			warn!("write k = {:?}", v);
		}
	
					// This bring some read query of unchanged values.
					// The queries will be written at latest block index when
					// they are not: this caching writes somewhat invalid
					// positional when you consider real state change.
					// With a strict historied backend we could have values
					// with right change index, here it is not (never write
					// this content to a backend).
					exp_cache.as_mut().map(|(exp_cache, eu)| {

		if k == [28, 182, 243, 110, 2, 122, 187, 32, 145, 207, 181, 17, 10, 181, 8, 127, 6, 21, 91, 60, 217, 168, 201, 229, 233, 162, 63, 213, 220, 19, 165, 237] {

			warn!("write k = {:?} at {:?}", v, eu);
		}
						exp_cache.emplace(k.clone(), v.clone(), eu); // debug here??
					});
			if is_best {
					cache.lru_storage.add(k, v);
			}
				}
			if is_best {
				for (k, v) in local_cache.child_storage.drain() {
					cache.lru_child_storage.add(k, v);
				}
				for (k, v) in local_cache.hashes.drain() {
					cache.lru_hashes.add(k, OptionHOut(v));
				}
			}
		}

		if let (
			Some(ref number), Some(ref hash), Some(ref parent))
				= (commit_number, commit_hash, self.parent_hash)
		{
			let mut exp_cache = {
				let eu = &self.experimental_update;
				self.experimental_cache.as_mut().map(|c| c.0.write())
					.and_then(|c| eu.as_ref().map(|eu| (c, eu)))
			};
			if cache.modifications.len() == STATE_CACHE_BLOCKS {
				cache.modifications.pop_back();
			}
			let mut modifications = HashSet::new();
			let mut child_modifications = HashSet::new();
			child_changes.into_iter().for_each(|(sk, changes)|
				for (k, v) in changes.into_iter() {
					let k = (sk.clone(), k);
					if is_best {
						cache.lru_child_storage.add(k.clone(), v);
					}
					child_modifications.insert(k);
				}
			);
			warn!("isbest2: {:?}", is_best);
			for (k, v) in changes.into_iter() {
		if k == [28, 182, 243, 110, 2, 122, 187, 32, 145, 207, 181, 17, 10, 181, 8, 127, 6, 21, 91, 60, 217, 168, 201, 229, 233, 162, 63, 213, 220, 19, 165, 237] {

			warn!("write k = {:?} ", v);
		}
	
					exp_cache.as_mut().map(|(exp_cache, eu)| {
		if k == [28, 182, 243, 110, 2, 122, 187, 32, 145, 207, 181, 17, 10, 181, 8, 127, 6, 21, 91, 60, 217, 168, 201, 229, 233, 162, 63, 213, 220, 19, 165, 237] {

			warn!("write k = {:?} at {:?}", v, eu);
		}
						exp_cache.emplace(k.clone(), v.clone(), eu);
					});

				if is_best {
					cache.lru_hashes.remove(&k);
					cache.lru_storage.add(k.clone(), v);
				}
				modifications.insert(k);
			}

			// Save modified storage. These are ordered by the block number in reverse.
			let block_changes = BlockChanges {
				storage: modifications,
				child_storage: child_modifications,
				number: *number,
				hash: hash.clone(),
				is_canon: is_best,
				parent: parent.clone(),
			};
			let insert_at = cache.modifications.iter()
				.enumerate()
				.find(|(_, m)| m.number < *number)
				.map(|(i, _)| i);
			trace!("Inserting modifications at {:?}", insert_at);
			if let Some(insert_at) = insert_at {
				cache.modifications.insert(insert_at, block_changes);
			} else {
				cache.modifications.push_back(block_changes);
			}
		}
	}
}

impl<S: StateBackend<HashFor<B>>, B: BlockT> CachingState<S, B> {
	#[cfg(test)]
	pub(crate) fn qc_new(
		state: S,
		shared_cache: SharedCache<B>,
		experimental_cache: Option<SyncExperimentalCache<B>>,
		parent_hash: Option<B::Hash>,
	) -> Self {
		let mut result = Self::new(state, shared_cache, experimental_cache, parent_hash);
		result.cache.qc = true;
		result
	}

	/// Create a new instance wrapping generic State and shared cache.
	pub(crate) fn new(
		state: S,
		shared_cache: SharedCache<B>,
		experimental_cache: Option<SyncExperimentalCache<B>>,
		parent_hash: Option<B::Hash>,
	) -> Self {
		let experimental_query_plan = parent_hash.as_ref().and_then(|ph|
				experimental_cache.as_ref().and_then(|ec| {
					let mut cache = ec.0.write();
					cache.management.get_db_state(ph)
				}));
		// TODO factor with previous exp, ok for now
		let experimental_update = parent_hash.as_ref().and_then(|ph|
				experimental_cache.as_ref().and_then(|ec| {
					let mut cache = ec.0.write();
					cache.management.get_db_state_mut(ph)
				}));

		if experimental_query_plan.is_none() && parent_hash.is_some() {
			warn!("No query plan for cache {:?}", parent_hash);
		}
		experimental_query_plan.as_ref().map(|qp|
			warn!("Query plan for new cache = {:?}", qp)
		);
		experimental_update.as_ref().map(|eu|
			warn!("Update at for new cache = {:?}", eu)
		);
		CachingState {
			usage: StateUsageStats::new(),
			overlay_stats: sp_state_machine::StateMachineStats::default(),
			state,
			cache: CacheChanges {
				shared_cache,
				experimental_cache,
				local_cache: RwLock::new(LocalCache {
					storage: Default::default(),
					hashes: Default::default(),
					child_storage: Default::default(),
				}),
				parent_hash,
				experimental_query_plan,
				experimental_update,
				no_assert: false,
				qc: false,
			},
		}
	}

	/// Check if the key can be returned from cache by matching current block parent hash against canonical
	/// state and filtering out entries modified in later blocks.
	fn is_allowed(
		key: Option<&[u8]>,
		child_key: Option<&ChildStorageKey>,
		parent_hash: &Option<B::Hash>,
		modifications: &VecDeque<BlockChanges<B::Header>>
	) -> bool {
		let mut parent = match *parent_hash {
			None => {
				trace!("Cache lookup skipped for {:?}: no parent hash", key.as_ref().map(HexDisplay::from));
				return false;
			}
			Some(ref parent) => parent,
		};
		// Ignore all storage entries modified in later blocks.
		// Modifications contains block ordered by the number
		// We search for our parent in that list first and then for
		// all its parents until we hit the canonical block,
		// checking against all the intermediate modifications.
		for m in modifications {
			if &m.hash == parent {
				if m.is_canon {
					return true;
				}
				parent = &m.parent;
			}
			if let Some(key) = key {
				if m.storage.contains(key) {
					trace!("Cache lookup skipped for {:?}: modified in a later block", HexDisplay::from(&key));
					return false;
				}
			}
			if let Some(child_key) = child_key {
				if m.child_storage.contains(child_key) {
					trace!("Cache lookup skipped for {:?}: modified in a later block", child_key);
					return false;
				}
			}
		}
		trace!(
			"Cache lookup skipped for {:?}: parent hash is unknown",
			key.as_ref().map(HexDisplay::from),
		);
		false
	}
}

static cache_hits_counter: std::sync::atomic::AtomicIsize = std::sync::atomic::AtomicIsize::new(0);

impl<S: StateBackend<HashFor<B>>, B: BlockT> StateBackend<HashFor<B>> for CachingState<S, B> {
	type Error = S::Error;
	type Transaction = S::Transaction;
	type TrieBackendStorage = S::TrieBackendStorage;

	fn storage(&self, key: &[u8]) -> Result<Option<Vec<u8>>, Self::Error> {
		/* experimental cache need to use local cache (upgrade and drop is not
		 * doable with a shared state). Generally, I think this local cache
		 * should move into the overlay layer (most of the evaluation requires it
		 * and we would not need the RWLock.
		*/
		let local_cache = self.cache.local_cache.upgradable_read();
		// Note that local cache makes that lru is not refreshed
		if let Some(entry) = local_cache.storage.get(key).cloned() {
			trace!("Found in local cache: {:?}", HexDisplay::from(&key));
			self.usage.tally_key_read(key, entry.as_ref(), true);

			return Ok(entry)
		}

		let exp_v = if let Some(cache) = self.cache.experimental_cache.as_ref() {
			self.cache.experimental_query_plan.as_ref().and_then(|qp| {
				// TODO change trait to borrow to avoid alloc
				cache.get(&key.to_vec(), qp)
			})
		} else {
			None
		}; // TODO elsify then non cache

		let mut cache = self.cache.shared_cache.lock();
		if Self::is_allowed(Some(key), None, &self.cache.parent_hash, &cache.modifications) {
			if let Some(entry) = cache.lru_storage.get(key).map(|a| a.clone()) {
				trace!("Found in shared cache: {:?}", HexDisplay::from(&key));
				self.usage.tally_key_read(key, entry.as_ref(), true);
if !self.cache.no_assert {
	if let Some(exp_v) = exp_v {
		assert_eq!(entry, exp_v, "k: {:?}, {:?}, qp {:?} h {:?}", key, self.state.storage(key), self.cache.experimental_query_plan, self.cache.parent_hash);
	}
} else {
	let nb = cache_hits_counter.fetch_sub(1, std::sync::atomic::Ordering::Relaxed);
	warn!("Std cache it when no experimental cache it {}", nb - 1);
}
	
				return Ok(entry)
			}
		}
if exp_v.is_some() {
	let nb = cache_hits_counter.fetch_add(1, std::sync::atomic::Ordering::Relaxed);
	warn!("Experimental cache it when no std cache it {}", nb + 1);
}
		trace!("Cache miss: {:?}", HexDisplay::from(&key));
		let value = self.state.storage(key)?;
if !self.cache.qc && !self.cache.no_assert {
	if let Some(exp_v) = exp_v {
		assert_eq!(value, exp_v, "k: {:?}, qb {:?} h {:?}", key, self.cache.experimental_query_plan, self.cache.parent_hash);
	}
}

		RwLockUpgradableReadGuard::upgrade(local_cache).storage.insert(key.to_vec(), value.clone());
		self.usage.tally_key_read(key, value.as_ref(), false);
		Ok(value)

/*	  let result = self.storage_inner(key)?;
		if let Some(exp_v) = exp_v {
			assert_eq!(result, exp_v);
		} else {
			if let Some(cache) = self.cache.experimental_cache.as_ref() {
				self.cache.experimental_update.as_ref().map(|eu| {
					// TODO change trait to borrow to avoid alloc
					cache.0.write().emplace(key.to_vec(), result.clone(), eu);
				});
			}
		}

		Ok(result)*/
	}

	fn storage_hash(&self, key: &[u8]) -> Result<Option<B::Hash>, Self::Error> {
		let local_cache = self.cache.local_cache.upgradable_read();
		if let Some(entry) = local_cache.hashes.get(key).cloned() {
			trace!("Found hash in local cache: {:?}", HexDisplay::from(&key));
			return Ok(entry)
		}
		let mut cache = self.cache.shared_cache.lock();
		if Self::is_allowed(Some(key), None, &self.cache.parent_hash, &cache.modifications) {
			if let Some(entry) = cache.lru_hashes.get(key).map(|a| a.0.clone()) {
				trace!("Found hash in shared cache: {:?}", HexDisplay::from(&key));
				return Ok(entry)
			}
		}
		trace!("Cache hash miss: {:?}", HexDisplay::from(&key));
		let hash = self.state.storage_hash(key)?;
		RwLockUpgradableReadGuard::upgrade(local_cache).hashes.insert(key.to_vec(), hash);
		Ok(hash)
	}

	fn child_storage(
		&self,
		child_info: &ChildInfo,
		key: &[u8],
	) -> Result<Option<Vec<u8>>, Self::Error> {
		let key = (child_info.storage_key().to_vec(), key.to_vec());
		let local_cache = self.cache.local_cache.upgradable_read();
		if let Some(entry) = local_cache.child_storage.get(&key).cloned() {
			trace!("Found in local cache: {:?}", key);
			return Ok(
				self.usage.tally_child_key_read(&key, entry, true)
			)
		}
		let mut cache = self.cache.shared_cache.lock();
		if Self::is_allowed(None, Some(&key), &self.cache.parent_hash, &cache.modifications) {
			if let Some(entry) = cache.lru_child_storage.get(&key).map(|a| a.clone()) {
				trace!("Found in shared cache: {:?}", key);
				return Ok(
					self.usage.tally_child_key_read(&key, entry, true)
				)
			}
		}
		trace!("Cache miss: {:?}", key);
		let value = self.state.child_storage(child_info, &key.1[..])?;

		// just pass it through the usage counter
		let value =	self.usage.tally_child_key_read(&key, value, false);

		RwLockUpgradableReadGuard::upgrade(local_cache).child_storage.insert(key, value.clone());
		Ok(value)
	}

	fn exists_storage(&self, key: &[u8]) -> Result<bool, Self::Error> {
		Ok(self.storage(key)?.is_some())
	}

	fn exists_child_storage(
		&self,
		child_info: &ChildInfo,
		key: &[u8],
	) -> Result<bool, Self::Error> {
		self.state.exists_child_storage(child_info, key)
	}

	fn apply_to_child_keys_while<F: FnMut(&[u8]) -> bool>(
		&self,
		child_info: &ChildInfo,
		f: F,
	) {
		self.state.apply_to_child_keys_while(child_info, f)
	}

	fn next_storage_key(&self, key: &[u8]) -> Result<Option<Vec<u8>>, Self::Error> {
		self.state.next_storage_key(key)
	}

	fn next_child_storage_key(
		&self,
		child_info: &ChildInfo,
		key: &[u8],
	) -> Result<Option<Vec<u8>>, Self::Error> {
		self.state.next_child_storage_key(child_info, key)
	}

	fn for_keys_with_prefix<F: FnMut(&[u8])>(&self, prefix: &[u8], f: F) {
		self.state.for_keys_with_prefix(prefix, f)
	}

	fn for_key_values_with_prefix<F: FnMut(&[u8], &[u8])>(&self, prefix: &[u8], f: F) {
		self.state.for_key_values_with_prefix(prefix, f)
	}

	fn for_child_keys_with_prefix<F: FnMut(&[u8])>(
		&self,
		child_info: &ChildInfo,
		prefix: &[u8],
		f: F,
	) {
		self.state.for_child_keys_with_prefix(child_info, prefix, f)
	}

	fn storage_root<'a>(
		&self,
		delta: impl Iterator<Item=(&'a [u8], Option<&'a [u8]>)>,
	) -> (B::Hash, Self::Transaction) where B::Hash: Ord {
		self.state.storage_root(delta)
	}

	fn child_storage_root<'a>(
		&self,
		child_info: &ChildInfo,
		delta: impl Iterator<Item=(&'a [u8], Option<&'a [u8]>)>,
	) -> (B::Hash, bool, Self::Transaction) where B::Hash: Ord {
		self.state.child_storage_root(child_info, delta)
	}

	fn pairs(&self) -> Vec<(Vec<u8>, Vec<u8>)> {
		self.state.pairs()
	}

	fn keys(&self, prefix: &[u8]) -> Vec<Vec<u8>> {
		self.state.keys(prefix)
	}

	fn child_keys(
		&self,
		child_info: &ChildInfo,
		prefix: &[u8],
	) -> Vec<Vec<u8>> {
		self.state.child_keys(child_info, prefix)
	}

	fn as_trie_backend(&mut self) -> Option<&TrieBackend<Self::TrieBackendStorage, HashFor<B>>> {
		self.state.as_trie_backend()
	}

	fn register_overlay_stats(&mut self, stats: &sp_state_machine::StateMachineStats) {
		self.overlay_stats.add(stats);
	}

	fn usage_info(&self) -> sp_state_machine::UsageInfo {
		let mut info = self.usage.take();
		info.include_state_machine_states(&self.overlay_stats);
		info
	}
}

/// Extended [`CachingState`] that will sync the caches on drop.
pub struct SyncingCachingState<S, Block: BlockT> {
	/// The usage statistics of the backend. These will be updated on drop.
	state_usage: Arc<StateUsageStats>,
	/// Reference to the meta db.
	meta: Arc<RwLock<Meta<NumberFor<Block>, Block::Hash>>>,
	/// Mutex to lock get exlusive access to the backend.
	lock: Arc<RwLock<()>>,
	/// The wrapped caching state.
	///
	/// This is required to be a `Option`, because sometimes we want to extract
	/// the cache changes and Rust does not allow to move fields from types that
	/// implement `Drop`.
	caching_state: Option<CachingState<S, Block>>,
	/// Disable syncing of the cache. This is by default always `false`. However,
	/// we need to disable syncing when this is a state in a
	/// [`BlockImportOperation`](crate::BlockImportOperation). The import operation
	/// takes care to sync the cache and more importantly we want to prevent a dead
	/// lock.
	disable_syncing: bool,
}

impl<S, B: BlockT> SyncingCachingState<S, B> {
	/// Create new automatic syncing state.
	pub fn new(
		caching_state: CachingState<S, B>,
		state_usage: Arc<StateUsageStats>,
		meta: Arc<RwLock<Meta<NumberFor<B>, B::Hash>>>,
		lock: Arc<RwLock<()>>,
	) -> Self {
		Self {
			caching_state: Some(caching_state),
			state_usage,
			meta,
			lock,
			disable_syncing: false,
		}
	}

	/// Returns the reference to the internal [`CachingState`].
	fn caching_state(&self) -> &CachingState<S, B> {
		self.caching_state
			.as_ref()
			.expect("`caching_state` is always valid for the lifetime of the object; qed")
	}

	/// Convert `Self` into the cache changes.
	pub fn into_cache_changes(mut self) -> CacheChanges<B> {
		self.caching_state
			.take()
			.expect("`caching_state` is always valid for the lifetime of the object; qed")
			.cache
	}

	/// Disable syncing the cache on drop.
	pub fn disable_syncing(&mut self) {
		self.disable_syncing = true;
	}
}

impl<S, B: BlockT> std::fmt::Debug for SyncingCachingState<S, B> {
	fn fmt(&self, f: &mut std::fmt::Formatter<'_>) -> std::fmt::Result {
		self.caching_state().fmt(f)
	}
}

impl<S: StateBackend<HashFor<B>>, B: BlockT> StateBackend<HashFor<B>> for SyncingCachingState<S, B> {
	type Error = S::Error;
	type Transaction = S::Transaction;
	type TrieBackendStorage = S::TrieBackendStorage;

	fn storage(&self, key: &[u8]) -> Result<Option<Vec<u8>>, Self::Error> {
		self.caching_state().storage(key)
	}

	fn storage_hash(&self, key: &[u8]) -> Result<Option<B::Hash>, Self::Error> {
		self.caching_state().storage_hash(key)
	}

	fn child_storage(
		&self,
		child_info: &ChildInfo,
		key: &[u8],
	) -> Result<Option<Vec<u8>>, Self::Error> {
		self.caching_state().child_storage(child_info, key)
	}

	fn exists_storage(&self, key: &[u8]) -> Result<bool, Self::Error> {
		self.caching_state().exists_storage(key)
	}

	fn exists_child_storage(
		&self,
		child_info: &ChildInfo,
		key: &[u8],
	) -> Result<bool, Self::Error> {
		self.caching_state().exists_child_storage(child_info, key)
	}

	fn apply_to_child_keys_while<F: FnMut(&[u8]) -> bool>(
		&self,
		child_info: &ChildInfo,
		f: F,
	) {
		self.caching_state().apply_to_child_keys_while(child_info, f)
	}

	fn next_storage_key(&self, key: &[u8]) -> Result<Option<Vec<u8>>, Self::Error> {
		self.caching_state().next_storage_key(key)
	}

	fn next_child_storage_key(
		&self,
		child_info: &ChildInfo,
		key: &[u8],
	) -> Result<Option<Vec<u8>>, Self::Error> {
		self.caching_state().next_child_storage_key(child_info, key)
	}

	fn for_keys_with_prefix<F: FnMut(&[u8])>(&self, prefix: &[u8], f: F) {
		self.caching_state().for_keys_with_prefix(prefix, f)
	}

	fn for_key_values_with_prefix<F: FnMut(&[u8], &[u8])>(&self, prefix: &[u8], f: F) {
		self.caching_state().for_key_values_with_prefix(prefix, f)
	}

	fn for_child_keys_with_prefix<F: FnMut(&[u8])>(
		&self,
		child_info: &ChildInfo,
		prefix: &[u8],
		f: F,
	) {
		self.caching_state().for_child_keys_with_prefix(child_info, prefix, f)
	}

	fn storage_root<'a>(
		&self,
		delta: impl Iterator<Item=(&'a [u8], Option<&'a [u8]>)>,
	) -> (B::Hash, Self::Transaction) where B::Hash: Ord {
		self.caching_state().storage_root(delta)
	}

	fn child_storage_root<'a>(
		&self,
		child_info: &ChildInfo,
		delta: impl Iterator<Item=(&'a [u8], Option<&'a [u8]>)>,
	) -> (B::Hash, bool, Self::Transaction) where B::Hash: Ord {
		self.caching_state().child_storage_root(child_info, delta)
	}

	fn pairs(&self) -> Vec<(Vec<u8>, Vec<u8>)> {
		self.caching_state().pairs()
	}

	fn keys(&self, prefix: &[u8]) -> Vec<Vec<u8>> {
		self.caching_state().keys(prefix)
	}

	fn child_keys(
		&self,
		child_info: &ChildInfo,
		prefix: &[u8],
	) -> Vec<Vec<u8>> {
		self.caching_state().child_keys(child_info, prefix)
	}

	fn as_trie_backend(&mut self) -> Option<&TrieBackend<Self::TrieBackendStorage, HashFor<B>>> {
		self.caching_state
			.as_mut()
			.expect("`caching_state` is valid for the lifetime of the object; qed")
			.as_trie_backend()
	}

	fn register_overlay_stats(&mut self, stats: &sp_state_machine::StateMachineStats) {
		self.caching_state().register_overlay_stats(stats);
	}

	fn usage_info(&self) -> sp_state_machine::UsageInfo {
		self.caching_state().usage_info()
	}
}

impl<S, B: BlockT> Drop for SyncingCachingState<S, B> {
	fn drop(&mut self) {
		if self.disable_syncing {
			return;
		}

		if let Some(mut caching_state) = self.caching_state.take() {
			let _lock = self.lock.read();

			self.state_usage.merge_sm(caching_state.usage.take());
			if let Some(hash) = caching_state.cache.parent_hash.clone() {
				let is_best = self.meta.read().best_hash == hash;
				caching_state.cache.sync_cache(None, &[], &[], vec![], vec![], None, None, is_best);
			}
		}
	}
}

#[cfg(test)]
mod tests {
	use super::*;
	use sp_runtime::{
		traits::BlakeTwo256,
		testing::{H256, Block as RawBlock, ExtrinsicWrapper},
	};
	use sp_state_machine::InMemoryBackend;

	type Block = RawBlock<ExtrinsicWrapper<u32>>;

	#[test]
	fn smoke() {
		//init_log();
		let root_parent = H256::random();
		let key = H256::random()[..].to_vec();
		let h0 = H256::random();
		let h1a = H256::random();
		let h1b = H256::random();
		let h2a = H256::random();
		let h2b = H256::random();
		let h3a = H256::random();
		let h3b = H256::random();

		let (shared, experimental) = new_shared_cache::<Block>(256 * 1024, (0, 1), Default::default());

		// blocks  [ 3a(c) 2a(c) 2b 1b 1a(c) 0 ]
		// state   [ 5     5     4  3  2     2 ]
		let mut s = CachingState::qc_new(
			InMemoryBackend::<BlakeTwo256>::default(),
			shared.clone(),
			experimental.clone(),
			Some(root_parent),
		);
		s.cache.sync_cache(
			None,
			&[],
			&[],
			vec![(key.clone(), Some(vec![2]))],
			vec![],
			Some(h0),
			Some(0),
			true,
		);

		let mut s = CachingState::qc_new(
			InMemoryBackend::<BlakeTwo256>::default(),
			shared.clone(),
			experimental.clone(),
			Some(h0),
		);
		s.cache.sync_cache(None, &[], &[], vec![], vec![], Some(h1a), Some(1), true);

		let mut s = CachingState::qc_new(
			InMemoryBackend::<BlakeTwo256>::default(),
			shared.clone(),
			experimental.clone(),
			Some(h0),
		);
		s.cache.sync_cache(
			None,
			&[],
			&[],
			vec![(key.clone(), Some(vec![3]))],
			vec![],
			Some(h1b),
			Some(1),
			false,
		);

		let mut s = CachingState::qc_new(
			InMemoryBackend::<BlakeTwo256>::default(),
			shared.clone(),
			experimental.clone(),
			Some(h1b),
		);
		s.cache.sync_cache(
			None,
			&[],
			&[],
			vec![(key.clone(), Some(vec![4]))],
			vec![],
			Some(h2b),
			Some(2),
			false,
		);

		let mut s = CachingState::qc_new(
			InMemoryBackend::<BlakeTwo256>::default(),
			shared.clone(),
			experimental.clone(),
			Some(h1a),
		);
		s.cache.sync_cache(
			None,
			&[],
			&[],
			vec![(key.clone(), Some(vec![5]))],
			vec![],
			Some(h2a),
			Some(2),
			true,
		);

		let mut s = CachingState::qc_new(
			InMemoryBackend::<BlakeTwo256>::default(),
			shared.clone(),
			experimental.clone(),
			Some(h2a),
		);
		s.cache.sync_cache(None, &[], &[], vec![], vec![], Some(h3a), Some(3), true);

		let s = CachingState::qc_new(
			InMemoryBackend::<BlakeTwo256>::default(),
			shared.clone(),
			experimental.clone(),
			Some(h3a),
		);
		assert_eq!(s.storage(&key).unwrap().unwrap(), vec![5]);

		let s = CachingState::qc_new(
			InMemoryBackend::<BlakeTwo256>::default(),
			shared.clone(),
			experimental.clone(),
			Some(h1a),
		);
		assert!(s.storage(&key).unwrap().is_none());

		let s = CachingState::qc_new(
			InMemoryBackend::<BlakeTwo256>::default(),
			shared.clone(),
			experimental.clone(),
			Some(h2b),
		);
		assert!(s.storage(&key).unwrap().is_none());

		let s = CachingState::qc_new(
			InMemoryBackend::<BlakeTwo256>::default(),
			shared.clone(),
			experimental.clone(),
			Some(h1b),
		);
		assert!(s.storage(&key).unwrap().is_none());

		// reorg to 3b
		// blocks  [ 3b(c) 3a 2a 2b(c) 1b 1a 0 ]
		let mut s = CachingState::qc_new(
			InMemoryBackend::<BlakeTwo256>::default(),
			shared.clone(),
			experimental.clone(),
			Some(h2b),
		);
		s.cache.sync_cache(
			Some(&h0),
			&[h1b, h2b, h3b],
			&[h1a, h2a, h3a],
			vec![],
			vec![],
			Some(h3b),
			Some(3),
			true,
		);
		let s = CachingState::qc_new(
			InMemoryBackend::<BlakeTwo256>::default(),
			shared.clone(),
			experimental.clone(),
			Some(h3a),
		);
		assert!(s.storage(&key).unwrap().is_none());
	}

	#[test]
	fn simple_fork() {
		sp_tracing::try_init_simple();

		let root_parent = H256::random();
		let key = H256::random()[..].to_vec();
		let h1 = H256::random();
		let h2a = H256::random();
		let h2b = H256::random();
		let h3b = H256::random();

		let (shared, experimental) = new_shared_cache::<Block>(256*1024, (0,1), Default::default());

		let mut s = CachingState::qc_new(
			InMemoryBackend::<BlakeTwo256>::default(),
			shared.clone(),
			experimental.clone(),
			Some(root_parent),
		);
		s.cache.sync_cache(
			None,
			&[],
			&[],
			vec![(key.clone(), Some(vec![2]))],
			vec![],
			Some(h1),
			Some(1),
			true,
		);

		let mut s = CachingState::qc_new(
			InMemoryBackend::<BlakeTwo256>::default(),
			shared.clone(),
			experimental.clone(),
			Some(h1),
		);
		s.cache.sync_cache(None, &[], &[], vec![], vec![], Some(h2a), Some(2), true);

		let mut s = CachingState::qc_new(
			InMemoryBackend::<BlakeTwo256>::default(),
			shared.clone(),
			experimental.clone(),
			Some(h1),
		);
		s.cache.sync_cache(
			None,
			&[],
			&[],
			vec![(key.clone(), Some(vec![3]))],
			vec![],
			Some(h2b),
			Some(2),
			false,
		);

		let mut s = CachingState::qc_new(
			InMemoryBackend::<BlakeTwo256>::default(),
			shared.clone(),
			experimental.clone(),
			Some(h2b),
		);
		s.cache.sync_cache(
			None,
			&[],
			&[],
			vec![(key.clone(), Some(vec![3]))],
			vec![],
			Some(h3b),
			Some(2),
			false,
		);

		let s = CachingState::qc_new(
			InMemoryBackend::<BlakeTwo256>::default(),
			shared.clone(),
			experimental.clone(),
			Some(h2a),
		);
		assert_eq!(s.storage(&key).unwrap().unwrap(), vec![2]);
	}

	#[test]
	fn double_fork() {
		let root_parent = H256::random();
		let key = H256::random()[..].to_vec();
		let h1 = H256::random();
		let h2a = H256::random();
		let h2b = H256::random();
		let h3a = H256::random();
		let h3b = H256::random();

		let (shared, experimental) = new_shared_cache::<Block>(256*1024, (0,1), Default::default());

		let mut s = CachingState::qc_new(
			InMemoryBackend::<BlakeTwo256>::default(),
			shared.clone(),
			experimental.clone(),
			Some(root_parent),
		);
		s.cache.sync_cache(None, &[], &[], vec![], vec![], Some(h1), Some(1), true);

		let mut s = CachingState::qc_new(
			InMemoryBackend::<BlakeTwo256>::default(),
			shared.clone(),
			experimental.clone(),
			Some(h1),
		);
		s.cache.sync_cache(None, &[], &[], vec![], vec![], Some(h2a), Some(2), true);

		let mut s = CachingState::qc_new(
			InMemoryBackend::<BlakeTwo256>::default(),
			shared.clone(),
			experimental.clone(),
			Some(h2a),
		);
		s.cache.sync_cache(
			None,
			&[],
			&[],
			vec![(key.clone(), Some(vec![2]))],
			vec![],
			Some(h3a),
			Some(3),
			true,
		);

		let mut s = CachingState::qc_new(
			InMemoryBackend::<BlakeTwo256>::default(),
			shared.clone(),
			experimental.clone(),
			Some(h1),
		);
		s.cache.sync_cache(None, &[], &[], vec![], vec![], Some(h2b), Some(2), false);

		let mut s = CachingState::qc_new(
			InMemoryBackend::<BlakeTwo256>::default(),
			shared.clone(),
			experimental.clone(),
			Some(h2b),
		);
		s.cache.sync_cache(
			None,
			&[],
			&[],
			vec![(key.clone(), Some(vec![3]))],
			vec![],
			Some(h3b),
			Some(3),
			false,
		);

		let s = CachingState::qc_new(
			InMemoryBackend::<BlakeTwo256>::default(),
			shared.clone(),
			experimental.clone(),
			Some(h3a),
		);
		assert_eq!(s.storage(&key).unwrap().unwrap(), vec![2]);
	}

	#[test]
	fn should_track_used_size_correctly() {
		let root_parent = H256::random();
		let (shared, experimental) = new_shared_cache::<Block>(109, ((109-36), 109), Default::default());
		let h0 = H256::random();

		let mut s = CachingState::qc_new(
			InMemoryBackend::<BlakeTwo256>::default(),
			shared.clone(),
			experimental.clone(),
			Some(root_parent.clone()),
		);

		let key = H256::random()[..].to_vec();
		let s_key = H256::random()[..].to_vec();
		s.cache.sync_cache(
			None,
			&[],
			&[],
			vec![(key.clone(), Some(vec![1, 2, 3]))],
			vec![],
			Some(h0),
			Some(0),
			true,
		);
		// 32 key, 3 byte size
		assert_eq!(shared.lock().used_storage_cache_size(), 35 /* bytes */);

		let key = H256::random()[..].to_vec();
		s.cache.sync_cache(
			None,
			&[],
			&[],
			vec![],
			vec![(s_key.clone(), vec![(key.clone(), Some(vec![1, 2]))])],
			Some(h0),
			Some(0),
			true,
		);
		// 35 + (2 * 32) key, 2 byte size
		assert_eq!(shared.lock().used_storage_cache_size(), 101 /* bytes */);
	}

	#[test]
	fn should_remove_lru_items_based_on_tracking_used_size() {
		let root_parent = H256::random();
		let (shared, experimental) = new_shared_cache::<Block>(36*3, (2,3), Default::default());
		let h0 = H256::random();

		let mut s = CachingState::qc_new(
			InMemoryBackend::<BlakeTwo256>::default(),
			shared.clone(),
			experimental.clone(),
			Some(root_parent),
		);

		let key = H256::random()[..].to_vec();
		s.cache.sync_cache(
			None,
			&[],
			&[],
			vec![(key.clone(), Some(vec![1, 2, 3, 4]))],
			vec![],
			Some(h0),
			Some(0),
			true,
		);
		// 32 key, 4 byte size
		assert_eq!(shared.lock().used_storage_cache_size(), 36 /* bytes */);

		let key = H256::random()[..].to_vec();
		s.cache.sync_cache(
			None,
			&[],
			&[],
			vec![(key.clone(), Some(vec![1, 2]))],
			vec![],
			Some(h0),
			Some(0),
			true,
		);
		// 32 key, 2 byte size
		assert_eq!(shared.lock().used_storage_cache_size(), 34 /* bytes */);
	}

	#[test]
	fn fix_storage_mismatch_issue() {
		sp_tracing::try_init_simple();
		let root_parent = H256::random();

		let key = H256::random()[..].to_vec();

		let h0 = H256::random();
		let h1 = H256::random();

		let (shared, experimental) = new_shared_cache::<Block>(256 * 1024, (0, 1), Default::default());
		let mut s = CachingState::qc_new(
			InMemoryBackend::<BlakeTwo256>::default(),
			shared.clone(),
			experimental.clone(),
			Some(root_parent.clone()),
		);
		s.cache.sync_cache(
			None,
			&[],
			&[],
			vec![(key.clone(), Some(vec![2]))],
			vec![],
			Some(h0.clone()),
			Some(0),
			true,
		);

		let mut s = CachingState::qc_new(
			InMemoryBackend::<BlakeTwo256>::default(),
			shared.clone(),
			experimental.clone(),
			Some(h0),
		);
		s.cache.sync_cache(
			None,
			&[],
			&[],
			vec![(key.clone(), Some(vec![3]))],
			vec![],
			Some(h1),
			Some(1),
			true,
		);

		let mut s = CachingState::qc_new(
			InMemoryBackend::<BlakeTwo256>::default(),
			shared.clone(),
			experimental.clone(),
			Some(h1),
		);
		assert_eq!(s.storage(&key).unwrap(), Some(vec![3]));

		// Restart (or unknown block?), clear caches.
		{
			let mut cache = s.cache.shared_cache.lock();
			let cache = &mut *cache;
			cache.lru_storage.clear();
			cache.lru_hashes.clear();
			cache.lru_child_storage.clear();
			cache.modifications.clear();
		}

		// New value is written because of cache miss.
		s.cache.local_cache.write().storage.insert(key.clone(), Some(vec![42]));

		// New value is propagated.
		s.cache.sync_cache(None, &[], &[], vec![], vec![], None, None, true);

		let s = CachingState::qc_new(
			InMemoryBackend::<BlakeTwo256>::default(),
			shared.clone(),
			experimental.clone(),
			Some(h1),
		);
		assert_eq!(s.storage(&key).unwrap(), None);
	}

	#[test]
	fn same_block_no_changes() {
		sp_tracing::try_init_simple();

		let root_parent = H256::random();
		let key = H256::random()[..].to_vec();
		let h1 = H256::random();
		let h2 = H256::random();

<<<<<<< HEAD
		let (shared, _exp_cache) = new_shared_cache::<Block>(256*1024, (0,1), Default::default());

		// Note that using sp_cache we got a value (1 because recommit h2 to state
		// is creating a new branch: we do not check if h exists first: we always
		// expect import to happen only once).
		let exp_cache = None;
=======
		let (shared, exp_cache) = new_shared_cache::<Block>(256*1024, (0,1), Default::default());
>>>>>>> 973807f7
	
		let mut s = CachingState::new(
			InMemoryBackend::<BlakeTwo256>::default(),
			shared.clone(),
			exp_cache.clone(),
			Some(root_parent),
		);
		s.cache.sync_cache(
			None,
			&[],
			&[],
			vec![(key.clone(), Some(vec![1]))],
			vec![],
			Some(h1),
			Some(1),
			true,
		);

		assert_eq!(shared.lock().lru_storage.get(&key).unwrap(), &Some(vec![1]));

		let mut s = CachingState::new(
			InMemoryBackend::<BlakeTwo256>::default(),
			shared.clone(),
			exp_cache.clone(),
			Some(h1),
		);

		// commit as non-best
		s.cache.sync_cache(
			None,
			&[],
			&[],
			vec![(key.clone(), Some(vec![2]))],
			vec![],
			Some(h2),
			Some(2),
			false,
		);

		assert_eq!(shared.lock().lru_storage.get(&key).unwrap(), &Some(vec![1]));

		let mut s = CachingState::new(
			InMemoryBackend::<BlakeTwo256>::default(),
			shared.clone(),
			exp_cache.clone(),
			Some(h1),
		);

		// commit again as best with no changes
		s.cache.sync_cache(
			None,
			&[],
			&[],
			vec![],
			vec![],
			Some(h2),
			Some(2),
			true,
		);
		//s.cache.no_assert = true;
		assert_eq!(s.storage(&key).unwrap(), None);
	}
}

#[cfg(test)]
mod qc {
	use std::collections::{HashMap, hash_map::Entry};

	use quickcheck::{quickcheck, TestResult, Arbitrary};

	use super::*;
	use sp_runtime::{
		traits::BlakeTwo256,
		testing::{H256, Block as RawBlock, ExtrinsicWrapper},
	};
	use sp_state_machine::InMemoryBackend;

	type Block = RawBlock<ExtrinsicWrapper<u32>>;

	type KeySet = Vec<(Vec<u8>, Option<Vec<u8>>)>;

	type KeyMap = HashMap<Vec<u8>, Option<Vec<u8>>>;

	#[derive(Debug, Clone)]
	struct Node {
		hash: H256,
		parent: H256,
		state: KeyMap,
		changes: KeySet,
	}

	impl Node {
		fn new_next(&self, hash: H256, changes: KeySet) -> Self {
			let mut state = self.state.clone();

			for (k, v) in self.state.iter() { state.insert(k.clone(), v.clone()); }
			for (k, v) in changes.clone().into_iter() { state.insert(k, v); }

			Self {
				hash,
				parent: self.hash,
				changes,
				state,
			}
		}

		fn new(hash: H256, parent: H256, changes: KeySet) -> Self {
			let mut state = KeyMap::new();

			for (k, v) in changes.clone().into_iter() { state.insert(k, v); }

			Self {
				hash,
				parent,
				state,
				changes,
			}
		}

		fn purge(&mut self, other_changes: &KeySet) {
			for (k, _) in other_changes.iter() {
				self.state.remove(k);
			}
		}
	}

	#[derive(Debug, Clone)]
	enum Action {
		Next { hash: H256, changes: KeySet },
		Fork { depth: usize, hash: H256, changes: KeySet },
		ReorgWithImport { depth: usize, hash: H256 },
		FinalizationReorg { fork_depth: usize, depth: usize },
	}

	impl Arbitrary for Action {
		fn arbitrary<G: quickcheck::Gen>(gen: &mut G) -> Self {
			let path = gen.next_u32() as u8;
			let mut buf = [0u8; 32];

			match path {
				0..=175 => {
					gen.fill_bytes(&mut buf[..]);
					Action::Next {
						hash: H256::from(&buf),
						changes: {
							let mut set = Vec::new();
							for _ in 0..gen.next_u32()/(64*256*256*256) {
								set.push((vec![gen.next_u32() as u8], Some(vec![gen.next_u32() as u8])));
							}
							set
						}
					}
				},
				176..=220 => {
					gen.fill_bytes(&mut buf[..]);
					Action::Fork {
						hash: H256::from(&buf),
						depth: ((gen.next_u32() as u8) / 32) as usize,
						changes: {
							let mut set = Vec::new();
							for _ in 0..gen.next_u32()/(64*256*256*256) {
								set.push((vec![gen.next_u32() as u8], Some(vec![gen.next_u32() as u8])));
							}
							set
						}
					}
				},
				221..=240 => {
					gen.fill_bytes(&mut buf[..]);
					Action::ReorgWithImport {
						hash: H256::from(&buf),
						depth: ((gen.next_u32() as u8) / 32) as usize, // 0-7
					}
				},
				_ => {
					gen.fill_bytes(&mut buf[..]);
					Action::FinalizationReorg {
						fork_depth: ((gen.next_u32() as u8) / 32) as usize, // 0-7
						depth: ((gen.next_u32() as u8) / 64) as usize, // 0-3
					}
				},
			}
		}
	}

	struct Mutator {
		shared: SharedCache<Block>,
		experimental: Option<SyncExperimentalCache<Block>>,
		canon: Vec<Node>,
		forks: HashMap<H256, Vec<Node>>,
	}

	impl Mutator {
		fn new_empty() -> Self {
			let (shared, experimental) = new_shared_cache::<Block>(256*1024, (0,1), Default::default());

			Self {
				shared,
				experimental,
				canon: vec![],
				forks: HashMap::new(),
			}
		}

		fn head_state(&self, hash: H256) -> CachingState<InMemoryBackend<BlakeTwo256>, Block> {
			CachingState::qc_new(
				InMemoryBackend::<BlakeTwo256>::default(),
				self.shared.clone(),
				self.experimental.clone(),
				Some(hash),
			)
		}

		fn canon_head_state(&self) -> CachingState<InMemoryBackend<BlakeTwo256>, Block> {
			self.head_state(self.canon.last().expect("Expected to be one commit").hash)
		}

		fn mutate_static(
			&mut self,
			action: Action,
		) -> CachingState<InMemoryBackend<BlakeTwo256>, Block> {
			self.mutate(action).expect("Expected to provide only valid actions to the mutate_static")
		}

		fn canon_len(&self) -> usize {
			return self.canon.len();
		}

		fn head_storage_ref(&self) -> &KeyMap {
			&self.canon.last().expect("Expected to be one commit").state
		}

		fn key_permutations() -> Vec<Vec<u8>> {
			(0u8..255).map(|x| vec![x]).collect()
		}

		fn mutate(
			&mut self,
			action: Action,
		) -> Result<CachingState<InMemoryBackend<BlakeTwo256>, Block>, ()> {
			let state = match action {
				Action::Fork { depth, hash, changes } => {
					let pos = self.canon.len() as isize - depth as isize;
					if pos < 0 || self.canon.len() == 0 || pos >= (self.canon.len()-1) as isize
					// no fork on top also, thus len-1
					{
						return Err(());
					}

					let pos = pos as usize;

					let fork_at = self.canon[pos].hash;

					let (total_h, parent) = match self.forks.entry(fork_at) {
						Entry::Occupied(occupied) => {
							let chain = occupied.into_mut();
							let parent = chain.last().expect("No empty forks are ever created").clone();
							let mut node = parent.new_next(hash, changes.clone());

							for earlier in chain.iter() {
								node.purge(&earlier.changes.clone());
							}

							chain.push(node);

							(pos + chain.len(), parent.hash)
						},
						Entry::Vacant(vacant) => {
							let canon_parent = &self.canon[pos];
							vacant.insert(vec![canon_parent.new_next(hash, changes.clone())]);

							(pos + 1, fork_at)
						}
					};

					let mut state = CachingState::qc_new(
						InMemoryBackend::<BlakeTwo256>::default(),
						self.shared.clone(),
						self.experimental.clone(),
						Some(parent),
					);

					state.cache.sync_cache(
						None,
						&[],
						&[],
						changes,
						vec![],
						Some(hash),
						Some(total_h as u64),
						false,
					);

					state
				},
				Action::Next { hash, changes } => {
					let (next, parent_hash) = match self.canon.last() {
						None => {
							let parent_hash = H256::from(&[0u8; 32]);
							(Node::new(hash, parent_hash, changes.clone()), parent_hash)
						},
						Some(parent) => {
							(parent.new_next(hash, changes.clone()), parent.hash)
						}
					};

					// delete cache entries for earlier
					for node in self.canon.iter_mut() {
						node.purge(&next.changes);
						if let Some(fork) = self.forks.get_mut(&node.hash) {
							for node in fork.iter_mut() {
								node.purge(&next.changes);
							}
						}
					}

					let mut state = CachingState::qc_new(
						InMemoryBackend::<BlakeTwo256>::default(),
						self.shared.clone(),
						self.experimental.clone(),
						Some(parent_hash),
					);

					state.cache.sync_cache(
						None,
						&[],
						&[],
						next.changes.clone(),
						vec![],
						Some(hash),
						Some(self.canon.len() as u64 + 1),
						true,
					);

					self.canon.push(next);

					state
				},
				Action::ReorgWithImport { depth, hash } => {
					let pos = self.canon.len() as isize - depth as isize;
					if pos < 0 || pos+1 >= self.canon.len() as isize { return Err(()); }
					let fork_at = self.canon[pos as usize].hash;
					let pos = pos as usize;

					match self.forks.get_mut(&fork_at) {
						Some(chain) => {
							let mut new_fork = self.canon.drain(pos+1..).collect::<Vec<Node>>();

							let pivot = self.canon.last().map(|node| node.hash);
							let retracted: Vec<H256> = new_fork.iter().map(|node| node.hash).collect();
							let enacted: Vec<H256> = chain.iter().map(|node| node.hash).collect();

							std::mem::swap(chain, &mut new_fork);

							let mut node = new_fork.last().map(
								|node| node.new_next(hash, vec![])
							).expect("No empty fork ever created!");

							for invalidators in chain.iter().chain(new_fork.iter()) {
								node.purge(&invalidators.changes);
							}

							self.canon.extend(new_fork.into_iter());

							self.canon.push(node);

							let mut state = CachingState::qc_new(
								InMemoryBackend::<BlakeTwo256>::default(),
								self.shared.clone(),
								self.experimental.clone(),
								Some(fork_at),
							);

							let height = pos as u64 + enacted.len() as u64 + 2;
							state.cache.sync_cache(
								pivot.as_ref(),
								&enacted[..],
								&retracted[..],
								vec![],
								vec![],
								Some(hash),
								Some(height),
								true,
							);

							state
						}
						None => {
							return Err(()); // no reorg without a fork atm!
						},
					}
				},
				Action::FinalizationReorg { fork_depth, depth } => {
					let pos = self.canon.len() as isize - fork_depth as isize;
					if pos < 0 || pos+1 >= self.canon.len() as isize { return Err(()); }
					let fork_at = self.canon[pos as usize].hash;
					let pos = pos as usize;

					match self.forks.get_mut(&fork_at) {
						Some(fork_chain) => {
							let sync_pos = fork_chain.len() as isize - fork_chain.len() as isize - depth as isize;
							if sync_pos < 0 || sync_pos >= fork_chain.len() as isize { return Err (()); }
							let sync_pos = sync_pos as usize;

							let mut new_fork = self.canon.drain(pos+1..).collect::<Vec<Node>>();

							let retracted: Vec<H256> = new_fork.iter().map(|node| node.hash).collect();
							let enacted: Vec<H256> = fork_chain.iter().take(sync_pos+1).map(|node| node.hash).collect();

							std::mem::swap(fork_chain, &mut new_fork);

							self.shared.lock().sync(&retracted, &enacted);

							self.head_state(
								self.canon.last()
								.expect("wasn't forking to emptiness so there should be one!")
								.hash
							)
						},
						None => {
							return Err(()); // no reorg to nothing pls!
						}
					}

				},
			};

			Ok(state)
		}
	}

	#[test]
	fn smoke() {
		let key = H256::random()[..].to_vec();
		let h0 = H256::random();
		let h1a = H256::random();
		let h1b = H256::random();
		let h2a = H256::random();
		let h2b = H256::random();
		let h3a = H256::random();
		let h3b = H256::random();

		let mut mutator = Mutator::new_empty();
		mutator.mutate_static(Action::Next { hash: h0, changes: vec![(key.clone(), Some(vec![2]))] });
		mutator.mutate_static(Action::Next { hash: h1a, changes: vec![] });
		mutator.mutate_static(Action::Fork { depth: 2, hash: h1b, changes: vec![(key.clone(), Some(vec![3]))] });
		mutator.mutate_static(Action::Fork { depth: 2, hash: h2b, changes: vec![(key.clone(), Some(vec![4]))] });
		mutator.mutate_static(Action::Next { hash: h2a, changes: vec![(key.clone(), Some(vec![5]))] });
		mutator.mutate_static(Action::Next { hash: h3a, changes: vec![] });

		assert_eq!(mutator.head_state(h3a).storage(&key).unwrap().expect("there should be a value"), vec![5]);
		assert!(mutator.head_state(h1a).storage(&key).unwrap().is_none());
		assert!(mutator.head_state(h2b).storage(&key).unwrap().is_none());
		assert!(mutator.head_state(h1b).storage(&key).unwrap().is_none());

		mutator.mutate_static(Action::ReorgWithImport { depth: 4, hash: h3b });
		assert!(mutator.head_state(h3a).storage(&key).unwrap().is_none());
	}

	fn is_head_match(mutator: &Mutator) -> bool {
		let head_state = mutator.canon_head_state();

		for key in Mutator::key_permutations() {
			match (head_state.storage(&key).unwrap(), mutator.head_storage_ref().get(&key)) {
				(Some(x), Some(y)) => {
					if Some(&x) != y.as_ref() {
						eprintln!("{:?} != {:?}", x, y);
						return false;
					}
				},
				(None, Some(_y)) => {
					// TODO: cache miss is not tracked atm
				},
				(Some(x), None) => {
					eprintln!("{:?} != <missing>", x);
					return false;
				},
				_ => continue,
			}
		}
		true
	}

	fn is_canon_match(mutator: &Mutator) -> bool {
		for node in mutator.canon.iter() {
			let head_state = mutator.head_state(node.hash);
			for key in Mutator::key_permutations() {
				match (head_state.storage(&key).unwrap(), node.state.get(&key)) {
					(Some(x), Some(y)) => {
						if Some(&x) != y.as_ref() {
							eprintln!("at [{}]: {:?} != {:?}", node.hash, x, y);
							return false;
						}
					},
					(None, Some(_y)) => {
						// cache miss is not tracked atm
					},
					(Some(x), None) => {
						eprintln!("at [{}]: {:?} != <missing>", node.hash, x);
						return false;
					},
					_ => continue,
				}
			}
		}
		true
	}

	#[test]
	fn reorg() {
		let key = H256::random()[..].to_vec();
		let h0 = H256::random();
		let h1 = H256::random();
		let h2 = H256::random();
		let h1b = H256::random();
		let h2b = H256::random();

		let mut mutator = Mutator::new_empty();
		mutator.mutate_static(Action::Next { hash: h0, changes: vec![] });
		mutator.mutate_static(Action::Next { hash: h1, changes: vec![] });
		mutator.mutate_static(Action::Next { hash: h2, changes: vec![(key.clone(), Some(vec![2]))] });
		mutator.mutate_static(Action::Fork { depth: 2, hash: h1b, changes: vec![(key.clone(), Some(vec![3]))] });
		mutator.mutate_static(Action::ReorgWithImport { depth: 2, hash: h2b });

		assert!(is_head_match(&mutator))
	}

	fn key(k: u8) -> Vec<u8> { vec![k] }
	fn val(v: u8) -> Option<Vec<u8>> { Some(vec![v]) }
	fn keyval(k: u8, v: u8) -> KeySet { vec![(key(k), val(v))] }

	#[test]
	fn reorg2() {
		let h0 = H256::random();
		let h1a = H256::random();
		let h1b = H256::random();
		let h2b = H256::random();
		let h2a = H256::random();
		let h3a = H256::random();

		let mut mutator = Mutator::new_empty();
		mutator.mutate_static(Action::Next { hash: h0, changes: keyval(1, 1) });
		mutator.mutate_static(Action::Next { hash: h1a, changes: keyval(1, 1) });
		mutator.mutate_static(Action::Fork { depth: 2, hash: h1b, changes: keyval(2, 2 ) });

		mutator.mutate_static(Action::Next { hash: h2a, changes: keyval(3, 3) });
		mutator.mutate_static(Action::Next { hash: h3a, changes: keyval(4, 4) });
		mutator.mutate_static(Action::ReorgWithImport { depth: 4, hash: h2b });

		assert!(is_head_match(&mutator))
	}

	#[test]
	fn fork2() {
		let h1 = H256::random();
		let h2a = H256::random();
		let h2b = H256::random();
		let h3a = H256::random();
		let h3b = H256::random();

		let mut mutator = Mutator::new_empty();
		mutator.mutate_static(Action::Next { hash: h1, changes: vec![] });
		mutator.mutate_static(Action::Next { hash: h2a, changes: vec![] });
		mutator.mutate_static(Action::Next { hash: h3a, changes: keyval(1, 1) });

		mutator.mutate_static(Action::Fork { depth: 2, hash: h2b, changes: vec![] });
		mutator.mutate_static(Action::Fork { depth: 2, hash: h3b, changes: keyval(1, 2) });

		assert!(is_head_match(&mutator))
	}

	#[test]
	fn fork3() {
		let h1 = H256::random();
		let h2a = H256::random();
		let h2b = H256::random();
		let h3a = H256::random();

		let mut mutator = Mutator::new_empty();
		mutator.mutate_static(Action::Next { hash: h1, changes: keyval(1, 1) });
		mutator.mutate_static(Action::Next { hash: h2a, changes: keyval(2, 2) });
		mutator.mutate_static(Action::Next { hash: h3a, changes: keyval(3, 3) });

		mutator.mutate_static(Action::Fork { depth: 2, hash: h2b, changes: keyval(1, 3) });

		assert!(is_canon_match(&mutator))
	}

	quickcheck! {
		fn head_complete(actions: Vec<Action>) -> TestResult {
			let mut mutator = Mutator::new_empty();

			for action in actions.into_iter() {
				if let Err(_) = mutator.mutate(action) {
					return TestResult::discard();
				}
			}

			if mutator.canon_len() == 0 {
				return TestResult::discard();
			}

			TestResult::from_bool(is_head_match(&mutator))
		}

		fn canon_complete(actions: Vec<Action>) -> TestResult {
			let mut mutator = Mutator::new_empty();

			for action in actions.into_iter() {
				if let Err(_) = mutator.mutate(action) {
					return TestResult::discard();
				}
			}

			if mutator.canon_len() == 0 {
				return TestResult::discard();
			}

			TestResult::from_bool(is_canon_match(&mutator))
		}
	}
}<|MERGE_RESOLUTION|>--- conflicted
+++ resolved
@@ -1902,17 +1902,13 @@
 		let h1 = H256::random();
 		let h2 = H256::random();
 
-<<<<<<< HEAD
 		let (shared, _exp_cache) = new_shared_cache::<Block>(256*1024, (0,1), Default::default());
 
 		// Note that using sp_cache we got a value (1 because recommit h2 to state
 		// is creating a new branch: we do not check if h exists first: we always
 		// expect import to happen only once).
 		let exp_cache = None;
-=======
-		let (shared, exp_cache) = new_shared_cache::<Block>(256*1024, (0,1), Default::default());
->>>>>>> 973807f7
-	
+
 		let mut s = CachingState::new(
 			InMemoryBackend::<BlakeTwo256>::default(),
 			shared.clone(),
