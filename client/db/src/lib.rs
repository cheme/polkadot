// This file is part of Substrate.

// Copyright (C) 2017-2021 Parity Technologies (UK) Ltd.
// SPDX-License-Identifier: GPL-3.0-or-later WITH Classpath-exception-2.0

// This program is free software: you can redistribute it and/or modify
// it under the terms of the GNU General Public License as published by
// the Free Software Foundation, either version 3 of the License, or
// (at your option) any later version.

// This program is distributed in the hope that it will be useful,
// but WITHOUT ANY WARRANTY; without even the implied warranty of
// MERCHANTABILITY or FITNESS FOR A PARTICULAR PURPOSE. See the
// GNU General Public License for more details.

// You should have received a copy of the GNU General Public License
// along with this program. If not, see <https://www.gnu.org/licenses/>.

//! Client backend that is backed by a database.
//!
//! # Canonicality vs. Finality
//!
//! Finality indicates that a block will not be reverted, according to the consensus algorithm,
//! while canonicality indicates that the block may be reverted, but we will be unable to do so,
//! having discarded heavy state that will allow a chain reorganization.
//!
//! Finality implies canonicality but not vice-versa.

#![warn(missing_docs)]

pub mod light;
pub mod offchain;

#[cfg(any(feature = "with-kvdb-rocksdb", test))]
pub mod bench;

mod children;
mod cache;
mod changes_tries_storage;
mod storage_cache;
#[cfg(any(feature = "with-kvdb-rocksdb", test))]
mod upgrade;
mod utils;
mod stats;
#[cfg(feature = "with-parity-db")]
mod parity_db;

use std::sync::Arc;
use std::path::{Path, PathBuf};
use std::io;
use std::collections::{HashMap, HashSet};
use parking_lot::{Mutex, RwLock};
use linked_hash_map::LinkedHashMap;
use log::{trace, debug, warn};

use sc_client_api::{
	UsageInfo, MemoryInfo, IoInfo, MemorySize,
	backend::{NewBlockState, PrunableStateChangesTrieStorage, ProvideChtRoots},
	leaves::{LeafSet, FinalizationDisplaced}, cht,
};
use sp_blockchain::{
	Result as ClientResult, Error as ClientError,
	well_known_cache_keys, HeaderBackend,
};
use codec::{Decode, Encode};
use hash_db::Prefix;
use sp_trie::{MemoryDB, PrefixedMemoryDB, prefixed_key};
use sp_database::Transaction;
use sp_core::{Hasher, ChangesTrieConfiguration};
use sp_core::offchain::OffchainOverlayedChange;
use sp_core::storage::{well_known_keys, ChildInfo};
use sp_arithmetic::traits::Saturating;
use sp_runtime::{generic::{DigestItem, BlockId}, Justification, Storage};
use sp_runtime::traits::{
	Block as BlockT, Header as HeaderT, NumberFor, Zero, One, SaturatedConversion, HashFor,
};
use sp_state_machine::{
	DBValue, ChangesTrieTransaction, ChangesTrieCacheAction, UsageInfo as StateUsageInfo,
	StorageCollection, ChildStorageCollection, OffchainChangesCollection,
	backend::Backend as StateBackend, StateMachineStats,
};
use crate::utils::{DatabaseType, Meta, meta_keys, read_db, read_meta};
use crate::changes_tries_storage::{DbChangesTrieStorage, DbChangesTrieStorageTransaction};
use sc_state_db::StateDb;
use sp_blockchain::{CachedHeaderMetadata, HeaderMetadata, HeaderMetadataCache};
use crate::storage_cache::{CachingState, SyncingCachingState, SharedCache, new_shared_cache};
use crate::stats::StateUsageStats;

// Re-export the Database trait so that one can pass an implementation of it.
pub use sp_database::Database;
pub use sc_state_db::PruningMode;

#[cfg(any(feature = "with-kvdb-rocksdb", test))]
pub use bench::BenchmarkingState;

const MIN_BLOCKS_TO_KEEP_CHANGES_TRIES_FOR: u32 = 32768;
const CACHE_HEADERS: usize = 8;

/// Default value for storage cache child ratio.
const DEFAULT_CHILD_RATIO: (usize, usize) = (1, 10);

/// DB-backed patricia trie state, transaction type is an overlay of changes to commit.
pub type DbState<B> = sp_state_machine::TrieBackend<
	Arc<dyn sp_state_machine::Storage<HashFor<B>>>, HashFor<B>
>;

const DB_HASH_LEN: usize = 32;
/// Hash type that this backend uses for the database.
pub type DbHash = [u8; DB_HASH_LEN];

/// A reference tracking state.
///
/// It makes sure that the hash we are using stays pinned in storage
/// until this structure is dropped.
pub struct RefTrackingState<Block: BlockT> {
	state: DbState<Block>,
	storage: Arc<StorageDb<Block>>,
	parent_hash: Option<Block::Hash>,
}

impl<B: BlockT> RefTrackingState<B> {
	fn new(state: DbState<B>, storage: Arc<StorageDb<B>>, parent_hash: Option<B::Hash>) -> Self {
		RefTrackingState {
			state,
			parent_hash,
			storage,
		}
	}
}

impl<B: BlockT> Drop for RefTrackingState<B> {
	fn drop(&mut self) {
		if let Some(hash) = &self.parent_hash {
			self.storage.state_db.unpin(hash);
		}
	}
}

impl<Block: BlockT> std::fmt::Debug for RefTrackingState<Block> {
	fn fmt(&self, f: &mut std::fmt::Formatter<'_>) -> std::fmt::Result {
		write!(f, "Block {:?}", self.parent_hash)
	}
}

impl<B: BlockT> StateBackend<HashFor<B>> for RefTrackingState<B> {
	type Error =  <DbState<B> as StateBackend<HashFor<B>>>::Error;
	type Transaction = <DbState<B> as StateBackend<HashFor<B>>>::Transaction;
	type TrieBackendStorage = <DbState<B> as StateBackend<HashFor<B>>>::TrieBackendStorage;

	fn storage(&self, key: &[u8]) -> Result<Option<Vec<u8>>, Self::Error> {
		self.state.storage(key)
	}

	fn storage_hash(&self, key: &[u8]) -> Result<Option<B::Hash>, Self::Error> {
		self.state.storage_hash(key)
	}

	fn child_storage(
		&self,
		child_info: &ChildInfo,
		key: &[u8],
	) -> Result<Option<Vec<u8>>, Self::Error> {
		self.state.child_storage(child_info, key)
	}

	fn exists_storage(&self, key: &[u8]) -> Result<bool, Self::Error> {
		self.state.exists_storage(key)
	}

	fn exists_child_storage(
		&self,
		child_info: &ChildInfo,
		key: &[u8],
	) -> Result<bool, Self::Error> {
		self.state.exists_child_storage(child_info, key)
	}

	fn next_storage_key(&self, key: &[u8]) -> Result<Option<Vec<u8>>, Self::Error> {
		self.state.next_storage_key(key)
	}

	fn next_child_storage_key(
		&self,
		child_info: &ChildInfo,
		key: &[u8],
	) -> Result<Option<Vec<u8>>, Self::Error> {
		self.state.next_child_storage_key(child_info, key)
	}

	fn for_keys_with_prefix<F: FnMut(&[u8])>(&self, prefix: &[u8], f: F) {
		self.state.for_keys_with_prefix(prefix, f)
	}

	fn for_key_values_with_prefix<F: FnMut(&[u8], &[u8])>(&self, prefix: &[u8], f: F) {
		self.state.for_key_values_with_prefix(prefix, f)
	}

	fn apply_to_child_keys_while<F: FnMut(&[u8]) -> bool>(
		&self,
		child_info: &ChildInfo,
		f: F,
	) {
		self.state.apply_to_child_keys_while(child_info, f)
	}

	fn for_child_keys_with_prefix<F: FnMut(&[u8])>(
		&self,
		child_info: &ChildInfo,
		prefix: &[u8],
		f: F,
	) {
		self.state.for_child_keys_with_prefix(child_info, prefix, f)
	}

	fn storage_root<'a>(
		&self,
		delta: impl Iterator<Item=(&'a [u8], Option<&'a [u8]>)>,
	) -> (B::Hash, Self::Transaction) where B::Hash: Ord {
		self.state.storage_root(delta)
	}

	fn child_storage_root<'a>(
		&self,
		child_info: &ChildInfo,
		delta: impl Iterator<Item=(&'a [u8], Option<&'a [u8]>)>,
	) -> (B::Hash, bool, Self::Transaction) where B::Hash: Ord {
		self.state.child_storage_root(child_info, delta)
	}

	fn pairs(&self) -> Vec<(Vec<u8>, Vec<u8>)> {
		self.state.pairs()
	}

	fn keys(&self, prefix: &[u8]) -> Vec<Vec<u8>> {
		self.state.keys(prefix)
	}

	fn child_keys(
		&self,
		child_info: &ChildInfo,
		prefix: &[u8],
	) -> Vec<Vec<u8>> {
		self.state.child_keys(child_info, prefix)
	}

	fn as_trie_backend(&mut self)
		-> Option<&sp_state_machine::TrieBackend<Self::TrieBackendStorage, HashFor<B>>>
	{
		self.state.as_trie_backend()
	}

	fn register_overlay_stats(&mut self, stats: &StateMachineStats) {
		self.state.register_overlay_stats(stats);
	}

	fn usage_info(&self) -> StateUsageInfo {
		self.state.usage_info()
	}
}

/// Database settings.
pub struct DatabaseSettings {
	/// State cache size.
	pub state_cache_size: usize,
	/// Ratio of cache size dedicated to child tries.
	pub state_cache_child_ratio: Option<(usize, usize)>,
	/// State pruning mode.
	pub state_pruning: PruningMode,
	/// Where to find the database.
	pub source: DatabaseSettingsSrc,
	/// Block pruning mode.
	pub keep_blocks: KeepBlocks,
	/// Block body/Transaction storage scheme.
	pub transaction_storage: TransactionStorageMode,
}

/// Block pruning settings.
#[derive(Debug, Clone, Copy)]
pub enum KeepBlocks {
	/// Keep full block history.
	All,
	/// Keep N recent finalized blocks.
	Some(u32),
}

/// Block body storage scheme.
#[derive(Debug, Clone, Copy)]
pub enum TransactionStorageMode {
	/// Store block body as an encoded list of full transactions in the BODY column
	BlockBody,
	/// Store a list of hashes in the BODY column and each transaction individually
	/// in the TRANSACTION column.
	StorageChain,
}

/// Where to find the database..
#[derive(Debug, Clone)]
pub enum DatabaseSettingsSrc {
	/// Load a RocksDB database from a given path. Recommended for most uses.
	RocksDb {
		/// Path to the database.
		path: PathBuf,
		/// Cache size in MiB.
		cache_size: usize,
	},

	/// Load a ParityDb database from a given path.
	ParityDb {
		/// Path to the database.
		path: PathBuf,
	},

	/// Use a custom already-open database.
	Custom(Arc<dyn Database<DbHash>>),
}

impl DatabaseSettingsSrc {
	/// Return dabase path for databases that are on the disk.
	pub fn path(&self) -> Option<&Path> {
		match self {
			DatabaseSettingsSrc::RocksDb { path, .. } => Some(path.as_path()),
			DatabaseSettingsSrc::ParityDb { path, .. } => Some(path.as_path()),
			DatabaseSettingsSrc::Custom(_) => None,
		}
	}
	/// Check if database supports internal ref counting for state data.
	pub fn supports_ref_counting(&self) -> bool {
		match self {
			DatabaseSettingsSrc::ParityDb { .. } => true,
			_ => false,
		}
	}
}

impl std::fmt::Display for DatabaseSettingsSrc {
	fn fmt(&self, f: &mut std::fmt::Formatter<'_>) -> std::fmt::Result {
		let name = match self {
			DatabaseSettingsSrc::RocksDb { .. } => "RocksDb",
			DatabaseSettingsSrc::ParityDb { .. } => "ParityDb",
			DatabaseSettingsSrc::Custom(_) => "Custom",
		};
		write!(f, "{}", name)
	}
}

pub(crate) mod columns {
	pub const META: u32 = crate::utils::COLUMN_META;
	pub const STATE: u32 = 1;
	pub const STATE_META: u32 = 2;
	/// maps hashes to lookup keys and numbers to canon hashes.
	pub const KEY_LOOKUP: u32 = 3;
	pub const HEADER: u32 = 4;
	pub const BODY: u32 = 5;
	pub const JUSTIFICATION: u32 = 6;
	pub const CHANGES_TRIE: u32 = 7;
	pub const AUX: u32 = 8;
	/// Offchain workers local storage
	pub const OFFCHAIN: u32 = 9;
	pub const CACHE: u32 = 10;
	/// Transactions
	pub const TRANSACTION: u32 = 11;
}

struct PendingBlock<Block: BlockT> {
	header: Block::Header,
	justification: Option<Justification>,
	body: Option<Vec<Block::Extrinsic>>,
	leaf_state: NewBlockState,
}

// wrapper that implements trait required for state_db
struct StateMetaDb<'a>(&'a dyn Database<DbHash>);

impl<'a> sc_state_db::MetaDb for StateMetaDb<'a> {
	type Error = io::Error;

	fn get_meta(&self, key: &[u8]) -> Result<Option<Vec<u8>>, Self::Error> {
		Ok(self.0.get(columns::STATE_META, key))
	}
}

fn cache_header<Hash: std::cmp::Eq + std::hash::Hash, Header>(
	cache: &mut LinkedHashMap<Hash, Option<Header>>,
	hash: Hash,
	header: Option<Header>,
) {
	cache.insert(hash, header);
	while cache.len() > CACHE_HEADERS {
		cache.pop_front();
	}
}

/// Block database
pub struct BlockchainDb<Block: BlockT> {
	db: Arc<dyn Database<DbHash>>,
	meta: Arc<RwLock<Meta<NumberFor<Block>, Block::Hash>>>,
	leaves: RwLock<LeafSet<Block::Hash, NumberFor<Block>>>,
	header_metadata_cache: Arc<HeaderMetadataCache<Block>>,
	header_cache: Mutex<LinkedHashMap<Block::Hash, Option<Block::Header>>>,
	transaction_storage: TransactionStorageMode,
}

impl<Block: BlockT> BlockchainDb<Block> {
	fn new(
		db: Arc<dyn Database<DbHash>>,
		transaction_storage: TransactionStorageMode
	) -> ClientResult<Self> {
		let meta = read_meta::<Block>(&*db, columns::HEADER)?;
		let leaves = LeafSet::read_from_db(&*db, columns::META, meta_keys::LEAF_PREFIX)?;
		Ok(BlockchainDb {
			db,
			leaves: RwLock::new(leaves),
			meta: Arc::new(RwLock::new(meta)),
			header_metadata_cache: Arc::new(HeaderMetadataCache::default()),
			header_cache: Default::default(),
			transaction_storage,
		})
	}

	fn update_meta(
		&self,
		hash: Block::Hash,
		number: <Block::Header as HeaderT>::Number,
		is_best: bool,
		is_finalized: bool
	) {
		let mut meta = self.meta.write();
		if number.is_zero() {
			meta.genesis_hash = hash;
			meta.finalized_hash = hash;
		}

		if is_best {
			meta.best_number = number;
			meta.best_hash = hash;
		}

		if is_finalized {
			meta.finalized_number = number;
			meta.finalized_hash = hash;
		}
	}

	// Get block changes trie root, if available.
	fn changes_trie_root(&self, block: BlockId<Block>) -> ClientResult<Option<Block::Hash>> {
		self.header(block)
			.map(|header| header.and_then(|header|
				header.digest().log(DigestItem::as_changes_trie_root)
					.cloned()))
	}

	fn extrinsic(&self, hash: &Block::Hash) -> ClientResult<Option<Block::Extrinsic>> {
		match self.db.get(columns::TRANSACTION, hash.as_ref()) {
			Some(ex) => {
				match Decode::decode(&mut &ex[..]) {
					Ok(ex) => Ok(Some(ex)),
					Err(err) => Err(sp_blockchain::Error::Backend(
						format!("Error decoding extrinsic {}: {}", hash, err)
					)),
				}
			},
			None => Ok(None),
		}
	}
}

impl<Block: BlockT> sc_client_api::blockchain::HeaderBackend<Block> for BlockchainDb<Block> {
	fn header(&self, id: BlockId<Block>) -> ClientResult<Option<Block::Header>> {
		match &id {
			BlockId::Hash(h) => {
				let mut cache = self.header_cache.lock();
				if let Some(result) = cache.get_refresh(h) {
					return Ok(result.clone());
				}
				let header = utils::read_header(&*self.db, columns::KEY_LOOKUP, columns::HEADER, id)?;
				cache_header(&mut cache, h.clone(), header.clone());
				Ok(header)
			}
			BlockId::Number(_) => {
				utils::read_header(&*self.db, columns::KEY_LOOKUP, columns::HEADER, id)
			}
		}
	}

	fn info(&self) -> sc_client_api::blockchain::Info<Block> {
		let meta = self.meta.read();
		sc_client_api::blockchain::Info {
			best_hash: meta.best_hash,
			best_number: meta.best_number,
			genesis_hash: meta.genesis_hash,
			finalized_hash: meta.finalized_hash,
			finalized_number: meta.finalized_number,
			number_leaves: self.leaves.read().count(),
		}
	}

	fn status(&self, id: BlockId<Block>) -> ClientResult<sc_client_api::blockchain::BlockStatus> {
		let exists = match id {
			BlockId::Hash(_) => self.header(id)?.is_some(),
			BlockId::Number(n) => n <= self.meta.read().best_number,
		};
		match exists {
			true => Ok(sc_client_api::blockchain::BlockStatus::InChain),
			false => Ok(sc_client_api::blockchain::BlockStatus::Unknown),
		}
	}

	fn number(&self, hash: Block::Hash) -> ClientResult<Option<NumberFor<Block>>> {
		Ok(self.header_metadata(hash).ok().map(|header_metadata| header_metadata.number))
	}

	fn hash(&self, number: NumberFor<Block>) -> ClientResult<Option<Block::Hash>> {
		self.header(BlockId::Number(number)).and_then(|maybe_header| match maybe_header {
			Some(header) => Ok(Some(header.hash().clone())),
			None => Ok(None),
		})
	}
}

impl<Block: BlockT> sc_client_api::blockchain::Backend<Block> for BlockchainDb<Block> {
	fn body(&self, id: BlockId<Block>) -> ClientResult<Option<Vec<Block::Extrinsic>>> {
		match read_db(&*self.db, columns::KEY_LOOKUP, columns::BODY, id)? {
			Some(body) => {
				match self.transaction_storage {
					TransactionStorageMode::BlockBody => match Decode::decode(&mut &body[..]) {
						Ok(body) => Ok(Some(body)),
						Err(err) => return Err(sp_blockchain::Error::Backend(
							format!("Error decoding body: {}", err)
						)),
					},
					TransactionStorageMode::StorageChain => {
						match Vec::<Block::Hash>::decode(&mut &body[..]) {
							Ok(hashes) => {
								let extrinsics: ClientResult<Vec<Block::Extrinsic>> = hashes.into_iter().map(
									|h| self.extrinsic(&h) .and_then(|maybe_ex| maybe_ex.ok_or_else(
										|| sp_blockchain::Error::Backend(
											format!("Missing transaction: {}", h))))
								).collect();
								Ok(Some(extrinsics?))
							}
							Err(err) => return Err(sp_blockchain::Error::Backend(
								format!("Error decoding body list: {}", err)
							)),
						}
					}
				}
			}
			None => Ok(None),
		}
	}

	fn justification(&self, id: BlockId<Block>) -> ClientResult<Option<Justification>> {
		match read_db(&*self.db, columns::KEY_LOOKUP, columns::JUSTIFICATION, id)? {
			Some(justification) => match Decode::decode(&mut &justification[..]) {
				Ok(justification) => Ok(Some(justification)),
				Err(err) => return Err(sp_blockchain::Error::Backend(
					format!("Error decoding justification: {}", err)
				)),
			}
			None => Ok(None),
		}
	}

	fn last_finalized(&self) -> ClientResult<Block::Hash> {
		Ok(self.meta.read().finalized_hash.clone())
	}

	fn cache(&self) -> Option<Arc<dyn sc_client_api::blockchain::Cache<Block>>> {
		None
	}

	fn leaves(&self) -> ClientResult<Vec<Block::Hash>> {
		Ok(self.leaves.read().hashes())
	}

	fn children(&self, parent_hash: Block::Hash) -> ClientResult<Vec<Block::Hash>> {
		children::read_children(&*self.db, columns::META, meta_keys::CHILDREN_PREFIX, parent_hash)
	}
}

impl<Block: BlockT> sc_client_api::blockchain::ProvideCache<Block> for BlockchainDb<Block> {
	fn cache(&self) -> Option<Arc<dyn sc_client_api::blockchain::Cache<Block>>> {
		None
	}
}

impl<Block: BlockT> HeaderMetadata<Block> for BlockchainDb<Block> {
	type Error = sp_blockchain::Error;

	fn header_metadata(&self, hash: Block::Hash) -> Result<CachedHeaderMetadata<Block>, Self::Error> {
		self.header_metadata_cache.header_metadata(hash).map_or_else(|| {
			self.header(BlockId::hash(hash))?.map(|header| {
				let header_metadata = CachedHeaderMetadata::from(&header);
				self.header_metadata_cache.insert_header_metadata(
					header_metadata.hash,
					header_metadata.clone(),
				);
				header_metadata
			}).ok_or_else(|| ClientError::UnknownBlock(format!("header not found in db: {}", hash)))
		}, Ok)
	}

	fn insert_header_metadata(&self, hash: Block::Hash, metadata: CachedHeaderMetadata<Block>) {
		self.header_metadata_cache.insert_header_metadata(hash, metadata)
	}

	fn remove_header_metadata(&self, hash: Block::Hash) {
		self.header_metadata_cache.remove_header_metadata(hash);
	}
}

impl<Block: BlockT> ProvideChtRoots<Block> for BlockchainDb<Block> {
	fn header_cht_root(
		&self,
		cht_size: NumberFor<Block>,
		block: NumberFor<Block>,
	) -> sp_blockchain::Result<Option<Block::Hash>> {
		let cht_number = match cht::block_to_cht_number(cht_size, block) {
			Some(number) => number,
			None => return Ok(None),
		};

		let cht_start: NumberFor<Block> = cht::start_number(cht::size(), cht_number);

		let mut current_num = cht_start;
		let cht_range = ::std::iter::from_fn(|| {
			let old_current_num = current_num;
			current_num = current_num + One::one();
			Some(old_current_num)
		});

		cht::compute_root::<Block::Header, HashFor<Block>, _>(
			cht::size(), cht_number, cht_range.map(|num| self.hash(num))
		).map(Some)
	}

	fn changes_trie_cht_root(
		&self,
		cht_size: NumberFor<Block>,
		block: NumberFor<Block>,
	) -> sp_blockchain::Result<Option<Block::Hash>> {
		let cht_number = match cht::block_to_cht_number(cht_size, block) {
			Some(number) => number,
			None => return Ok(None),
		};

		let cht_start: NumberFor<Block> = cht::start_number(cht::size(), cht_number);

		let mut current_num = cht_start;
		let cht_range = ::std::iter::from_fn(|| {
			let old_current_num = current_num;
			current_num = current_num + One::one();
			Some(old_current_num)
		});

		cht::compute_root::<Block::Header, HashFor<Block>, _>(
			cht::size(),
			cht_number,
			cht_range.map(|num| self.changes_trie_root(BlockId::Number(num))),
		).map(Some)
	}
}

/// Database transaction
pub struct BlockImportOperation<Block: BlockT> {
	old_state: SyncingCachingState<RefTrackingState<Block>, Block>,
	db_updates: PrefixedMemoryDB<HashFor<Block>>,
	storage_updates: StorageCollection,
	child_storage_updates: ChildStorageCollection,
	offchain_storage_updates: OffchainChangesCollection,
	changes_trie_updates: MemoryDB<HashFor<Block>>,
	changes_trie_build_cache_update: Option<ChangesTrieCacheAction<Block::Hash, NumberFor<Block>>>,
	changes_trie_config_update: Option<Option<ChangesTrieConfiguration>>,
	pending_block: Option<PendingBlock<Block>>,
	aux_ops: Vec<(Vec<u8>, Option<Vec<u8>>)>,
	finalized_blocks: Vec<(BlockId<Block>, Option<Justification>)>,
	set_head: Option<BlockId<Block>>,
	commit_state: bool,
}

impl<Block: BlockT> BlockImportOperation<Block> {
	fn apply_offchain(&mut self, transaction: &mut Transaction<DbHash>) {
<<<<<<< HEAD
		for ((prefix, key), value_operation) in self.offchain_storage_updates.drain(..) {
			let key: Vec<u8> = prefix
				.into_iter()
				.chain(sp_core::sp_std::iter::once(b'/'))
				.chain(key.into_iter())
				.collect();
=======
		for ((prefix, key), value_operation) in self.offchain_storage_updates.drain() {
			let key = crate::offchain::concatenate_prefix_and_key(&prefix, &key);
>>>>>>> d9e56efe
			match value_operation {
				OffchainOverlayedChange::SetValue(val) =>
					transaction.set_from_vec(columns::OFFCHAIN, &key, val),
				OffchainOverlayedChange::Remove =>
					transaction.remove(columns::OFFCHAIN, &key),
			}
		}
	}

	fn apply_aux(&mut self, transaction: &mut Transaction<DbHash>) {
		for (key, maybe_val) in self.aux_ops.drain(..) {
			match maybe_val {
				Some(val) => transaction.set_from_vec(columns::AUX, &key, val),
				None => transaction.remove(columns::AUX, &key),
			}
		}
	}
}

impl<Block: BlockT> sc_client_api::backend::BlockImportOperation<Block> for BlockImportOperation<Block> {
	type State = SyncingCachingState<RefTrackingState<Block>, Block>;

	fn state(&self) -> ClientResult<Option<&Self::State>> {
		Ok(Some(&self.old_state))
	}

	fn set_block_data(
		&mut self,
		header: Block::Header,
		body: Option<Vec<Block::Extrinsic>>,
		justification: Option<Justification>,
		leaf_state: NewBlockState,
	) -> ClientResult<()> {
		assert!(self.pending_block.is_none(), "Only one block per operation is allowed");
		if let Some(changes_trie_config_update) = changes_tries_storage::extract_new_configuration(&header) {
			self.changes_trie_config_update = Some(changes_trie_config_update.clone());
		}
		self.pending_block = Some(PendingBlock {
			header,
			body,
			justification,
			leaf_state,
		});
		Ok(())
	}

	fn update_cache(&mut self, _cache: HashMap<well_known_cache_keys::Id, Vec<u8>>) {
		// Currently cache isn't implemented on full nodes.
	}

	fn update_db_storage(&mut self, update: PrefixedMemoryDB<HashFor<Block>>) -> ClientResult<()> {
		self.db_updates = update;
		Ok(())
	}

	fn reset_storage(
		&mut self,
		storage: Storage,
	) -> ClientResult<Block::Hash> {
		if storage.top.keys().any(|k| well_known_keys::is_child_storage_key(&k)) {
			return Err(sp_blockchain::Error::GenesisInvalid.into());
		}

		let child_delta = storage.children_default.iter().map(|(_storage_key, child_content)|(
			&child_content.child_info,
			child_content.data.iter().map(|(k, v)| (&k[..], Some(&v[..]))),
		));

		let mut changes_trie_config: Option<ChangesTrieConfiguration> = None;
		let (root, transaction) = self.old_state.full_storage_root(
			storage.top.iter().map(|(k, v)| {
				if &k[..] == well_known_keys::CHANGES_TRIE_CONFIG {
					changes_trie_config = Some(
						Decode::decode(&mut &v[..])
							.expect("changes trie configuration is encoded properly at genesis")
					);
				}
				(&k[..], Some(&v[..]))
			}),
			child_delta
		);

		self.db_updates = transaction;
		self.changes_trie_config_update = Some(changes_trie_config);
		self.commit_state = true;
		Ok(root)
	}

	fn update_changes_trie(
		&mut self,
		update: ChangesTrieTransaction<HashFor<Block>, NumberFor<Block>>,
	) -> ClientResult<()> {
		self.changes_trie_updates = update.0;
		self.changes_trie_build_cache_update = Some(update.1);
		Ok(())
	}

	fn insert_aux<I>(&mut self, ops: I) -> ClientResult<()>
		where I: IntoIterator<Item=(Vec<u8>, Option<Vec<u8>>)>
	{
		self.aux_ops.append(&mut ops.into_iter().collect());
		Ok(())
	}

	fn update_storage(
		&mut self,
		update: StorageCollection,
		child_update: ChildStorageCollection,
	) -> ClientResult<()> {
		self.storage_updates = update;
		self.child_storage_updates = child_update;
		Ok(())
	}

	fn update_offchain_storage(
		&mut self,
		offchain_update: OffchainChangesCollection,
	) -> ClientResult<()> {
		self.offchain_storage_updates = offchain_update;
		Ok(())
	}

	fn mark_finalized(
		&mut self,
		block: BlockId<Block>,
		justification: Option<Justification>,
	) -> ClientResult<()> {
		self.finalized_blocks.push((block, justification));
		Ok(())
	}

	fn mark_head(&mut self, block: BlockId<Block>) -> ClientResult<()> {
		assert!(self.set_head.is_none(), "Only one set head per operation is allowed");
		self.set_head = Some(block);
		Ok(())
	}
}

struct StorageDb<Block: BlockT> {
	pub db: Arc<dyn Database<DbHash>>,
	pub state_db: StateDb<Block::Hash, Vec<u8>>,
	prefix_keys: bool,
}

impl<Block: BlockT> sp_state_machine::Storage<HashFor<Block>> for StorageDb<Block> {
	fn get(&self, key: &Block::Hash, prefix: Prefix) -> Result<Option<DBValue>, String> {
		if self.prefix_keys {
			let key = prefixed_key::<HashFor<Block>>(key, prefix);
			self.state_db.get(&key, self)
		} else {
			self.state_db.get(key.as_ref(), self)
		}
		.map_err(|e| format!("Database backend error: {:?}", e))
	}
}

impl<Block: BlockT> sc_state_db::NodeDb for StorageDb<Block> {
	type Error = io::Error;
	type Key = [u8];

	fn get(&self, key: &[u8]) -> Result<Option<Vec<u8>>, Self::Error> {
		Ok(self.db.get(columns::STATE, key))
	}
}

struct DbGenesisStorage<Block: BlockT>(pub Block::Hash);

impl<Block: BlockT> DbGenesisStorage<Block> {
	pub fn new() -> Self {
		let mut root = Block::Hash::default();
		let mut mdb = MemoryDB::<HashFor<Block>>::default();
		sp_state_machine::TrieDBMut::<HashFor<Block>>::new(&mut mdb, &mut root);
		DbGenesisStorage(root)
	}
}

impl<Block: BlockT> sp_state_machine::Storage<HashFor<Block>> for DbGenesisStorage<Block> {
	fn get(&self, _key: &Block::Hash, _prefix: Prefix) -> Result<Option<DBValue>, String> {
		Ok(None)
	}
}

/// Frozen `value` at time `at`.
///
/// Used as inner structure under lock in `FrozenForDuration`.
struct Frozen<T: Clone> {
	at: std::time::Instant,
	value: Option<T>,
}

/// Some value frozen for period of time.
///
/// If time `duration` not passed since the value was instantiated,
/// current frozen value is returned. Otherwise, you have to provide
/// a new value which will be again frozen for `duration`.
pub(crate) struct FrozenForDuration<T: Clone> {
	duration: std::time::Duration,
	value: parking_lot::Mutex<Frozen<T>>,
}

impl<T: Clone> FrozenForDuration<T> {
	fn new(duration: std::time::Duration) -> Self {
		Self {
			duration,
			value: Frozen { at: std::time::Instant::now(), value: None }.into(),
		}
	}

	fn take_or_else<F>(&self, f: F) -> T where F: FnOnce() -> T {
		let mut lock = self.value.lock();
		if lock.at.elapsed() > self.duration || lock.value.is_none() {
			let new_value = f();
			lock.at = std::time::Instant::now();
			lock.value = Some(new_value.clone());
			new_value
		} else {
			lock.value.as_ref().expect("checked with lock above").clone()
		}
	}
}

/// Disk backend.
///
/// Disk backend keeps data in a key-value store. In archive mode, trie nodes are kept from all blocks.
/// Otherwise, trie nodes are kept only from some recent blocks.
pub struct Backend<Block: BlockT> {
	storage: Arc<StorageDb<Block>>,
	offchain_storage: offchain::LocalStorage,
	changes_tries_storage: DbChangesTrieStorage<Block>,
	blockchain: BlockchainDb<Block>,
	canonicalization_delay: u64,
	shared_cache: SharedCache<Block>,
	import_lock: Arc<RwLock<()>>,
	is_archive: bool,
	keep_blocks: KeepBlocks,
	transaction_storage: TransactionStorageMode,
	io_stats: FrozenForDuration<(kvdb::IoStats, StateUsageInfo)>,
	state_usage: Arc<StateUsageStats>,
}

impl<Block: BlockT> Backend<Block> {
	/// Create a new instance of database backend.
	///
	/// The pruning window is how old a block must be before the state is pruned.
	pub fn new(config: DatabaseSettings, canonicalization_delay: u64) -> ClientResult<Self> {
		let db = crate::utils::open_database::<Block>(&config, DatabaseType::Full)?;
		Self::from_database(db as Arc<_>, canonicalization_delay, &config)
	}

	/// Create new memory-backed client backend for tests.
	#[cfg(any(test, feature = "test-helpers"))]
	pub fn new_test(keep_blocks: u32, canonicalization_delay: u64) -> Self {
		Self::new_test_with_tx_storage(
			keep_blocks,
			canonicalization_delay,
			TransactionStorageMode::BlockBody,
		)
	}

	/// Create new memory-backed client backend for tests.
	#[cfg(any(test, feature = "test-helpers"))]
	fn new_test_with_tx_storage(
		keep_blocks: u32,
		canonicalization_delay: u64,
		transaction_storage: TransactionStorageMode,
	) -> Self {
		let db = kvdb_memorydb::create(crate::utils::NUM_COLUMNS);
		let db = sp_database::as_database(db);
		let db_setting = DatabaseSettings {
			state_cache_size: 16777216,
			state_cache_child_ratio: Some((50, 100)),
			state_pruning: PruningMode::keep_blocks(keep_blocks),
			source: DatabaseSettingsSrc::Custom(db),
			keep_blocks: KeepBlocks::Some(keep_blocks),
			transaction_storage,
		};

		Self::new(db_setting, canonicalization_delay).expect("failed to create test-db")
	}

	fn from_database(
		db: Arc<dyn Database<DbHash>>,
		canonicalization_delay: u64,
		config: &DatabaseSettings,
	) -> ClientResult<Self> {
		let is_archive_pruning = config.state_pruning.is_archive();
		let blockchain = BlockchainDb::new(db.clone(), config.transaction_storage.clone())?;
		let meta = blockchain.meta.clone();
		let map_e = |e: sc_state_db::Error<io::Error>| sp_blockchain::Error::from_state_db(e);
		let state_db: StateDb<_, _> = StateDb::new(
			config.state_pruning.clone(),
			!config.source.supports_ref_counting(),
			&StateMetaDb(&*db),
		).map_err(map_e)?;
		let storage_db = StorageDb {
			db: db.clone(),
			state_db,
			prefix_keys: !config.source.supports_ref_counting(),
		};
		let offchain_storage = offchain::LocalStorage::new(db.clone());
		let changes_tries_storage = DbChangesTrieStorage::new(
			db,
			blockchain.header_metadata_cache.clone(),
			columns::META,
			columns::CHANGES_TRIE,
			columns::KEY_LOOKUP,
			columns::HEADER,
			columns::CACHE,
			meta,
			if is_archive_pruning {
				None
			} else {
				Some(MIN_BLOCKS_TO_KEEP_CHANGES_TRIES_FOR)
			},
		)?;

		Ok(Backend {
			storage: Arc::new(storage_db),
			offchain_storage,
			changes_tries_storage,
			blockchain,
			canonicalization_delay,
			shared_cache: new_shared_cache(
				config.state_cache_size,
				config.state_cache_child_ratio.unwrap_or(DEFAULT_CHILD_RATIO),
			),
			import_lock: Default::default(),
			is_archive: is_archive_pruning,
			io_stats: FrozenForDuration::new(std::time::Duration::from_secs(1)),
			state_usage: Arc::new(StateUsageStats::new()),
			keep_blocks: config.keep_blocks.clone(),
			transaction_storage: config.transaction_storage.clone(),
		})
	}

	/// Handle setting head within a transaction. `route_to` should be the last
	/// block that existed in the database. `best_to` should be the best block
	/// to be set.
	///
	/// In the case where the new best block is a block to be imported, `route_to`
	/// should be the parent of `best_to`. In the case where we set an existing block
	/// to be best, `route_to` should equal to `best_to`.
	fn set_head_with_transaction(
		&self,
		transaction: &mut Transaction<DbHash>,
		route_to: Block::Hash,
		best_to: (NumberFor<Block>, Block::Hash),
	) -> ClientResult<(Vec<Block::Hash>, Vec<Block::Hash>)> {
		let mut enacted = Vec::default();
		let mut retracted = Vec::default();

		let meta = self.blockchain.meta.read();

		// cannot find tree route with empty DB.
		if meta.best_hash != Default::default() {
			let tree_route = sp_blockchain::tree_route(
				&self.blockchain,
				meta.best_hash,
				route_to,
			)?;

			// uncanonicalize: check safety violations and ensure the numbers no longer
			// point to these block hashes in the key mapping.
			for r in tree_route.retracted() {
				if r.hash == meta.finalized_hash {
					warn!(
						"Potential safety failure: reverting finalized block {:?}",
						(&r.number, &r.hash)
					);

					return Err(::sp_blockchain::Error::NotInFinalizedChain.into());
				}

				retracted.push(r.hash.clone());
				utils::remove_number_to_key_mapping(
					transaction,
					columns::KEY_LOOKUP,
					r.number
				)?;
			}

			// canonicalize: set the number lookup to map to this block's hash.
			for e in tree_route.enacted() {
				enacted.push(e.hash.clone());
				utils::insert_number_to_key_mapping(
					transaction,
					columns::KEY_LOOKUP,
					e.number,
					e.hash
				)?;
			}
		}

		let lookup_key = utils::number_and_hash_to_lookup_key(best_to.0, &best_to.1)?;
		transaction.set_from_vec(columns::META, meta_keys::BEST_BLOCK, lookup_key);
		utils::insert_number_to_key_mapping(
			transaction,
			columns::KEY_LOOKUP,
			best_to.0,
			best_to.1,
		)?;

		Ok((enacted, retracted))
	}

	fn ensure_sequential_finalization(
		&self,
		header: &Block::Header,
		last_finalized: Option<Block::Hash>,
	) -> ClientResult<()> {
		let last_finalized = last_finalized.unwrap_or_else(|| self.blockchain.meta.read().finalized_hash);
		if *header.parent_hash() != last_finalized {
			return Err(::sp_blockchain::Error::NonSequentialFinalization(
				format!("Last finalized {:?} not parent of {:?}", last_finalized, header.hash()),
			).into());
		}
		Ok(())
	}

	fn finalize_block_with_transaction(
		&self,
		transaction: &mut Transaction<DbHash>,
		hash: &Block::Hash,
		header: &Block::Header,
		last_finalized: Option<Block::Hash>,
		justification: Option<Justification>,
		changes_trie_cache_ops: &mut Option<DbChangesTrieStorageTransaction<Block>>,
		finalization_displaced: &mut Option<FinalizationDisplaced<Block::Hash, NumberFor<Block>>>,
	) -> ClientResult<(Block::Hash, <Block::Header as HeaderT>::Number, bool, bool)> {
		// TODO: ensure best chain contains this block.
		let number = *header.number();
		self.ensure_sequential_finalization(header, last_finalized)?;

		self.note_finalized(
			transaction,
			false,
			header,
			*hash,
			changes_trie_cache_ops,
			finalization_displaced,
		)?;

		if let Some(justification) = justification {
			transaction.set_from_vec(
				columns::JUSTIFICATION,
				&utils::number_and_hash_to_lookup_key(number, hash)?,
				justification.encode(),
			);
		}
		Ok((*hash, number, false, true))
	}

	// performs forced canonicalization with a delay after importing a non-finalized block.
	fn force_delayed_canonicalize(
		&self,
		transaction: &mut Transaction<DbHash>,
		hash: Block::Hash,
		number: NumberFor<Block>,
	)
		-> ClientResult<()>
	{
		let number_u64 = number.saturated_into::<u64>();
		if number_u64 > self.canonicalization_delay {
			let new_canonical = number_u64 - self.canonicalization_delay;

			if new_canonical <= self.storage.state_db.best_canonical().unwrap_or(0) {
				return Ok(())
			}

			let hash = if new_canonical == number_u64 {
				hash
			} else {
				::sc_client_api::blockchain::HeaderBackend::hash(&self.blockchain, new_canonical.saturated_into())?
					.expect("existence of block with number `new_canonical` \
						implies existence of blocks with all numbers before it; qed")
			};

			trace!(target: "db", "Canonicalize block #{} ({:?})", new_canonical, hash);
			let commit = self.storage.state_db.canonicalize_block(&hash)
				.map_err(|e: sc_state_db::Error<io::Error>| sp_blockchain::Error::from_state_db(e))?;
			apply_state_commit(transaction, commit);
		};

		Ok(())
	}

	fn try_commit_operation(
		&self,
		mut operation: BlockImportOperation<Block>,
	) -> ClientResult<()> {
		let mut transaction = Transaction::new();
		let mut finalization_displaced_leaves = None;

		operation.apply_aux(&mut transaction);
		operation.apply_offchain(&mut transaction);

		let mut meta_updates = Vec::with_capacity(operation.finalized_blocks.len());
		let mut last_finalized_hash = self.blockchain.meta.read().finalized_hash;

		let mut changes_trie_cache_ops = None;
		for (block, justification) in operation.finalized_blocks {
			let block_hash = self.blockchain.expect_block_hash_from_id(&block)?;
			let block_header = self.blockchain.expect_header(BlockId::Hash(block_hash))?;

			meta_updates.push(self.finalize_block_with_transaction(
				&mut transaction,
				&block_hash,
				&block_header,
				Some(last_finalized_hash),
				justification,
				&mut changes_trie_cache_ops,
				&mut finalization_displaced_leaves,
			)?);
			last_finalized_hash = block_hash;
		}

		let imported = if let Some(pending_block) = operation.pending_block {
			let hash = pending_block.header.hash();
			let parent_hash = *pending_block.header.parent_hash();
			let number = pending_block.header.number().clone();

			// blocks are keyed by number + hash.
			let lookup_key = utils::number_and_hash_to_lookup_key(number, hash)?;

			let (enacted, retracted) = if pending_block.leaf_state.is_best() {
				self.set_head_with_transaction(&mut transaction, parent_hash, (number, hash))?
			} else {
				(Default::default(), Default::default())
			};

			utils::insert_hash_to_key_mapping(
				&mut transaction,
				columns::KEY_LOOKUP,
				number,
				hash,
			)?;

			transaction.set_from_vec(columns::HEADER, &lookup_key, pending_block.header.encode());
			if let Some(body) = &pending_block.body {
				match self.transaction_storage {
					TransactionStorageMode::BlockBody => {
						transaction.set_from_vec(columns::BODY, &lookup_key, body.encode());
					},
					TransactionStorageMode::StorageChain => {
						let mut hashes = Vec::with_capacity(body.len());
						for extrinsic in body {
							let extrinsic = extrinsic.encode();
							let hash = HashFor::<Block>::hash(&extrinsic);
							transaction.set(columns::TRANSACTION, &hash.as_ref(), &extrinsic);
							hashes.push(hash);
						}
						transaction.set_from_vec(columns::BODY, &lookup_key, hashes.encode());
					},
				}
			}
			if let Some(justification) = pending_block.justification {
				transaction.set_from_vec(columns::JUSTIFICATION, &lookup_key, justification.encode());
			}

			if number.is_zero() {
				transaction.set_from_vec(columns::META, meta_keys::FINALIZED_BLOCK, lookup_key);
				transaction.set(columns::META, meta_keys::GENESIS_HASH, hash.as_ref());

				// for tests, because config is set from within the reset_storage
				if operation.changes_trie_config_update.is_none() {
					operation.changes_trie_config_update = Some(None);
				}
			}

			let finalized = if operation.commit_state {
				let mut changeset: sc_state_db::ChangeSet<Vec<u8>> = sc_state_db::ChangeSet::default();
				let mut ops: u64 = 0;
				let mut bytes: u64 = 0;
				let mut removal: u64 = 0;
				let mut bytes_removal: u64 = 0;
				for (mut key, (val, rc)) in operation.db_updates.drain() {
					if !self.storage.prefix_keys {
						// Strip prefix
						key.drain(0 .. key.len() - DB_HASH_LEN);
					};
					if rc > 0 {
						ops += 1;
						bytes += key.len() as u64 + val.len() as u64;
						if rc == 1 {
							changeset.inserted.push((key, val.to_vec()));
						} else {
							changeset.inserted.push((key.clone(), val.to_vec()));
							for _ in 0 .. rc - 1 {
								changeset.inserted.push((key.clone(), Default::default()));
							}
						}
					} else if rc < 0 {
						removal += 1;
						bytes_removal += key.len() as u64;
						if rc == -1 {
							changeset.deleted.push(key);
						} else {
							for _ in 0 .. -rc {
								changeset.deleted.push(key.clone());
							}
						}
					}
				}
				self.state_usage.tally_writes_nodes(ops, bytes);
				self.state_usage.tally_removed_nodes(removal, bytes_removal);

				let mut ops: u64 = 0;
				let mut bytes: u64 = 0;
				for (key, value) in operation.storage_updates.iter()
					.chain(operation.child_storage_updates.iter().flat_map(|(_, s)| s.iter())) {
						ops += 1;
						bytes += key.len() as u64;
						if let Some(v) = value.as_ref() {
							bytes += v.len() as u64;
						}
				}
				self.state_usage.tally_writes(ops, bytes);
				let number_u64 = number.saturated_into::<u64>();
				let commit = self.storage.state_db.insert_block(
					&hash,
					number_u64,
					&pending_block.header.parent_hash(),
					changeset,
				).map_err(|e: sc_state_db::Error<io::Error>| sp_blockchain::Error::from_state_db(e))?;
				apply_state_commit(&mut transaction, commit);

				// Check if need to finalize. Genesis is always finalized instantly.
				let finalized = number_u64 == 0 || pending_block.leaf_state.is_final();
				finalized
			} else {
				false
			};

			let header = &pending_block.header;
			let is_best = pending_block.leaf_state.is_best();
			let changes_trie_updates = operation.changes_trie_updates;
			let changes_trie_config_update = operation.changes_trie_config_update;
			changes_trie_cache_ops = Some(self.changes_tries_storage.commit(
				&mut transaction,
				changes_trie_updates,
				cache::ComplexBlockId::new(
					*header.parent_hash(),
					if number.is_zero() { Zero::zero() } else { number - One::one() },
				),
				cache::ComplexBlockId::new(hash, number),
				header,
				finalized,
				changes_trie_config_update,
				changes_trie_cache_ops,
			)?);
			self.state_usage.merge_sm(operation.old_state.usage_info());
			// release state reference so that it can be finalized
			let cache = operation.old_state.into_cache_changes();

			if finalized {
				// TODO: ensure best chain contains this block.
				self.ensure_sequential_finalization(header, Some(last_finalized_hash))?;
				self.note_finalized(
					&mut transaction,
					true,
					header,
					hash,
					&mut changes_trie_cache_ops,
					&mut finalization_displaced_leaves,
				)?;
			} else {
				// canonicalize blocks which are old enough, regardless of finality.
				self.force_delayed_canonicalize(&mut transaction, hash, *header.number())?
			}

			debug!(target: "db", "DB Commit {:?} ({}), best = {}", hash, number, is_best);

			let displaced_leaf = {
				let mut leaves = self.blockchain.leaves.write();
				let displaced_leaf = leaves.import(hash, number, parent_hash);
				leaves.prepare_transaction(&mut transaction, columns::META, meta_keys::LEAF_PREFIX);

				displaced_leaf
			};

			let mut children = children::read_children(
				&*self.storage.db,
				columns::META,
				meta_keys::CHILDREN_PREFIX,
				parent_hash,
			)?;
			children.push(hash);
			children::write_children(
				&mut transaction,
				columns::META,
				meta_keys::CHILDREN_PREFIX,
				parent_hash,
				children,
			);

			meta_updates.push((hash, number, pending_block.leaf_state.is_best(), finalized));

			Some((pending_block.header, number, hash, enacted, retracted, displaced_leaf, is_best, cache))
		} else {
			None
		};

		let cache_update = if let Some(set_head) = operation.set_head {
			if let Some(header) = sc_client_api::blockchain::HeaderBackend::header(&self.blockchain, set_head)? {
				let number = header.number();
				let hash = header.hash();

				let (enacted, retracted) = self.set_head_with_transaction(
					&mut transaction,
					hash.clone(),
					(number.clone(), hash.clone())
				)?;
				meta_updates.push((hash, *number, true, false));
				Some((enacted, retracted))
			} else {
				return Err(sp_blockchain::Error::UnknownBlock(format!("Cannot set head {:?}", set_head)))
			}
		} else {
			None
		};

		self.storage.db.commit(transaction)?;

		// Apply all in-memory state shanges.
		// Code beyond this point can't fail.

		if let Some((
			header,
			number,
			hash,
			enacted,
			retracted,
			_displaced_leaf,
			is_best,
			mut cache,
		)) = imported {
			let header_metadata = CachedHeaderMetadata::from(&header);
			self.blockchain.insert_header_metadata(
				header_metadata.hash,
				header_metadata,
			);
			cache_header(&mut self.blockchain.header_cache.lock(), hash, Some(header));
			cache.sync_cache(
				&enacted,
				&retracted,
				operation.storage_updates,
				operation.child_storage_updates,
				Some(hash),
				Some(number),
				is_best,
			);
		}

		if let Some(changes_trie_build_cache_update) = operation.changes_trie_build_cache_update {
			self.changes_tries_storage.commit_build_cache(changes_trie_build_cache_update);
		}
		self.changes_tries_storage.post_commit(changes_trie_cache_ops);

		if let Some((enacted, retracted)) = cache_update {
			self.shared_cache.lock().sync(&enacted, &retracted);
		}

		for (hash, number, is_best, is_finalized) in meta_updates {
			self.blockchain.update_meta(hash, number, is_best, is_finalized);
		}

		Ok(())
	}

	// write stuff to a transaction after a new block is finalized.
	// this canonicalizes finalized blocks. Fails if called with a block which
	// was not a child of the last finalized block.
	fn note_finalized(
		&self,
		transaction: &mut Transaction<DbHash>,
		is_inserted: bool,
		f_header: &Block::Header,
		f_hash: Block::Hash,
		changes_trie_cache_ops: &mut Option<DbChangesTrieStorageTransaction<Block>>,
		displaced: &mut Option<FinalizationDisplaced<Block::Hash, NumberFor<Block>>>
	) -> ClientResult<()> {
		let f_num = f_header.number().clone();

		if self.storage.state_db.best_canonical().map(|c| f_num.saturated_into::<u64>() > c).unwrap_or(true) {
			let lookup_key = utils::number_and_hash_to_lookup_key(f_num, f_hash.clone())?;
			transaction.set_from_vec(columns::META, meta_keys::FINALIZED_BLOCK, lookup_key);

			let commit = self.storage.state_db.canonicalize_block(&f_hash)
				.map_err(|e: sc_state_db::Error<io::Error>| sp_blockchain::Error::from_state_db(e))?;
			apply_state_commit(transaction, commit);

			if !f_num.is_zero() {
				let new_changes_trie_cache_ops = self.changes_tries_storage.finalize(
					transaction,
					*f_header.parent_hash(),
					f_hash,
					f_num,
					if is_inserted { Some(&f_header) } else { None },
					changes_trie_cache_ops.take(),
				)?;
				*changes_trie_cache_ops = Some(new_changes_trie_cache_ops);
			}
		}

		self.prune_blocks(transaction, f_num)?;
		let new_displaced = self.blockchain.leaves.write().finalize_height(f_num);
		match displaced {
			x @ &mut None => *x = Some(new_displaced),
			&mut Some(ref mut displaced) => displaced.merge(new_displaced),
		}

		Ok(())
	}

	fn prune_blocks(
		&self,
		transaction: &mut Transaction<DbHash>,
		finalized: NumberFor<Block>,
	) -> ClientResult<()> {
		if let KeepBlocks::Some(keep_blocks) = self.keep_blocks {
			// Always keep the last finalized block
			let keep = std::cmp::max(keep_blocks, 1);
			if finalized < keep.into() {
				return Ok(())
			}
			let number = finalized.saturating_sub(keep.into());
			match read_db(&*self.storage.db, columns::KEY_LOOKUP, columns::BODY, BlockId::<Block>::number(number))? {
				Some(body) => {
					debug!(target: "db", "Removing block #{}", number);
					utils::remove_from_db(
						transaction,
						&*self.storage.db,
						columns::KEY_LOOKUP,
						columns::BODY,
						BlockId::<Block>::number(number),
					)?;
					match self.transaction_storage {
						TransactionStorageMode::BlockBody => {},
						TransactionStorageMode::StorageChain => {
							match Vec::<Block::Hash>::decode(&mut &body[..]) {
								Ok(hashes) => {
									for h in hashes {
										transaction.remove(columns::TRANSACTION, h.as_ref());
									}
								}
								Err(err) => return Err(sp_blockchain::Error::Backend(
									format!("Error decoding body list: {}", err)
								)),
							}
						}
					}
				}
				None => return Ok(()),
			}
		}
		Ok(())
	}
}

fn apply_state_commit(transaction: &mut Transaction<DbHash>, commit: sc_state_db::CommitSet<Vec<u8>>) {
	for (key, val) in commit.data.inserted.into_iter() {
		transaction.set_from_vec(columns::STATE, &key[..], val);
	}
	for key in commit.data.deleted.into_iter() {
		transaction.remove(columns::STATE, &key[..]);
	}
	for (key, val) in commit.meta.inserted.into_iter() {
		transaction.set_from_vec(columns::STATE_META, &key[..], val);
	}
	for key in commit.meta.deleted.into_iter() {
		transaction.remove(columns::STATE_META, &key[..]);
	}
}

impl<Block> sc_client_api::backend::AuxStore for Backend<Block> where Block: BlockT {
	fn insert_aux<
		'a,
		'b: 'a,
		'c: 'a,
		I: IntoIterator<Item=&'a(&'c [u8], &'c [u8])>,
		D: IntoIterator<Item=&'a &'b [u8]>,
	>(&self, insert: I, delete: D) -> ClientResult<()> {
		let mut transaction = Transaction::new();
		for (k, v) in insert {
			transaction.set(columns::AUX, k, v);
		}
		for k in delete {
			transaction.remove(columns::AUX, k);
		}
		self.storage.db.commit(transaction)?;
		Ok(())
	}

	fn get_aux(&self, key: &[u8]) -> ClientResult<Option<Vec<u8>>> {
		Ok(self.storage.db.get(columns::AUX, key))
	}
}

impl<Block: BlockT> sc_client_api::backend::Backend<Block> for Backend<Block> {
	type BlockImportOperation = BlockImportOperation<Block>;
	type Blockchain = BlockchainDb<Block>;
	type State = SyncingCachingState<RefTrackingState<Block>, Block>;
	type OffchainStorage = offchain::LocalStorage;

	fn begin_operation(&self) -> ClientResult<Self::BlockImportOperation> {
		let mut old_state = self.state_at(BlockId::Hash(Default::default()))?;
		old_state.disable_syncing();

		Ok(BlockImportOperation {
			pending_block: None,
			old_state,
			db_updates: PrefixedMemoryDB::default(),
			storage_updates: Default::default(),
			child_storage_updates: Default::default(),
			offchain_storage_updates: Default::default(),
			changes_trie_config_update: None,
			changes_trie_updates: MemoryDB::default(),
			changes_trie_build_cache_update: None,
			aux_ops: Vec::new(),
			finalized_blocks: Vec::new(),
			set_head: None,
			commit_state: false,
		})
	}

	fn begin_state_operation(
		&self,
		operation: &mut Self::BlockImportOperation,
		block: BlockId<Block>,
	) -> ClientResult<()> {
		operation.old_state = self.state_at(block)?;
		operation.old_state.disable_syncing();

		operation.commit_state = true;
		Ok(())
	}

	fn commit_operation(
		&self,
		operation: Self::BlockImportOperation,
	) -> ClientResult<()> {
		let usage = operation.old_state.usage_info();
		self.state_usage.merge_sm(usage);

		match self.try_commit_operation(operation) {
			Ok(_) => {
				self.storage.state_db.apply_pending();
				Ok(())
			},
			e @ Err(_) => {
				self.storage.state_db.revert_pending();
				e
			}
		}
	}

	fn finalize_block(
		&self,
		block: BlockId<Block>,
		justification: Option<Justification>,
	) -> ClientResult<()> {
		let mut transaction = Transaction::new();
		let hash = self.blockchain.expect_block_hash_from_id(&block)?;
		let header = self.blockchain.expect_header(block)?;
		let mut displaced = None;

		let mut changes_trie_cache_ops = None;
		let (hash, number, is_best, is_finalized) = self.finalize_block_with_transaction(
			&mut transaction,
			&hash,
			&header,
			None,
			justification,
			&mut changes_trie_cache_ops,
			&mut displaced,
		)?;
		self.storage.db.commit(transaction)?;
		self.blockchain.update_meta(hash, number, is_best, is_finalized);
		self.changes_tries_storage.post_commit(changes_trie_cache_ops);
		Ok(())
	}

	fn changes_trie_storage(&self) -> Option<&dyn PrunableStateChangesTrieStorage<Block>> {
		Some(&self.changes_tries_storage)
	}

	fn offchain_storage(&self) -> Option<Self::OffchainStorage> {
		Some(self.offchain_storage.clone())
	}

	fn usage_info(&self) -> Option<UsageInfo> {
		let (io_stats, state_stats) = self.io_stats.take_or_else(||
			(
				// TODO: implement DB stats and cache size retrieval
				kvdb::IoStats::empty(),
				self.state_usage.take(),
			)
		);
		let database_cache = MemorySize::from_bytes(0);
		let state_cache = MemorySize::from_bytes(
			(*&self.shared_cache).lock().used_storage_cache_size(),
		);
		let state_db = self.storage.state_db.memory_info();

		Some(UsageInfo {
			memory: MemoryInfo {
				state_cache,
				database_cache,
				state_db,
			},
			io: IoInfo {
				transactions: io_stats.transactions,
				bytes_read: io_stats.bytes_read,
				bytes_written: io_stats.bytes_written,
				writes: io_stats.writes,
				reads: io_stats.reads,
				average_transaction_size: io_stats.avg_transaction_size() as u64,
				state_reads: state_stats.reads.ops,
				state_writes: state_stats.writes.ops,
				state_writes_cache: state_stats.overlay_writes.ops,
				state_reads_cache: state_stats.cache_reads.ops,
				state_writes_nodes: state_stats.nodes_writes.ops,
			},
		})
	}

	fn revert(
		&self,
		n: NumberFor<Block>,
		revert_finalized: bool,
	) -> ClientResult<(NumberFor<Block>, HashSet<Block::Hash>)> {
		let mut reverted_finalized = HashSet::new();

		let mut best_number = self.blockchain.info().best_number;
		let mut best_hash = self.blockchain.info().best_hash;

		let finalized = self.blockchain.info().finalized_number;

		let revertible = best_number - finalized;
		let n = if !revert_finalized && revertible < n {
			revertible
		} else {
			n
		};

		let mut revert_blocks = || -> ClientResult<NumberFor<Block>> {
			for c in 0 .. n.saturated_into::<u64>() {
				if best_number.is_zero() {
					return Ok(c.saturated_into::<NumberFor<Block>>())
				}
				let mut transaction = Transaction::new();
				let removed_number = best_number;
				let removed = self.blockchain.header(BlockId::Number(best_number))?.ok_or_else(
					|| sp_blockchain::Error::UnknownBlock(
						format!("Error reverting to {}. Block hash not found.", best_number)))?;
				let removed_hash = removed.hash();

				let prev_number = best_number.saturating_sub(One::one());
				let prev_hash = self.blockchain.hash(prev_number)?.ok_or_else(
					|| sp_blockchain::Error::UnknownBlock(
						format!("Error reverting to {}. Block hash not found.", best_number))
				)?;

				if !self.have_state_at(&prev_hash, prev_number) {
					return Ok(c.saturated_into::<NumberFor<Block>>())
				}

				match self.storage.state_db.revert_one() {
					Some(commit) => {
						apply_state_commit(&mut transaction, commit);

						best_number = prev_number;
						best_hash = prev_hash;

						let update_finalized = best_number < finalized;

						let key = utils::number_and_hash_to_lookup_key(best_number.clone(), &best_hash)?;
						let changes_trie_cache_ops = self.changes_tries_storage.revert(
							&mut transaction,
							&cache::ComplexBlockId::new(
								removed.hash(),
								removed_number,
							),
						)?;
						if update_finalized {
							transaction.set_from_vec(
								columns::META,
								meta_keys::FINALIZED_BLOCK,
								key.clone()
							);
							reverted_finalized.insert(removed_hash);
						}
						transaction.set_from_vec(columns::META, meta_keys::BEST_BLOCK, key);
						transaction.remove(columns::KEY_LOOKUP, removed.hash().as_ref());
						children::remove_children(&mut transaction, columns::META, meta_keys::CHILDREN_PREFIX, best_hash);
						self.storage.db.commit(transaction)?;
						self.changes_tries_storage.post_commit(Some(changes_trie_cache_ops));
						self.blockchain.update_meta(best_hash, best_number, true, update_finalized);
					}
					None => return Ok(c.saturated_into::<NumberFor<Block>>())
				}
			}

			Ok(n)
		};

		let reverted = revert_blocks()?;

		let revert_leaves = || -> ClientResult<()> {
			let mut transaction = Transaction::new();
			let mut leaves = self.blockchain.leaves.write();

			leaves.revert(best_hash, best_number);
			leaves.prepare_transaction(&mut transaction, columns::META, meta_keys::LEAF_PREFIX);
			self.storage.db.commit(transaction)?;

			Ok(())
		};

		revert_leaves()?;

		Ok((reverted, reverted_finalized))
	}

	fn blockchain(&self) -> &BlockchainDb<Block> {
		&self.blockchain
	}

	fn state_at(&self, block: BlockId<Block>) -> ClientResult<Self::State> {
		use sc_client_api::blockchain::HeaderBackend as BcHeaderBackend;

		// special case for genesis initialization
		match block {
			BlockId::Hash(h) if h == Default::default() => {
				let genesis_storage = DbGenesisStorage::<Block>::new();
				let root = genesis_storage.0.clone();
				let db_state = DbState::<Block>::new(Arc::new(genesis_storage), root);
				let state = RefTrackingState::new(db_state, self.storage.clone(), None);
				let caching_state = CachingState::new(
					state,
					self.shared_cache.clone(),
					None,
				);
				return Ok(SyncingCachingState::new(
					caching_state,
					self.state_usage.clone(),
					self.blockchain.meta.clone(),
					self.import_lock.clone(),
				));
			},
			_ => {}
		}

		let hash = match block {
			BlockId::Hash(h) => h,
			BlockId::Number(n) => self.blockchain.hash(n)?.ok_or_else(||
				sp_blockchain::Error::UnknownBlock(format!("Unknown block number {}", n))
			)?,
		};

		match self.blockchain.header_metadata(hash) {
			Ok(ref hdr) => {
				if !self.have_state_at(&hash, hdr.number) {
					return Err(
						sp_blockchain::Error::UnknownBlock(
							format!("State already discarded for {:?}", block)
						)
					)
				}
				if let Ok(()) = self.storage.state_db.pin(&hash) {
					let root = hdr.state_root;
					let db_state = DbState::<Block>::new(self.storage.clone(), root);
					let state = RefTrackingState::new(
						db_state,
						self.storage.clone(),
						Some(hash.clone()),
					);
					let caching_state = CachingState::new(
						state,
						self.shared_cache.clone(),
						Some(hash),
					);
					Ok(SyncingCachingState::new(
						caching_state,
						self.state_usage.clone(),
						self.blockchain.meta.clone(),
						self.import_lock.clone(),
					))
				} else {
					Err(
						sp_blockchain::Error::UnknownBlock(
							format!("State already discarded for {:?}", block)
						)
					)
				}
			},
			Err(e) => Err(e),
		}
	}

	fn have_state_at(&self, hash: &Block::Hash, number: NumberFor<Block>) -> bool {
		if self.is_archive {
			match self.blockchain.header_metadata(hash.clone()) {
				Ok(header) => {
					sp_state_machine::Storage::get(
						self.storage.as_ref(),
						&header.state_root,
						(&[], None),
					).unwrap_or(None).is_some()
				},
				_ => false,
			}
		} else {
			!self.storage.state_db.is_pruned(hash, number.saturated_into::<u64>())
		}
	}

	fn get_import_lock(&self) -> &RwLock<()> {
		&*self.import_lock
	}
}

impl<Block: BlockT> sc_client_api::backend::LocalBackend<Block> for Backend<Block> {}

#[cfg(test)]
pub(crate) mod tests {
	use hash_db::{HashDB, EMPTY_PREFIX};
	use super::*;
	use crate::columns;
	use sp_core::H256;
	use sc_client_api::backend::{Backend as BTrait, BlockImportOperation as Op};
	use sc_client_api::blockchain::Backend as BLBTrait;
	use sp_runtime::testing::{Header, Block as RawBlock, ExtrinsicWrapper};
	use sp_runtime::traits::{Hash, BlakeTwo256};
	use sp_runtime::generic::DigestItem;
	use sp_state_machine::{TrieMut, TrieDBMut};
	use sp_blockchain::{lowest_common_ancestor, tree_route};

	pub(crate) type Block = RawBlock<ExtrinsicWrapper<u64>>;

	pub fn prepare_changes(changes: Vec<(Vec<u8>, Vec<u8>)>) -> (H256, MemoryDB<BlakeTwo256>) {
		let mut changes_root = H256::default();
		let mut changes_trie_update = MemoryDB::<BlakeTwo256>::default();
		{
			let mut trie = TrieDBMut::<BlakeTwo256>::new(
				&mut changes_trie_update,
				&mut changes_root
			);
			for (key, value) in changes {
				trie.insert(&key, &value).unwrap();
			}
		}

		(changes_root, changes_trie_update)
	}

	pub fn insert_header(
		backend: &Backend<Block>,
		number: u64,
		parent_hash: H256,
		changes: Option<Vec<(Vec<u8>, Vec<u8>)>>,
		extrinsics_root: H256,
	) -> H256 {
		insert_block(backend, number, parent_hash, changes, extrinsics_root, Vec::new())
	}

	pub fn insert_block(
		backend: &Backend<Block>,
		number: u64,
		parent_hash: H256,
		changes: Option<Vec<(Vec<u8>, Vec<u8>)>>,
		extrinsics_root: H256,
		body: Vec<ExtrinsicWrapper<u64>>,
	) -> H256 {
		use sp_runtime::testing::Digest;

		let mut digest = Digest::default();
		let mut changes_trie_update = Default::default();
		if let Some(changes) = changes {
			let (root, update) = prepare_changes(changes);
			digest.push(DigestItem::ChangesTrieRoot(root));
			changes_trie_update = update;
		}
		let header = Header {
			number,
			parent_hash,
			state_root: BlakeTwo256::trie_root(Vec::new()),
			digest,
			extrinsics_root,
		};
		let header_hash = header.hash();

		let block_id = if number == 0 {
			BlockId::Hash(Default::default())
		} else {
			BlockId::Number(number - 1)
		};
		let mut op = backend.begin_operation().unwrap();
		backend.begin_state_operation(&mut op, block_id).unwrap();
		op.set_block_data(header, Some(body), None, NewBlockState::Best).unwrap();
		op.update_changes_trie((changes_trie_update, ChangesTrieCacheAction::Clear)).unwrap();
		backend.commit_operation(op).unwrap();

		header_hash
	}

	#[test]
	fn block_hash_inserted_correctly() {
		let backing = {
			let db = Backend::<Block>::new_test(1, 0);
			for i in 0..10 {
				assert!(db.blockchain().hash(i).unwrap().is_none());

				{
					let id = if i == 0 {
						BlockId::Hash(Default::default())
					} else {
						BlockId::Number(i - 1)
					};

					let mut op = db.begin_operation().unwrap();
					db.begin_state_operation(&mut op, id).unwrap();
					let header = Header {
						number: i,
						parent_hash: if i == 0 {
							Default::default()
						} else {
							db.blockchain.hash(i - 1).unwrap().unwrap()
						},
						state_root: Default::default(),
						digest: Default::default(),
						extrinsics_root: Default::default(),
					};

					op.set_block_data(
						header,
						Some(vec![]),
						None,
						NewBlockState::Best,
					).unwrap();
					db.commit_operation(op).unwrap();
				}

				assert!(db.blockchain().hash(i).unwrap().is_some())
			}
			db.storage.db.clone()
		};

		let backend = Backend::<Block>::new(DatabaseSettings {
			state_cache_size: 16777216,
			state_cache_child_ratio: Some((50, 100)),
			state_pruning: PruningMode::keep_blocks(1),
			source: DatabaseSettingsSrc::Custom(backing),
			keep_blocks: KeepBlocks::All,
			transaction_storage: TransactionStorageMode::BlockBody,
		}, 0).unwrap();
		assert_eq!(backend.blockchain().info().best_number, 9);
		for i in 0..10 {
			assert!(backend.blockchain().hash(i).unwrap().is_some())
		}
	}

	#[test]
	fn set_state_data() {
		let db = Backend::<Block>::new_test(2, 0);
		let hash = {
			let mut op = db.begin_operation().unwrap();
			db.begin_state_operation(&mut op, BlockId::Hash(Default::default())).unwrap();
			let mut header = Header {
				number: 0,
				parent_hash: Default::default(),
				state_root: Default::default(),
				digest: Default::default(),
				extrinsics_root: Default::default(),
			};

			let storage = vec![
				(vec![1, 3, 5], vec![2, 4, 6]),
				(vec![1, 2, 3], vec![9, 9, 9]),
			];

			header.state_root = op.old_state.storage_root(storage
				.iter()
				.map(|(x, y)| (&x[..], Some(&y[..])))
			).0.into();
			let hash = header.hash();

			op.reset_storage(Storage {
				top: storage.into_iter().collect(),
				children_default: Default::default(),
			}).unwrap();
			op.set_block_data(
				header.clone(),
				Some(vec![]),
				None,
				NewBlockState::Best,
			).unwrap();

			db.commit_operation(op).unwrap();

			let state = db.state_at(BlockId::Number(0)).unwrap();

			assert_eq!(state.storage(&[1, 3, 5]).unwrap(), Some(vec![2, 4, 6]));
			assert_eq!(state.storage(&[1, 2, 3]).unwrap(), Some(vec![9, 9, 9]));
			assert_eq!(state.storage(&[5, 5, 5]).unwrap(), None);

			hash
		};

		{
			let mut op = db.begin_operation().unwrap();
			db.begin_state_operation(&mut op, BlockId::Number(0)).unwrap();
			let mut header = Header {
				number: 1,
				parent_hash: hash,
				state_root: Default::default(),
				digest: Default::default(),
				extrinsics_root: Default::default(),
			};

			let storage = vec![
				(vec![1, 3, 5], None),
				(vec![5, 5, 5], Some(vec![4, 5, 6])),
			];

			let (root, overlay) = op.old_state.storage_root(
				storage.iter()
					.map(|(k, v)| (&k[..], v.as_ref().map(|v| &v[..])))
			);
			op.update_db_storage(overlay).unwrap();
			header.state_root = root.into();

			op.update_storage(storage, Vec::new()).unwrap();
			op.set_block_data(
				header,
				Some(vec![]),
				None,
				NewBlockState::Best,
			).unwrap();

			db.commit_operation(op).unwrap();

			let state = db.state_at(BlockId::Number(1)).unwrap();

			assert_eq!(state.storage(&[1, 3, 5]).unwrap(), None);
			assert_eq!(state.storage(&[1, 2, 3]).unwrap(), Some(vec![9, 9, 9]));
			assert_eq!(state.storage(&[5, 5, 5]).unwrap(), Some(vec![4, 5, 6]));
		}
	}

	#[test]
	fn delete_only_when_negative_rc() {
		sp_tracing::try_init_simple();
		let key;
		let backend = Backend::<Block>::new_test(1, 0);

		let hash = {
			let mut op = backend.begin_operation().unwrap();
			backend.begin_state_operation(&mut op, BlockId::Hash(Default::default())).unwrap();
			let mut header = Header {
				number: 0,
				parent_hash: Default::default(),
				state_root: Default::default(),
				digest: Default::default(),
				extrinsics_root: Default::default(),
			};

			header.state_root = op.old_state.storage_root(std::iter::empty()).0.into();
			let hash = header.hash();

			op.reset_storage(Storage {
				top: Default::default(),
				children_default: Default::default(),
			}).unwrap();

			key = op.db_updates.insert(EMPTY_PREFIX, b"hello");
			op.set_block_data(
				header,
				Some(vec![]),
				None,
				NewBlockState::Best,
			).unwrap();

			backend.commit_operation(op).unwrap();
			assert_eq!(backend.storage.db.get(
				columns::STATE,
				&sp_trie::prefixed_key::<BlakeTwo256>(&key, EMPTY_PREFIX)
			).unwrap(), &b"hello"[..]);
			hash
		};

		let hash = {
			let mut op = backend.begin_operation().unwrap();
			backend.begin_state_operation(&mut op, BlockId::Number(0)).unwrap();
			let mut header = Header {
				number: 1,
				parent_hash: hash,
				state_root: Default::default(),
				digest: Default::default(),
				extrinsics_root: Default::default(),
			};

			let storage: Vec<(_, _)> = vec![];

			header.state_root = op.old_state.storage_root(storage
				.iter()
				.cloned()
				.map(|(x, y)| (x, Some(y)))
			).0.into();
			let hash = header.hash();

			op.db_updates.insert(EMPTY_PREFIX, b"hello");
			op.db_updates.remove(&key, EMPTY_PREFIX);
			op.set_block_data(
				header,
				Some(vec![]),
				None,
				NewBlockState::Best,
			).unwrap();

			backend.commit_operation(op).unwrap();
			assert_eq!(backend.storage.db.get(
				columns::STATE,
				&sp_trie::prefixed_key::<BlakeTwo256>(&key, EMPTY_PREFIX)
			).unwrap(), &b"hello"[..]);
			hash
		};

		let hash = {
			let mut op = backend.begin_operation().unwrap();
			backend.begin_state_operation(&mut op, BlockId::Number(1)).unwrap();
			let mut header = Header {
				number: 2,
				parent_hash: hash,
				state_root: Default::default(),
				digest: Default::default(),
				extrinsics_root: Default::default(),
			};

			let storage: Vec<(_, _)> = vec![];

			header.state_root = op.old_state.storage_root(storage
				.iter()
				.cloned()
				.map(|(x, y)| (x, Some(y)))
			).0.into();
			let hash = header.hash();

			op.db_updates.remove(&key, EMPTY_PREFIX);
			op.set_block_data(
				header,
				Some(vec![]),
				None,
				NewBlockState::Best,
			).unwrap();

			backend.commit_operation(op).unwrap();

			assert!(backend.storage.db.get(
				columns::STATE,
				&sp_trie::prefixed_key::<BlakeTwo256>(&key, EMPTY_PREFIX)
			).is_some());
			hash
		};

		{
			let mut op = backend.begin_operation().unwrap();
			backend.begin_state_operation(&mut op, BlockId::Number(2)).unwrap();
			let mut header = Header {
				number: 3,
				parent_hash: hash,
				state_root: Default::default(),
				digest: Default::default(),
				extrinsics_root: Default::default(),
			};

			let storage: Vec<(_, _)> = vec![];

			header.state_root = op.old_state.storage_root(storage
				.iter()
				.cloned()
				.map(|(x, y)| (x, Some(y)))
			).0.into();

			op.set_block_data(
				header,
				Some(vec![]),
				None,
				NewBlockState::Best,
			).unwrap();

			backend.commit_operation(op).unwrap();
			assert!(backend.storage.db.get(
				columns::STATE,
				&sp_trie::prefixed_key::<BlakeTwo256>(&key, EMPTY_PREFIX)
			).is_none());
		}

		backend.finalize_block(BlockId::Number(1), None).unwrap();
		backend.finalize_block(BlockId::Number(2), None).unwrap();
		backend.finalize_block(BlockId::Number(3), None).unwrap();
		assert!(backend.storage.db.get(
			columns::STATE,
			&sp_trie::prefixed_key::<BlakeTwo256>(&key, EMPTY_PREFIX)
		).is_none());
	}

	#[test]
	fn tree_route_works() {
		let backend = Backend::<Block>::new_test(1000, 100);
		let blockchain = backend.blockchain();
		let block0 = insert_header(&backend, 0, Default::default(), None, Default::default());

		// fork from genesis: 3 prong.
		let a1 = insert_header(&backend, 1, block0, None, Default::default());
		let a2 = insert_header(&backend, 2, a1, None, Default::default());
		let a3 = insert_header(&backend, 3, a2, None, Default::default());

		// fork from genesis: 2 prong.
		let b1 = insert_header(&backend, 1, block0, None, H256::from([1; 32]));
		let b2 = insert_header(&backend, 2, b1, None, Default::default());

		{
			let tree_route = tree_route(blockchain, a3, b2).unwrap();

			assert_eq!(tree_route.common_block().hash, block0);
			assert_eq!(tree_route.retracted().iter().map(|r| r.hash).collect::<Vec<_>>(), vec![a3, a2, a1]);
			assert_eq!(tree_route.enacted().iter().map(|r| r.hash).collect::<Vec<_>>(), vec![b1, b2]);
		}

		{
			let tree_route = tree_route(blockchain, a1, a3).unwrap();

			assert_eq!(tree_route.common_block().hash, a1);
			assert!(tree_route.retracted().is_empty());
			assert_eq!(tree_route.enacted().iter().map(|r| r.hash).collect::<Vec<_>>(), vec![a2, a3]);
		}

		{
			let tree_route = tree_route(blockchain, a3, a1).unwrap();

			assert_eq!(tree_route.common_block().hash, a1);
			assert_eq!(tree_route.retracted().iter().map(|r| r.hash).collect::<Vec<_>>(), vec![a3, a2]);
			assert!(tree_route.enacted().is_empty());
		}

		{
			let tree_route = tree_route(blockchain, a2, a2).unwrap();

			assert_eq!(tree_route.common_block().hash, a2);
			assert!(tree_route.retracted().is_empty());
			assert!(tree_route.enacted().is_empty());
		}
	}

	#[test]
	fn tree_route_child() {
		let backend = Backend::<Block>::new_test(1000, 100);
		let blockchain = backend.blockchain();

		let block0 = insert_header(&backend, 0, Default::default(), None, Default::default());
		let block1 = insert_header(&backend, 1, block0, None, Default::default());

		{
			let tree_route = tree_route(blockchain, block0, block1).unwrap();

			assert_eq!(tree_route.common_block().hash, block0);
			assert!(tree_route.retracted().is_empty());
			assert_eq!(tree_route.enacted().iter().map(|r| r.hash).collect::<Vec<_>>(), vec![block1]);
		}
	}

	#[test]
	fn lowest_common_ancestor_works() {
		let backend = Backend::<Block>::new_test(1000, 100);
		let blockchain = backend.blockchain();
		let block0 = insert_header(&backend, 0, Default::default(), None, Default::default());

		// fork from genesis: 3 prong.
		let a1 = insert_header(&backend, 1, block0, None, Default::default());
		let a2 = insert_header(&backend, 2, a1, None, Default::default());
		let a3 = insert_header(&backend, 3, a2, None, Default::default());

		// fork from genesis: 2 prong.
		let b1 = insert_header(&backend, 1, block0, None, H256::from([1; 32]));
		let b2 = insert_header(&backend, 2, b1, None, Default::default());

		{
			let lca = lowest_common_ancestor(blockchain, a3, b2).unwrap();

			assert_eq!(lca.hash, block0);
			assert_eq!(lca.number, 0);
		}

		{
			let lca = lowest_common_ancestor(blockchain, a1, a3).unwrap();

			assert_eq!(lca.hash, a1);
			assert_eq!(lca.number, 1);
		}

		{
			let lca = lowest_common_ancestor(blockchain, a3, a1).unwrap();

			assert_eq!(lca.hash, a1);
			assert_eq!(lca.number, 1);
		}

		{
			let lca = lowest_common_ancestor(blockchain, a2, a3).unwrap();

			assert_eq!(lca.hash, a2);
			assert_eq!(lca.number, 2);
		}

		{
			let lca = lowest_common_ancestor(blockchain, a2, a1).unwrap();

			assert_eq!(lca.hash, a1);
			assert_eq!(lca.number, 1);
		}

		{
			let lca = lowest_common_ancestor(blockchain, a2, a2).unwrap();

			assert_eq!(lca.hash, a2);
			assert_eq!(lca.number, 2);
		}
	}

	#[test]
	fn test_tree_route_regression() {
		// NOTE: this is a test for a regression introduced in #3665, the result
		// of tree_route would be erroneously computed, since it was taking into
		// account the `ancestor` in `CachedHeaderMetadata` for the comparison.
		// in this test we simulate the same behavior with the side-effect
		// triggering the issue being eviction of a previously fetched record
		// from the cache, therefore this test is dependent on the LRU cache
		// size for header metadata, which is currently set to 5000 elements.
		let backend = Backend::<Block>::new_test(10000, 10000);
		let blockchain = backend.blockchain();

		let genesis = insert_header(&backend, 0, Default::default(), None, Default::default());

		let block100 = (1..=100).fold(genesis, |parent, n| {
			insert_header(&backend, n, parent, None, Default::default())
		});

		let block7000 = (101..=7000).fold(block100, |parent, n| {
			insert_header(&backend, n, parent, None, Default::default())
		});

		// This will cause the ancestor of `block100` to be set to `genesis` as a side-effect.
		lowest_common_ancestor(blockchain, genesis, block100).unwrap();

		// While traversing the tree we will have to do 6900 calls to
		// `header_metadata`, which will make sure we will exhaust our cache
		// which only takes 5000 elements. In particular, the `CachedHeaderMetadata` struct for
		// block #100 will be evicted and will get a new value (with ancestor set to its parent).
		let tree_route = tree_route(blockchain, block100, block7000).unwrap();

		assert!(tree_route.retracted().is_empty());
	}

	#[test]
	fn test_leaves_with_complex_block_tree() {
		let backend: Arc<Backend<substrate_test_runtime_client::runtime::Block>> = Arc::new(Backend::new_test(20, 20));
		substrate_test_runtime_client::trait_tests::test_leaves_for_backend(backend);
	}

	#[test]
	fn test_children_with_complex_block_tree() {
		let backend: Arc<Backend<substrate_test_runtime_client::runtime::Block>> = Arc::new(Backend::new_test(20, 20));
		substrate_test_runtime_client::trait_tests::test_children_for_backend(backend);
	}

	#[test]
	fn test_blockchain_query_by_number_gets_canonical() {
		let backend: Arc<Backend<substrate_test_runtime_client::runtime::Block>> = Arc::new(Backend::new_test(20, 20));
		substrate_test_runtime_client::trait_tests::test_blockchain_query_by_number_gets_canonical(backend);
	}

	#[test]
	fn test_leaves_pruned_on_finality() {
		let backend: Backend<Block> = Backend::new_test(10, 10);
		let block0 = insert_header(&backend, 0, Default::default(), None, Default::default());

		let block1_a = insert_header(&backend, 1, block0, None, Default::default());
		let block1_b = insert_header(&backend, 1, block0, None, [1; 32].into());
		let block1_c = insert_header(&backend, 1, block0, None, [2; 32].into());

		assert_eq!(backend.blockchain().leaves().unwrap(), vec![block1_a, block1_b, block1_c]);

		let block2_a = insert_header(&backend, 2, block1_a, None, Default::default());
		let block2_b = insert_header(&backend, 2, block1_b, None, Default::default());
		let block2_c = insert_header(&backend, 2, block1_b, None, [1; 32].into());

		assert_eq!(backend.blockchain().leaves().unwrap(), vec![block2_a, block2_b, block2_c, block1_c]);

		backend.finalize_block(BlockId::hash(block1_a), None).unwrap();
		backend.finalize_block(BlockId::hash(block2_a), None).unwrap();

		// leaves at same height stay. Leaves at lower heights pruned.
		assert_eq!(backend.blockchain().leaves().unwrap(), vec![block2_a, block2_b, block2_c]);
	}

	#[test]
	fn test_aux() {
		let backend: Backend<substrate_test_runtime_client::runtime::Block> = Backend::new_test(0, 0);
		assert!(backend.get_aux(b"test").unwrap().is_none());
		backend.insert_aux(&[(&b"test"[..], &b"hello"[..])], &[]).unwrap();
		assert_eq!(b"hello", &backend.get_aux(b"test").unwrap().unwrap()[..]);
		backend.insert_aux(&[], &[&b"test"[..]]).unwrap();
		assert!(backend.get_aux(b"test").unwrap().is_none());
	}

	#[test]
	fn test_finalize_block_with_justification() {
		use sc_client_api::blockchain::{Backend as BlockChainBackend};

		let backend = Backend::<Block>::new_test(10, 10);

		let block0 = insert_header(&backend, 0, Default::default(), None, Default::default());
		let _ = insert_header(&backend, 1, block0, None, Default::default());

		let justification = Some(vec![1, 2, 3]);
		backend.finalize_block(BlockId::Number(1), justification.clone()).unwrap();

		assert_eq!(
			backend.blockchain().justification(BlockId::Number(1)).unwrap(),
			justification,
		);
	}

	#[test]
	fn test_finalize_multiple_blocks_in_single_op() {
		let backend = Backend::<Block>::new_test(10, 10);

		let block0 = insert_header(&backend, 0, Default::default(), None, Default::default());
		let block1 = insert_header(&backend, 1, block0, None, Default::default());
		let block2 = insert_header(&backend, 2, block1, None, Default::default());
		let block3 = insert_header(&backend, 3, block2, None, Default::default());
		let block4 = insert_header(&backend, 4, block3, None, Default::default());
		{
			let mut op = backend.begin_operation().unwrap();
			backend.begin_state_operation(&mut op, BlockId::Hash(block0)).unwrap();
			op.mark_finalized(BlockId::Hash(block1), None).unwrap();
			op.mark_finalized(BlockId::Hash(block2), None).unwrap();
			backend.commit_operation(op).unwrap();
		}
		{
			let mut op = backend.begin_operation().unwrap();
			backend.begin_state_operation(&mut op, BlockId::Hash(block2)).unwrap();
			op.mark_finalized(BlockId::Hash(block3), None).unwrap();
			op.mark_finalized(BlockId::Hash(block4), None).unwrap();
			backend.commit_operation(op).unwrap();
		}
	}

	#[test]
	fn test_finalize_non_sequential() {
		let backend = Backend::<Block>::new_test(10, 10);

		let block0 = insert_header(&backend, 0, Default::default(), None, Default::default());
		let block1 = insert_header(&backend, 1, block0, None, Default::default());
		let block2 = insert_header(&backend, 2, block1, None, Default::default());
		{
			let mut op = backend.begin_operation().unwrap();
			backend.begin_state_operation(&mut op, BlockId::Hash(block0)).unwrap();
			op.mark_finalized(BlockId::Hash(block2), None).unwrap();
			backend.commit_operation(op).unwrap_err();
		}
	}

	#[test]
	fn header_cht_root_works() {
		use sc_client_api::ProvideChtRoots;

		let backend = Backend::<Block>::new_test(10, 10);

		// insert 1 + SIZE + SIZE + 1 blocks so that CHT#0 is created
		let mut prev_hash = insert_header(&backend, 0, Default::default(), None, Default::default());
		let cht_size: u64 = cht::size();
		for i in 1..1 + cht_size + cht_size + 1 {
			prev_hash = insert_header(&backend, i, prev_hash, None, Default::default());
		}

		let blockchain = backend.blockchain();

		let cht_root_1 = blockchain.header_cht_root(cht_size, cht::start_number(cht_size, 0))
			.unwrap().unwrap();
		let cht_root_2 = blockchain.header_cht_root(cht_size, cht::start_number(cht_size, 0) + cht_size / 2)
			.unwrap().unwrap();
		let cht_root_3 = blockchain.header_cht_root(cht_size, cht::end_number(cht_size, 0))
			.unwrap().unwrap();
		assert_eq!(cht_root_1, cht_root_2);
		assert_eq!(cht_root_2, cht_root_3);
	}

	#[test]
	fn prune_blocks_on_finalize() {
		for storage in &[TransactionStorageMode::BlockBody, TransactionStorageMode::StorageChain] {
			let backend = Backend::<Block>::new_test_with_tx_storage(2, 0, *storage);
			let mut blocks = Vec::new();
			let mut prev_hash = Default::default();
			for i in 0 .. 5 {
				let hash = insert_block(&backend, i, prev_hash, None, Default::default(), vec![i.into()]);
				blocks.push(hash);
				prev_hash = hash;
			}

			{
				let mut op = backend.begin_operation().unwrap();
				backend.begin_state_operation(&mut op, BlockId::Hash(blocks[4])).unwrap();
				for i in 1 .. 5 {
					op.mark_finalized(BlockId::Hash(blocks[i]), None).unwrap();
				}
				backend.commit_operation(op).unwrap();
			}
			let bc = backend.blockchain();
			assert_eq!(None, bc.body(BlockId::hash(blocks[0])).unwrap());
			assert_eq!(None, bc.body(BlockId::hash(blocks[1])).unwrap());
			assert_eq!(None, bc.body(BlockId::hash(blocks[2])).unwrap());
			assert_eq!(Some(vec![3.into()]), bc.body(BlockId::hash(blocks[3])).unwrap());
			assert_eq!(Some(vec![4.into()]), bc.body(BlockId::hash(blocks[4])).unwrap());
		}
	}
}<|MERGE_RESOLUTION|>--- conflicted
+++ resolved
@@ -680,17 +680,8 @@
 
 impl<Block: BlockT> BlockImportOperation<Block> {
 	fn apply_offchain(&mut self, transaction: &mut Transaction<DbHash>) {
-<<<<<<< HEAD
 		for ((prefix, key), value_operation) in self.offchain_storage_updates.drain(..) {
-			let key: Vec<u8> = prefix
-				.into_iter()
-				.chain(sp_core::sp_std::iter::once(b'/'))
-				.chain(key.into_iter())
-				.collect();
-=======
-		for ((prefix, key), value_operation) in self.offchain_storage_updates.drain() {
 			let key = crate::offchain::concatenate_prefix_and_key(&prefix, &key);
->>>>>>> d9e56efe
 			match value_operation {
 				OffchainOverlayedChange::SetValue(val) =>
 					transaction.set_from_vec(columns::OFFCHAIN, &key, val),
