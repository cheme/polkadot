// This file is part of Substrate.

// Copyright (C) 2017-2020 Parity Technologies (UK) Ltd.
// SPDX-License-Identifier: GPL-3.0-or-later WITH Classpath-exception-2.0

// This program is free software: you can redistribute it and/or modify
// it under the terms of the GNU General Public License as published by
// the Free Software Foundation, either version 3 of the License, or
// (at your option) any later version.

// This program is distributed in the hope that it will be useful,
// but WITHOUT ANY WARRANTY; without even the implied warranty of
// MERCHANTABILITY or FITNESS FOR A PARTICULAR PURPOSE. See the
// GNU General Public License for more details.

// You should have received a copy of the GNU General Public License
// along with this program. If not, see <https://www.gnu.org/licenses/>.

//! Client backend that is backed by a database.
//!
//! # Canonicality vs. Finality
//!
//! Finality indicates that a block will not be reverted, according to the consensus algorithm,
//! while canonicality indicates that the block may be reverted, but we will be unable to do so,
//! having discarded heavy state that will allow a chain reorganization.
//!
//! Finality implies canonicality but not vice-versa.

#![warn(missing_docs)]

pub mod light;
pub mod offchain;

#[cfg(any(feature = "with-kvdb-rocksdb", test))]
pub mod bench;

mod children;
mod cache;
mod changes_tries_storage;
mod storage_cache;
#[cfg(any(feature = "with-kvdb-rocksdb", test))]
mod upgrade;
mod utils;
mod stats;
#[cfg(feature = "with-parity-db")]
mod parity_db;
#[cfg(feature = "with-subdb")]
mod subdb;

use std::sync::Arc;
use std::path::{Path, PathBuf};
use std::io;
use std::collections::{HashMap, HashSet};

use sc_client_api::{
	UsageInfo, MemoryInfo, IoInfo, MemorySize, TransactionForSB,
	backend::{NewBlockState, PrunableStateChangesTrieStorage},
	leaves::{LeafSet, FinalizationDisplaced}, DbStorage,
};
use sp_blockchain::{
	Result as ClientResult, Error as ClientError,
	well_known_cache_keys, HeaderBackend,
};
use codec::{Decode, Encode};
use hash_db::Prefix;
use sp_trie::{MemoryDB, prefixed_key};
use sp_database::Transaction;
use parking_lot::RwLock;
use sp_core::ChangesTrieConfiguration;
use sp_core::offchain::storage::{OffchainOverlayedChange, OffchainOverlayedChanges};
use sp_core::storage::{well_known_keys, ChildInfo};
use sp_arithmetic::traits::Saturating;
use sp_runtime::{generic::BlockId, Justification, Storage};
use sp_runtime::traits::{
	Block as BlockT, Header as HeaderT, NumberFor, Zero, One, SaturatedConversion, HashFor,
};
use sp_state_machine::{
	DBValue, ChangesTrieTransaction, ChangesTrieCacheAction, UsageInfo as StateUsageInfo,
	StorageCollection, ChildStorageCollection, StateMachineStats,
};
use sp_state_machine::backend::{
	Backend as StateBackend, RecordBackendFor, InstantiableStateBackend,
	HashDBNodesTransaction,
};
use crate::utils::{DatabaseType, Meta, meta_keys, read_db, read_meta};
use crate::changes_tries_storage::{DbChangesTrieStorage, DbChangesTrieStorageTransaction};
use sc_state_db::StateDb;
use sp_blockchain::{CachedHeaderMetadata, HeaderMetadata, HeaderMetadataCache};
use crate::storage_cache::{CachingState, SyncingCachingState, SharedCache, new_shared_cache};
use crate::stats::StateUsageStats;
use log::{trace, debug, warn};
use std::marker::PhantomData;

// Re-export the Database trait so that one can pass an implementation of it.
pub use sp_database::Database;
pub use sc_state_db::PruningMode;

#[cfg(any(feature = "with-kvdb-rocksdb", test))]
pub use bench::BenchmarkingState;

const MIN_BLOCKS_TO_KEEP_CHANGES_TRIES_FOR: u32 = 32768;

/// Default value for storage cache child ratio.
const DEFAULT_CHILD_RATIO: (usize, usize) = (1, 10);

const DB_HASH_LEN: usize = 32;
/// Hash type that this backend uses for the database.
pub type DbHash = [u8; DB_HASH_LEN];

/// A reference tracking state.
///
/// It makes sure that the hash we are using stays pinned in storage
/// until this structure is dropped.
pub struct RefTrackingState<Block: BlockT, State> {
	state: Option<State>,
	storage: Arc<StorageDb<Block>>,
	parent_hash: Option<Block::Hash>,
}

impl<B: BlockT, S> RefTrackingState<B, S> {
	fn new(state: S, storage: Arc<StorageDb<B>>, parent_hash: Option<B::Hash>) -> Self {
		RefTrackingState {
			state: Some(state),
			parent_hash,
			storage,
		}
	}
}

impl<B: BlockT, S> Drop for RefTrackingState<B, S> {
	fn drop(&mut self) {
		if let Some(hash) = &self.parent_hash {
			self.storage.state_db.unpin(hash);
		}
	}
}

impl<Block: BlockT, S> std::fmt::Debug for RefTrackingState<Block, S> {
	fn fmt(&self, f: &mut std::fmt::Formatter<'_>) -> std::fmt::Result {
		write!(f, "Block {:?}", self.parent_hash)
	}
}

impl<B: BlockT, S> RefTrackingState<B, S> {
	#[inline]
	fn state(&self) -> &S {
		self.state.as_ref().expect("Non dropped state")
	}
}


impl<B, S> StateBackend<HashFor<B>> for RefTrackingState<B, S>
	where
		B: BlockT,
		S: InstantiableStateBackend<HashFor<B>>, // TODO EMCH in this source file nothing seems to use the instantiable trait
		S::Transaction: HashDBNodesTransaction<Vec<u8>, DBValue>,
{
	type Error = <S as StateBackend<HashFor<B>>>::Error;
	type Transaction = <S as StateBackend<HashFor<B>>>::Transaction;
	type StorageProof = <S as StateBackend<HashFor<B>>>::StorageProof;
	type RecProofBackend = <S as StateBackend<HashFor<B>>>::RecProofBackend;
	type ProofCheckBackend = <S as StateBackend<HashFor<B>>>::ProofCheckBackend;

	fn storage(&self, key: &[u8]) -> Result<Option<Vec<u8>>, Self::Error> {
		self.state().storage(key)
	}

	fn storage_hash(&self, key: &[u8]) -> Result<Option<B::Hash>, Self::Error> {
		self.state().storage_hash(key)
	}

	fn child_storage(
		&self,
		child_info: &ChildInfo,
		key: &[u8],
	) -> Result<Option<Vec<u8>>, Self::Error> {
		self.state().child_storage(child_info, key)
	}

	fn exists_storage(&self, key: &[u8]) -> Result<bool, Self::Error> {
		self.state().exists_storage(key)
	}

	fn exists_child_storage(
		&self,
		child_info: &ChildInfo,
		key: &[u8],
	) -> Result<bool, Self::Error> {
		self.state().exists_child_storage(child_info, key)
	}

	fn next_storage_key(&self, key: &[u8]) -> Result<Option<Vec<u8>>, Self::Error> {
		self.state().next_storage_key(key)
	}

	fn next_child_storage_key(
		&self,
		child_info: &ChildInfo,
		key: &[u8],
	) -> Result<Option<Vec<u8>>, Self::Error> {
		self.state().next_child_storage_key(child_info, key)
	}

	fn for_keys_with_prefix<F: FnMut(&[u8])>(&self, prefix: &[u8], f: F) {
		self.state().for_keys_with_prefix(prefix, f)
	}

	fn for_key_values_with_prefix<F: FnMut(&[u8], &[u8])>(&self, prefix: &[u8], f: F) {
		self.state().for_key_values_with_prefix(prefix, f)
	}

	fn for_keys_in_child_storage<F: FnMut(&[u8])>(
		&self,
		child_info: &ChildInfo,
		f: F,
	) {
		self.state().for_keys_in_child_storage(child_info, f)
	}

	fn for_child_keys_with_prefix<F: FnMut(&[u8])>(
		&self,
		child_info: &ChildInfo,
		prefix: &[u8],
		f: F,
	) {
		self.state().for_child_keys_with_prefix(child_info, prefix, f)
	}

	fn storage_root<'a>(
		&self,
		delta: impl Iterator<Item=(&'a [u8], Option<&'a [u8]>)>,
	) -> (B::Hash, Self::Transaction) where B::Hash: Ord {
		self.state().storage_root(delta)
	}

	fn child_storage_root<'a>(
		&self,
		child_info: &ChildInfo,
		delta: impl Iterator<Item=(&'a [u8], Option<&'a [u8]>)>,
	) -> (B::Hash, bool, Self::Transaction) where B::Hash: Ord {
		self.state().child_storage_root(child_info, delta)
	}

	fn pairs(&self) -> Vec<(Vec<u8>, Vec<u8>)> {
		self.state().pairs()
	}

	fn keys(&self, prefix: &[u8]) -> Vec<Vec<u8>> {
		self.state().keys(prefix)
	}

	fn child_keys(
		&self,
		child_info: &ChildInfo,
		prefix: &[u8],
	) -> Vec<Vec<u8>> {
		self.state().child_keys(child_info, prefix)
	}

	fn from_previous_rec_state(
		mut self,
		previous: RecordBackendFor<Self, HashFor<B>>,
		previous_input: sp_state_machine::ProofInput,
	) -> Option<Self::RecProofBackend> {
		let state = std::mem::replace(&mut self.state, Default::default()).expect("Non dropped state");
		state.from_previous_rec_state(previous, previous_input)
	}

	fn register_overlay_stats(&mut self, stats: &StateMachineStats) {
		self.state().register_overlay_stats(stats);
	}

	fn usage_info(&self) -> StateUsageInfo {
		self.state().usage_info()
	}
}

/// Database settings.
pub struct DatabaseSettings {
	/// State cache size.
	pub state_cache_size: usize,
	/// Ratio of cache size dedicated to child tries.
	pub state_cache_child_ratio: Option<(usize, usize)>,
	/// Pruning mode.
	pub pruning: PruningMode,
	/// Where to find the database.
	pub source: DatabaseSettingsSrc,
}

/// Where to find the database..
#[derive(Debug, Clone)]
pub enum DatabaseSettingsSrc {
	/// Load a RocksDB database from a given path. Recommended for most uses.
	RocksDb {
		/// Path to the database.
		path: PathBuf,
		/// Cache size in MiB.
		cache_size: usize,
	},

	/// Load a ParityDb database from a given path.
	ParityDb {
		/// Path to the database.
		path: PathBuf,
	},

	/// Load a Subdb database from a given path.
	SubDb {
		/// Path to the database.
		path: PathBuf,
	},

	/// Use a custom already-open database.
	Custom(Arc<dyn Database<DbHash>>),
}

impl DatabaseSettingsSrc {
	/// Return dabase path for databases that are on the disk.
	pub fn path(&self) -> Option<&Path> {
		match self {
			DatabaseSettingsSrc::RocksDb { path, .. } => Some(path.as_path()),
			DatabaseSettingsSrc::ParityDb { path, .. } => Some(path.as_path()),
			DatabaseSettingsSrc::SubDb { path, .. } => Some(path.as_path()),
			DatabaseSettingsSrc::Custom(_) => None,
		}
	}
	/// Check if database supports internal ref counting for state data.
	pub fn supports_ref_counting(&self) -> bool {
		match self {
			DatabaseSettingsSrc::ParityDb { .. } => true,
			_ => false,
		}
	}
}

impl std::fmt::Display for DatabaseSettingsSrc {
	fn fmt(&self, f: &mut std::fmt::Formatter<'_>) -> std::fmt::Result {
		let name = match self {
			DatabaseSettingsSrc::RocksDb { .. } => "RocksDb",
			DatabaseSettingsSrc::ParityDb { .. } => "ParityDb",
			DatabaseSettingsSrc::SubDb { .. } => "SubDb",
			DatabaseSettingsSrc::Custom(_) => "Custom",
		};
		write!(f, "{}", name)
	}
}

pub(crate) mod columns {
	pub const META: u32 = crate::utils::COLUMN_META;
	pub const STATE: u32 = 1;
	pub const STATE_META: u32 = 2;
	/// maps hashes to lookup keys and numbers to canon hashes.
	pub const KEY_LOOKUP: u32 = 3;
	pub const HEADER: u32 = 4;
	pub const BODY: u32 = 5;
	pub const JUSTIFICATION: u32 = 6;
	pub const CHANGES_TRIE: u32 = 7;
	pub const AUX: u32 = 8;
	/// Offchain workers local storage
	pub const OFFCHAIN: u32 = 9;
	pub const CACHE: u32 = 10;
}

struct PendingBlock<Block: BlockT> {
	header: Block::Header,
	justification: Option<Justification>,
	body: Option<Vec<Block::Extrinsic>>,
	leaf_state: NewBlockState,
}

// wrapper that implements trait required for state_db
struct StateMetaDb<'a>(&'a dyn Database<DbHash>);

impl<'a> sc_state_db::MetaDb for StateMetaDb<'a> {
	type Error = io::Error;

	fn get_meta(&self, key: &[u8]) -> Result<Option<Vec<u8>>, Self::Error> {
		Ok(self.0.get(columns::STATE_META, key))
	}
}

/// Block database
pub struct BlockchainDb<Block: BlockT> {
	db: Arc<dyn Database<DbHash>>,
	meta: Arc<RwLock<Meta<NumberFor<Block>, Block::Hash>>>,
	leaves: RwLock<LeafSet<Block::Hash, NumberFor<Block>>>,
	header_metadata_cache: Arc<HeaderMetadataCache<Block>>,
}

impl<Block: BlockT> BlockchainDb<Block> {
	fn new(db: Arc<dyn Database<DbHash>>) -> ClientResult<Self> {
		let meta = read_meta::<Block>(&*db, columns::HEADER)?;
		let leaves = LeafSet::read_from_db(&*db, columns::META, meta_keys::LEAF_PREFIX)?;
		Ok(BlockchainDb {
			db,
			leaves: RwLock::new(leaves),
			meta: Arc::new(RwLock::new(meta)),
			header_metadata_cache: Arc::new(HeaderMetadataCache::default()),
		})
	}

	fn update_meta(
		&self,
		hash: Block::Hash,
		number: <Block::Header as HeaderT>::Number,
		is_best: bool,
		is_finalized: bool
	) {
		let mut meta = self.meta.write();
		if number.is_zero() {
			meta.genesis_hash = hash;
			meta.finalized_hash = hash;
		}

		if is_best {
			meta.best_number = number;
			meta.best_hash = hash;
		}

		if is_finalized {
			meta.finalized_number = number;
			meta.finalized_hash = hash;
		}
	}
}

impl<Block: BlockT> sc_client_api::blockchain::HeaderBackend<Block> for BlockchainDb<Block> {
	fn header(&self, id: BlockId<Block>) -> ClientResult<Option<Block::Header>> {
		utils::read_header(&*self.db, columns::KEY_LOOKUP, columns::HEADER, id)
	}

	fn info(&self) -> sc_client_api::blockchain::Info<Block> {
		let meta = self.meta.read();
		sc_client_api::blockchain::Info {
			best_hash: meta.best_hash,
			best_number: meta.best_number,
			genesis_hash: meta.genesis_hash,
			finalized_hash: meta.finalized_hash,
			finalized_number: meta.finalized_number,
			number_leaves: self.leaves.read().count(),
		}
	}

	fn status(&self, id: BlockId<Block>) -> ClientResult<sc_client_api::blockchain::BlockStatus> {
		let exists = match id {
			BlockId::Hash(_) => read_db(
				&*self.db,
				columns::KEY_LOOKUP,
				columns::HEADER,
				id
			)?.is_some(),
			BlockId::Number(n) => n <= self.meta.read().best_number,
		};
		match exists {
			true => Ok(sc_client_api::blockchain::BlockStatus::InChain),
			false => Ok(sc_client_api::blockchain::BlockStatus::Unknown),
		}
	}

	fn number(&self, hash: Block::Hash) -> ClientResult<Option<NumberFor<Block>>> {
		Ok(self.header_metadata(hash).ok().map(|header_metadata| header_metadata.number))
	}

	fn hash(&self, number: NumberFor<Block>) -> ClientResult<Option<Block::Hash>> {
		self.header(BlockId::Number(number)).and_then(|maybe_header| match maybe_header {
			Some(header) => Ok(Some(header.hash().clone())),
			None => Ok(None),
		})
	}
}

impl<Block: BlockT> sc_client_api::blockchain::Backend<Block> for BlockchainDb<Block> {
	fn body(&self, id: BlockId<Block>) -> ClientResult<Option<Vec<Block::Extrinsic>>> {
		match read_db(&*self.db, columns::KEY_LOOKUP, columns::BODY, id)? {
			Some(body) => match Decode::decode(&mut &body[..]) {
				Ok(body) => Ok(Some(body)),
				Err(err) => return Err(sp_blockchain::Error::Backend(
					format!("Error decoding body: {}", err)
				)),
			}
			None => Ok(None),
		}
	}

	fn justification(&self, id: BlockId<Block>) -> ClientResult<Option<Justification>> {
		match read_db(&*self.db, columns::KEY_LOOKUP, columns::JUSTIFICATION, id)? {
			Some(justification) => match Decode::decode(&mut &justification[..]) {
				Ok(justification) => Ok(Some(justification)),
				Err(err) => return Err(sp_blockchain::Error::Backend(
					format!("Error decoding justification: {}", err)
				)),
			}
			None => Ok(None),
		}
	}

	fn last_finalized(&self) -> ClientResult<Block::Hash> {
		Ok(self.meta.read().finalized_hash.clone())
	}

	fn cache(&self) -> Option<Arc<dyn sc_client_api::blockchain::Cache<Block>>> {
		None
	}

	fn leaves(&self) -> ClientResult<Vec<Block::Hash>> {
		Ok(self.leaves.read().hashes())
	}

	fn children(&self, parent_hash: Block::Hash) -> ClientResult<Vec<Block::Hash>> {
		children::read_children(&*self.db, columns::META, meta_keys::CHILDREN_PREFIX, parent_hash)
	}
}

impl<Block: BlockT> sc_client_api::blockchain::ProvideCache<Block> for BlockchainDb<Block> {
	fn cache(&self) -> Option<Arc<dyn sc_client_api::blockchain::Cache<Block>>> {
		None
	}
}

impl<Block: BlockT> HeaderMetadata<Block> for BlockchainDb<Block> {
	type Error = sp_blockchain::Error;

	fn header_metadata(&self, hash: Block::Hash) -> Result<CachedHeaderMetadata<Block>, Self::Error> {
		self.header_metadata_cache.header_metadata(hash).map_or_else(|| {
			self.header(BlockId::hash(hash))?.map(|header| {
				let header_metadata = CachedHeaderMetadata::from(&header);
				self.header_metadata_cache.insert_header_metadata(
					header_metadata.hash,
					header_metadata.clone(),
				);
				header_metadata
			}).ok_or_else(|| ClientError::UnknownBlock(format!("header not found in db: {}", hash)))
		}, Ok)
	}

	fn insert_header_metadata(&self, hash: Block::Hash, metadata: CachedHeaderMetadata<Block>) {
		self.header_metadata_cache.insert_header_metadata(hash, metadata)
	}

	fn remove_header_metadata(&self, hash: Block::Hash) {
		self.header_metadata_cache.remove_header_metadata(hash);
	}
}

/// Database transaction
pub struct BlockImportOperation<Block: BlockT, State: StateBackend<HashFor<Block>>> {
	old_state: SyncingCachingState<RefTrackingState<Block, State>, Block>,
	db_updates: TransactionForSB<State, Block>,
	storage_updates: StorageCollection,
	child_storage_updates: ChildStorageCollection,
	offchain_storage_updates: OffchainOverlayedChanges,
	changes_trie_updates: MemoryDB<HashFor<Block>>,
	changes_trie_build_cache_update: Option<ChangesTrieCacheAction<Block::Hash, NumberFor<Block>>>,
	changes_trie_config_update: Option<Option<ChangesTrieConfiguration>>,
	pending_block: Option<PendingBlock<Block>>,
	aux_ops: Vec<(Vec<u8>, Option<Vec<u8>>)>,
	finalized_blocks: Vec<(BlockId<Block>, Option<Justification>)>,
	set_head: Option<BlockId<Block>>,
	commit_state: bool,
}

impl<Block: BlockT, State: StateBackend<HashFor<Block>>> BlockImportOperation<Block, State> {
	fn apply_offchain(&mut self, transaction: &mut Transaction<DbHash>) {
		for ((prefix, key), value_operation) in self.offchain_storage_updates.drain() {
			let key: Vec<u8> = prefix
				.into_iter()
				.chain(sp_core::sp_std::iter::once(b'/'))
				.chain(key.into_iter())
				.collect();
			match value_operation {
				OffchainOverlayedChange::SetValue(val) => transaction.set_from_vec(columns::OFFCHAIN, &key, val),
				OffchainOverlayedChange::Remove => transaction.remove(columns::OFFCHAIN, &key),
			}
		}
	}

	fn apply_aux(&mut self, transaction: &mut Transaction<DbHash>) {
		for (key, maybe_val) in self.aux_ops.drain(..) {
			match maybe_val {
				Some(val) => transaction.set_from_vec(columns::AUX, &key, val),
				None => transaction.remove(columns::AUX, &key),
			}
		}
	}
}

impl<Block, State> sc_client_api::backend::BlockImportOperation<Block> for BlockImportOperation<Block, State>
	where
		Block: BlockT,
		State: InstantiableStateBackend<HashFor<Block>>,
		State::Transaction: HashDBNodesTransaction<Vec<u8>, DBValue>,
{
	type State = SyncingCachingState<RefTrackingState<Block, State>, Block>;

	fn state(&self) -> ClientResult<Option<&Self::State>> {
		Ok(Some(&self.old_state))
	}

	fn set_block_data(
		&mut self,
		header: Block::Header,
		body: Option<Vec<Block::Extrinsic>>,
		justification: Option<Justification>,
		leaf_state: NewBlockState,
	) -> ClientResult<()> {
		assert!(self.pending_block.is_none(), "Only one block per operation is allowed");
		if let Some(changes_trie_config_update) = changes_tries_storage::extract_new_configuration(&header) {
			self.changes_trie_config_update = Some(changes_trie_config_update.clone());
		}
		self.pending_block = Some(PendingBlock {
			header,
			body,
			justification,
			leaf_state,
		});
		Ok(())
	}

	fn update_cache(&mut self, _cache: HashMap<well_known_cache_keys::Id, Vec<u8>>) {
		// Currently cache isn't implemented on full nodes.
	}

	fn update_db_storage(&mut self, update: TransactionForSB<State, Block>) -> ClientResult<()> {
		self.db_updates = update;
		Ok(())
	}

	fn reset_storage(
		&mut self,
		storage: Storage,
	) -> ClientResult<Block::Hash> {
		if storage.top.keys().any(|k| well_known_keys::is_child_storage_key(&k)) {
			return Err(sp_blockchain::Error::GenesisInvalid.into());
		}

		let child_delta = storage.children_default.iter().map(|(_storage_key, child_content)|(
			&child_content.child_info,
			child_content.data.iter().map(|(k, v)| (&k[..], Some(&v[..]))),
		));

		let mut changes_trie_config: Option<ChangesTrieConfiguration> = None;
		let (root, transaction) = self.old_state.full_storage_root(
			storage.top.iter().map(|(k, v)| {
				if &k[..] == well_known_keys::CHANGES_TRIE_CONFIG {
					changes_trie_config = Some(
						Decode::decode(&mut &v[..])
							.expect("changes trie configuration is encoded properly at genesis")
					);
				}
				(&k[..], Some(&v[..]))
			}),
			child_delta
		);

		self.db_updates = transaction;
		self.changes_trie_config_update = Some(changes_trie_config);
		self.commit_state = true;
		Ok(root)
	}

	fn update_changes_trie(
		&mut self,
		update: ChangesTrieTransaction<HashFor<Block>, NumberFor<Block>>,
	) -> ClientResult<()> {
		self.changes_trie_updates = update.0;
		self.changes_trie_build_cache_update = Some(update.1);
		Ok(())
	}

	fn insert_aux<I>(&mut self, ops: I) -> ClientResult<()>
		where I: IntoIterator<Item=(Vec<u8>, Option<Vec<u8>>)>
	{
		self.aux_ops.append(&mut ops.into_iter().collect());
		Ok(())
	}

	fn update_storage(
		&mut self,
		update: StorageCollection,
		child_update: ChildStorageCollection,
	) -> ClientResult<()> {
		self.storage_updates = update;
		self.child_storage_updates = child_update;
		Ok(())
	}

	fn update_offchain_storage(
		&mut self,
		offchain_update: OffchainOverlayedChanges,
	) -> ClientResult<()> {
		self.offchain_storage_updates = offchain_update;
		Ok(())
	}

	fn mark_finalized(
		&mut self,
		block: BlockId<Block>,
		justification: Option<Justification>,
	) -> ClientResult<()> {
		self.finalized_blocks.push((block, justification));
		Ok(())
	}

	fn mark_head(&mut self, block: BlockId<Block>) -> ClientResult<()> {
		assert!(self.set_head.is_none(), "Only one set head per operation is allowed");
		self.set_head = Some(block);
		Ok(())
	}
}

struct StorageDb<Block: BlockT> {
	pub db: Arc<dyn Database<DbHash>>,
	pub state_db: StateDb<Block::Hash, Vec<u8>>,
	prefix_keys: bool,
}

impl<Block: BlockT> sp_state_machine::Storage<HashFor<Block>> for StorageDb<Block> {
	fn get(&self, key: &Block::Hash, prefix: Prefix) -> Result<Option<DBValue>, String> {
		if self.prefix_keys {
			let key = prefixed_key::<HashFor<Block>>(key, prefix);
			self.state_db.get(&key, self)
		} else {
			self.state_db.get(key.as_ref(), self)
		}
		.map_err(|e| format!("Database backend error: {:?}", e))
	}
}

impl<Block: BlockT> sc_state_db::NodeDb for StorageDb<Block> {
	type Error = io::Error;
	type Key = [u8];

	fn get(&self, key: &[u8]) -> Result<Option<Vec<u8>>, Self::Error> {
		Ok(self.db.get(columns::STATE, key))
	}
}

struct DbGenesisStorage<Block: BlockT>(pub Block::Hash);

impl<Block: BlockT> DbGenesisStorage<Block> {
	pub fn new() -> Self {
		let mut root = Block::Hash::default();
		let mut mdb = MemoryDB::<HashFor<Block>>::default();
		sp_state_machine::TrieDBMut::<HashFor<Block>>::new(&mut mdb, &mut root);
		DbGenesisStorage(root)
	}
}

impl<Block: BlockT> sp_state_machine::Storage<HashFor<Block>> for DbGenesisStorage<Block> {
	fn get(&self, _key: &Block::Hash, _prefix: Prefix) -> Result<Option<DBValue>, String> {
		Ok(None)
	}
}

/// Frozen `value` at time `at`.
///
/// Used as inner structure under lock in `FrozenForDuration`.
struct Frozen<T: Clone> {
	at: std::time::Instant,
	value: Option<T>,
}

/// Some value frozen for period of time.
///
/// If time `duration` not passed since the value was instantiated,
/// current frozen value is returned. Otherwise, you have to provide
/// a new value which will be again frozen for `duration`.
pub(crate) struct FrozenForDuration<T: Clone> {
	duration: std::time::Duration,
	value: parking_lot::Mutex<Frozen<T>>,
}

impl<T: Clone> FrozenForDuration<T> {
	fn new(duration: std::time::Duration) -> Self {
		Self {
			duration,
			value: Frozen { at: std::time::Instant::now(), value: None }.into(),
		}
	}

	fn take_or_else<F>(&self, f: F) -> T where F: FnOnce() -> T {
		let mut lock = self.value.lock();
		if lock.at.elapsed() > self.duration || lock.value.is_none() {
			let new_value = f();
			lock.at = std::time::Instant::now();
			lock.value = Some(new_value.clone());
			new_value
		} else {
			lock.value.as_ref().expect("checked with lock above").clone()
		}
	}
}

/// Disk backend.
///
/// Disk backend keeps data in a key-value store. In archive mode, trie nodes are kept from all blocks.
/// Otherwise, trie nodes are kept only from some recent blocks.
pub struct Backend<Block: BlockT, State, FState> {
	storage: Arc<StorageDb<Block>>,
	offchain_storage: offchain::LocalStorage,
	changes_tries_storage: DbChangesTrieStorage<Block>,
	blockchain: BlockchainDb<Block>,
	canonicalization_delay: u64,
	shared_cache: SharedCache<Block>,
	import_lock: Arc<RwLock<()>>,
	is_archive: bool,
	io_stats: FrozenForDuration<(kvdb::IoStats, StateUsageInfo)>,
	state_usage: Arc<StateUsageStats>,
	_ph: PhantomData<fn () -> (State, FState)>,
}

impl<Block, State, FState> Backend<Block, State, FState>
	where
		Block: BlockT,
		State: InstantiableStateBackend<HashFor<Block>>,
		State::Transaction: HashDBNodesTransaction<Vec<u8>, DBValue>,
		FState: InstantiableStateBackend<HashFor<Block>>,
		FState::Transaction: HashDBNodesTransaction<Vec<u8>, DBValue>,
{
	/// Create a new instance of database backend.
	///
	/// The pruning window is how old a block must be before the state is pruned.
	pub fn new(config: DatabaseSettings, canonicalization_delay: u64) -> ClientResult<Self> {
		let db = crate::utils::open_database::<Block>(&config, DatabaseType::Full)?;
		Self::from_database(db as Arc<_>, canonicalization_delay, &config)
	}

	/// Create new memory-backed client backend for tests.
	#[cfg(any(test, feature = "test-helpers"))]
	pub fn new_test(keep_blocks: u32, canonicalization_delay: u64) -> Self {
		let db = kvdb_memorydb::create(crate::utils::NUM_COLUMNS);
		let db = sp_database::as_database(db);
		let db_setting = DatabaseSettings {
			state_cache_size: 16777216,
			state_cache_child_ratio: Some((50, 100)),
			pruning: PruningMode::keep_blocks(keep_blocks),
			source: DatabaseSettingsSrc::Custom(db),
		};

		Self::new(db_setting, canonicalization_delay).expect("failed to create test-db")
	}

	fn from_database(
		db: Arc<dyn Database<DbHash>>,
		canonicalization_delay: u64,
		config: &DatabaseSettings,
	) -> ClientResult<Self> {
		let is_archive_pruning = config.pruning.is_archive();
		let blockchain = BlockchainDb::new(db.clone())?;
		let meta = blockchain.meta.clone();
		let map_e = |e: sc_state_db::Error<io::Error>| sp_blockchain::Error::from(
			format!("State database error: {:?}", e)
		);
		let state_db: StateDb<_, _> = StateDb::new(
			config.pruning.clone(),
			!config.source.supports_ref_counting(),
			&StateMetaDb(&*db),
		).map_err(map_e)?;
		let storage_db = StorageDb {
			db: db.clone(),
			state_db,
			prefix_keys: !config.source.supports_ref_counting(),
		};
		let offchain_storage = offchain::LocalStorage::new(db.clone());
		let changes_tries_storage = DbChangesTrieStorage::new(
			db,
			blockchain.header_metadata_cache.clone(),
			columns::META,
			columns::CHANGES_TRIE,
			columns::KEY_LOOKUP,
			columns::HEADER,
			columns::CACHE,
			meta,
			if is_archive_pruning {
				None
			} else {
				Some(MIN_BLOCKS_TO_KEEP_CHANGES_TRIES_FOR)
			},
		)?;

		Ok(Backend {
			storage: Arc::new(storage_db),
			offchain_storage,
			changes_tries_storage,
			blockchain,
			canonicalization_delay,
			shared_cache: new_shared_cache(
				config.state_cache_size,
				config.state_cache_child_ratio.unwrap_or(DEFAULT_CHILD_RATIO),
			),
			import_lock: Default::default(),
			is_archive: is_archive_pruning,
			io_stats: FrozenForDuration::new(std::time::Duration::from_secs(1)),
			state_usage: Arc::new(StateUsageStats::new()),
			_ph: PhantomData,
		})
	}

	/// Handle setting head within a transaction. `route_to` should be the last
	/// block that existed in the database. `best_to` should be the best block
	/// to be set.
	///
	/// In the case where the new best block is a block to be imported, `route_to`
	/// should be the parent of `best_to`. In the case where we set an existing block
	/// to be best, `route_to` should equal to `best_to`.
	fn set_head_with_transaction(
		&self,
		transaction: &mut Transaction<DbHash>,
		route_to: Block::Hash,
		best_to: (NumberFor<Block>, Block::Hash),
	) -> ClientResult<(Vec<Block::Hash>, Vec<Block::Hash>)> {
		let mut enacted = Vec::default();
		let mut retracted = Vec::default();

		let meta = self.blockchain.meta.read();

		// cannot find tree route with empty DB.
		if meta.best_hash != Default::default() {
			let tree_route = sp_blockchain::tree_route(
				&self.blockchain,
				meta.best_hash,
				route_to,
			)?;

			// uncanonicalize: check safety violations and ensure the numbers no longer
			// point to these block hashes in the key mapping.
			for r in tree_route.retracted() {
				if r.hash == meta.finalized_hash {
					warn!(
						"Potential safety failure: reverting finalized block {:?}",
						(&r.number, &r.hash)
					);

					return Err(::sp_blockchain::Error::NotInFinalizedChain.into());
				}

				retracted.push(r.hash.clone());
				utils::remove_number_to_key_mapping(
					transaction,
					columns::KEY_LOOKUP,
					r.number
				)?;
			}

			// canonicalize: set the number lookup to map to this block's hash.
			for e in tree_route.enacted() {
				enacted.push(e.hash.clone());
				utils::insert_number_to_key_mapping(
					transaction,
					columns::KEY_LOOKUP,
					e.number,
					e.hash
				)?;
			}
		}

		let lookup_key = utils::number_and_hash_to_lookup_key(best_to.0, &best_to.1)?;
		transaction.set_from_vec(columns::META, meta_keys::BEST_BLOCK, lookup_key);
		utils::insert_number_to_key_mapping(
			transaction,
			columns::KEY_LOOKUP,
			best_to.0,
			best_to.1,
		)?;

		Ok((enacted, retracted))
	}

	fn ensure_sequential_finalization(
		&self,
		header: &Block::Header,
		last_finalized: Option<Block::Hash>,
	) -> ClientResult<()> {
		let last_finalized = last_finalized.unwrap_or_else(|| self.blockchain.meta.read().finalized_hash);
		if *header.parent_hash() != last_finalized {
			return Err(::sp_blockchain::Error::NonSequentialFinalization(
				format!("Last finalized {:?} not parent of {:?}", last_finalized, header.hash()),
			).into());
		}
		Ok(())
	}

	fn finalize_block_with_transaction(
		&self,
		transaction: &mut Transaction<DbHash>,
		hash: &Block::Hash,
		header: &Block::Header,
		last_finalized: Option<Block::Hash>,
		justification: Option<Justification>,
		changes_trie_cache_ops: &mut Option<DbChangesTrieStorageTransaction<Block>>,
		finalization_displaced: &mut Option<FinalizationDisplaced<Block::Hash, NumberFor<Block>>>,
	) -> ClientResult<(Block::Hash, <Block::Header as HeaderT>::Number, bool, bool)> {
		// TODO: ensure best chain contains this block.
		let number = *header.number();
		self.ensure_sequential_finalization(header, last_finalized)?;

		self.note_finalized(
			transaction,
			false,
			header,
			*hash,
			changes_trie_cache_ops,
			finalization_displaced,
		)?;

		if let Some(justification) = justification {
			transaction.set_from_vec(
				columns::JUSTIFICATION,
				&utils::number_and_hash_to_lookup_key(number, hash)?,
				justification.encode(),
			);
		}
		Ok((*hash, number, false, true))
	}

	// performs forced canonicalization with a delay after importing a non-finalized block.
	fn force_delayed_canonicalize(
		&self,
		transaction: &mut Transaction<DbHash>,
		hash: Block::Hash,
		number: NumberFor<Block>,
	)
		-> ClientResult<()>
	{
		let number_u64 = number.saturated_into::<u64>();
		if number_u64 > self.canonicalization_delay {
			let new_canonical = number_u64 - self.canonicalization_delay;

			if new_canonical <= self.storage.state_db.best_canonical().unwrap_or(0) {
				return Ok(())
			}

			let hash = if new_canonical == number_u64 {
				hash
			} else {
				::sc_client_api::blockchain::HeaderBackend::hash(&self.blockchain, new_canonical.saturated_into())?
					.expect("existence of block with number `new_canonical` \
						implies existence of blocks with all numbers before it; qed")
			};

			trace!(target: "db", "Canonicalize block #{} ({:?})", new_canonical, hash);
			let commit = self.storage.state_db.canonicalize_block(&hash)
				.map_err(|e: sc_state_db::Error<io::Error>| sp_blockchain::Error::from(format!("State database error: {:?}", e)))?;
			apply_state_commit(transaction, commit);
		};

		Ok(())
	}

<<<<<<< HEAD
	fn try_commit_operation(&self, mut operation: BlockImportOperation<Block, State>)
		-> ClientResult<()>
	{
=======
	fn try_commit_operation(
		&self,
		mut operation: BlockImportOperation<Block>,
	) -> ClientResult<()> {
>>>>>>> c63cadb1
		let mut transaction = Transaction::new();
		let mut finalization_displaced_leaves = None;

		operation.apply_aux(&mut transaction);
		operation.apply_offchain(&mut transaction);

		let mut meta_updates = Vec::with_capacity(operation.finalized_blocks.len());
		let mut last_finalized_hash = self.blockchain.meta.read().finalized_hash;

		let mut changes_trie_cache_ops = None;
		for (block, justification) in operation.finalized_blocks {
			let block_hash = self.blockchain.expect_block_hash_from_id(&block)?;
			let block_header = self.blockchain.expect_header(BlockId::Hash(block_hash))?;

			meta_updates.push(self.finalize_block_with_transaction(
				&mut transaction,
				&block_hash,
				&block_header,
				Some(last_finalized_hash),
				justification,
				&mut changes_trie_cache_ops,
				&mut finalization_displaced_leaves,
			)?);
			last_finalized_hash = block_hash;
		}

		let imported = if let Some(pending_block) = operation.pending_block {
			let hash = pending_block.header.hash();
			let parent_hash = *pending_block.header.parent_hash();
			let number = pending_block.header.number().clone();

			// blocks are keyed by number + hash.
			let lookup_key = utils::number_and_hash_to_lookup_key(number, hash)?;

			let (enacted, retracted) = if pending_block.leaf_state.is_best() {
				self.set_head_with_transaction(&mut transaction, parent_hash, (number, hash))?
			} else {
				(Default::default(), Default::default())
			};

			utils::insert_hash_to_key_mapping(
				&mut transaction,
				columns::KEY_LOOKUP,
				number,
				hash,
			)?;

			let header_metadata = CachedHeaderMetadata::from(&pending_block.header);
			self.blockchain.insert_header_metadata(
				header_metadata.hash,
				header_metadata,
			);

			transaction.set_from_vec(columns::HEADER, &lookup_key, pending_block.header.encode());
			if let Some(body) = &pending_block.body {
				transaction.set_from_vec(columns::BODY, &lookup_key, body.encode());
			}
			if let Some(justification) = pending_block.justification {
				transaction.set_from_vec(columns::JUSTIFICATION, &lookup_key, justification.encode());
			}

			if number.is_zero() {
				transaction.set_from_vec(columns::META, meta_keys::FINALIZED_BLOCK, lookup_key);
				transaction.set(columns::META, meta_keys::GENESIS_HASH, hash.as_ref());

				// for tests, because config is set from within the reset_storage
				if operation.changes_trie_config_update.is_none() {
					operation.changes_trie_config_update = Some(None);
				}
			}

			let finalized = if operation.commit_state {
				let mut ops: u64 = 0;
				let mut bytes: u64 = 0;
				let mut removal: u64 = 0;
				let mut bytes_removal: u64 = 0;
				let (inserted, deleted) = std::mem::replace(&mut operation.db_updates, Default::default())
					.extract_changes(self.storage.prefix_keys);

				for (key, val) in inserted.iter() {
					ops += 1;
					bytes += key.len() as u64 + val.len() as u64;
				}
				for key in deleted.iter() {
					removal += 1;
					// size of all remove key is a bit useless
					bytes_removal += key.len() as u64;
				}
				self.state_usage.tally_writes_nodes(ops, bytes);
				self.state_usage.tally_removed_nodes(removal, bytes_removal);
				let changeset = sc_state_db::ChangeSet::<Vec<u8>> {
					inserted,
					deleted,
				};

				let mut ops: u64 = 0;
				let mut bytes: u64 = 0;
				for (key, value) in operation.storage_updates.iter()
					.chain(operation.child_storage_updates.iter().flat_map(|(_, s)| s.iter())) {
						ops += 1;
						bytes += key.len() as u64;
						if let Some(v) = value.as_ref() {
							bytes += v.len() as u64;
						}
				}
				self.state_usage.tally_writes(ops, bytes);
				let number_u64 = number.saturated_into::<u64>();
				let commit = self.storage.state_db.insert_block(
					&hash,
					number_u64,
					&pending_block.header.parent_hash(),
					changeset,
				).map_err(|e: sc_state_db::Error<io::Error>|
					sp_blockchain::Error::from(format!("State database error: {:?}", e))
				)?;
				apply_state_commit(&mut transaction, commit);

				// Check if need to finalize. Genesis is always finalized instantly.
				let finalized = number_u64 == 0 || pending_block.leaf_state.is_final();
				finalized
			} else {
				false
			};

			let header = &pending_block.header;
			let is_best = pending_block.leaf_state.is_best();
			let changes_trie_updates = operation.changes_trie_updates;
			let changes_trie_config_update = operation.changes_trie_config_update;
			changes_trie_cache_ops = Some(self.changes_tries_storage.commit(
				&mut transaction,
				changes_trie_updates,
				cache::ComplexBlockId::new(
					*header.parent_hash(),
					if number.is_zero() { Zero::zero() } else { number - One::one() },
				),
				cache::ComplexBlockId::new(hash, number),
				header,
				finalized,
				changes_trie_config_update,
				changes_trie_cache_ops,
			)?);
			self.state_usage.merge_sm(operation.old_state.usage_info());
			// release state reference so that it can be finalized
			let cache = operation.old_state.into_cache_changes();

			if finalized {
				// TODO: ensure best chain contains this block.
				self.ensure_sequential_finalization(header, Some(last_finalized_hash))?;
				self.note_finalized(
					&mut transaction,
					true,
					header,
					hash,
					&mut changes_trie_cache_ops,
					&mut finalization_displaced_leaves,
				)?;
			} else {
				// canonicalize blocks which are old enough, regardless of finality.
				self.force_delayed_canonicalize(&mut transaction, hash, *header.number())?
			}

			debug!(target: "db", "DB Commit {:?} ({}), best = {}", hash, number, is_best);

			let displaced_leaf = {
				let mut leaves = self.blockchain.leaves.write();
				let displaced_leaf = leaves.import(hash, number, parent_hash);
				leaves.prepare_transaction(&mut transaction, columns::META, meta_keys::LEAF_PREFIX);

				displaced_leaf
			};

			let mut children = children::read_children(
				&*self.storage.db,
				columns::META,
				meta_keys::CHILDREN_PREFIX,
				parent_hash,
			)?;
			children.push(hash);
			children::write_children(
				&mut transaction,
				columns::META,
				meta_keys::CHILDREN_PREFIX,
				parent_hash,
				children,
			);

			meta_updates.push((hash, number, pending_block.leaf_state.is_best(), finalized));

			Some((number, hash, enacted, retracted, displaced_leaf, is_best, cache))
		} else {
			None
		};

		let cache_update = if let Some(set_head) = operation.set_head {
			if let Some(header) = sc_client_api::blockchain::HeaderBackend::header(&self.blockchain, set_head)? {
				let number = header.number();
				let hash = header.hash();

				let (enacted, retracted) = self.set_head_with_transaction(
					&mut transaction,
					hash.clone(),
					(number.clone(), hash.clone())
				)?;
				meta_updates.push((hash, *number, true, false));
				Some((enacted, retracted))
			} else {
				return Err(sp_blockchain::Error::UnknownBlock(format!("Cannot set head {:?}", set_head)))
			}
		} else {
			None
		};

		self.storage.db.commit(transaction)?;

		if let Some((
			number,
			hash,
			enacted,
			retracted,
			_displaced_leaf,
			is_best,
			mut cache,
		)) = imported {
			cache.sync_cache(
				&enacted,
				&retracted,
				operation.storage_updates,
				operation.child_storage_updates,
				Some(hash),
				Some(number),
				is_best,
			);
		}

		if let Some(changes_trie_build_cache_update) = operation.changes_trie_build_cache_update {
			self.changes_tries_storage.commit_build_cache(changes_trie_build_cache_update);
		}
		self.changes_tries_storage.post_commit(changes_trie_cache_ops);

		if let Some((enacted, retracted)) = cache_update {
			self.shared_cache.lock().sync(&enacted, &retracted);
		}

		for (hash, number, is_best, is_finalized) in meta_updates {
			self.blockchain.update_meta(hash, number, is_best, is_finalized);
		}

		Ok(())
	}

	// write stuff to a transaction after a new block is finalized.
	// this canonicalizes finalized blocks. Fails if called with a block which
	// was not a child of the last finalized block.
	fn note_finalized(
		&self,
		transaction: &mut Transaction<DbHash>,
		is_inserted: bool,
		f_header: &Block::Header,
		f_hash: Block::Hash,
		changes_trie_cache_ops: &mut Option<DbChangesTrieStorageTransaction<Block>>,
		displaced: &mut Option<FinalizationDisplaced<Block::Hash, NumberFor<Block>>>
	) -> ClientResult<()> {
		let f_num = f_header.number().clone();

		if self.storage.state_db.best_canonical().map(|c| f_num.saturated_into::<u64>() > c).unwrap_or(true) {
			let lookup_key = utils::number_and_hash_to_lookup_key(f_num, f_hash.clone())?;
			transaction.set_from_vec(columns::META, meta_keys::FINALIZED_BLOCK, lookup_key);

			let commit = self.storage.state_db.canonicalize_block(&f_hash)
				.map_err(|e: sc_state_db::Error<io::Error>| sp_blockchain::Error::from(format!("State database error: {:?}", e)))?;
			apply_state_commit(transaction, commit);

			if !f_num.is_zero() {
				let new_changes_trie_cache_ops = self.changes_tries_storage.finalize(
					transaction,
					*f_header.parent_hash(),
					f_hash,
					f_num,
					if is_inserted { Some(&f_header) } else { None },
					changes_trie_cache_ops.take(),
				)?;
				*changes_trie_cache_ops = Some(new_changes_trie_cache_ops);
			}
		}

		let new_displaced = self.blockchain.leaves.write().finalize_height(f_num);
		match displaced {
			x @ &mut None => *x = Some(new_displaced),
			&mut Some(ref mut displaced) => displaced.merge(new_displaced),
		}

		Ok(())
	}
}

fn apply_state_commit(transaction: &mut Transaction<DbHash>, commit: sc_state_db::CommitSet<Vec<u8>>) {
	for (key, val) in commit.data.inserted.into_iter() {
		transaction.set_from_vec(columns::STATE, &key[..], val);
	}
	for key in commit.data.deleted.into_iter() {
		transaction.remove(columns::STATE, &key[..]);
	}
	for (key, val) in commit.meta.inserted.into_iter() {
		transaction.set_from_vec(columns::STATE_META, &key[..], val);
	}
	for key in commit.meta.deleted.into_iter() {
		transaction.remove(columns::STATE_META, &key[..]);
	}
}

impl<Block, State, FState> sc_client_api::backend::AuxStore for Backend<Block, State, FState> where Block: BlockT {
	fn insert_aux<
		'a,
		'b: 'a,
		'c: 'a,
		I: IntoIterator<Item=&'a(&'c [u8], &'c [u8])>,
		D: IntoIterator<Item=&'a &'b [u8]>,
	>(&self, insert: I, delete: D) -> ClientResult<()> {
		let mut transaction = Transaction::new();
		for (k, v) in insert {
			transaction.set(columns::AUX, k, v);
		}
		for k in delete {
			transaction.remove(columns::AUX, k);
		}
		self.storage.db.commit(transaction)?;
		Ok(())
	}

	fn get_aux(&self, key: &[u8]) -> ClientResult<Option<Vec<u8>>> {
		Ok(self.storage.db.get(columns::AUX, key))
	}
}

impl<Block, State, FState> sc_client_api::backend::Backend<Block> for Backend<Block, State, FState>
	where
		Block: BlockT,
		State: InstantiableStateBackend<HashFor<Block>, Storage = DbStorage<Block>> + Send,
		State::Transaction: HashDBNodesTransaction<Vec<u8>, DBValue>,
		FState: InstantiableStateBackend<HashFor<Block>, Storage = DbStorage<Block>> + Send,
		FState::Transaction: HashDBNodesTransaction<Vec<u8>, DBValue>,
{
	type BlockImportOperation = BlockImportOperation<Block, State>;
	type Blockchain = BlockchainDb<Block>;
	type State = SyncingCachingState<RefTrackingState<Block, State>, Block>;
	type FState = FState;
	type OffchainStorage = offchain::LocalStorage;

	fn begin_operation(&self) -> ClientResult<Self::BlockImportOperation> {
		let mut old_state = self.state_at(BlockId::Hash(Default::default()))?;
		old_state.disable_syncing();

		Ok(BlockImportOperation {
			pending_block: None,
			old_state,
			db_updates: Default::default(),
			storage_updates: Default::default(),
			child_storage_updates: Default::default(),
			offchain_storage_updates: Default::default(),
			changes_trie_config_update: None,
			changes_trie_updates: MemoryDB::default(),
			changes_trie_build_cache_update: None,
			aux_ops: Vec::new(),
			finalized_blocks: Vec::new(),
			set_head: None,
			commit_state: false,
		})
	}

	fn begin_state_operation(
		&self,
		operation: &mut Self::BlockImportOperation,
		block: BlockId<Block>,
	) -> ClientResult<()> {
		operation.old_state = self.state_at(block)?;
		operation.old_state.disable_syncing();

		operation.commit_state = true;
		Ok(())
	}

	fn commit_operation(
		&self,
		operation: Self::BlockImportOperation,
	) -> ClientResult<()> {
		let usage = operation.old_state.usage_info();
		self.state_usage.merge_sm(usage);

		match self.try_commit_operation(operation) {
			Ok(_) => {
				self.storage.state_db.apply_pending();
				Ok(())
			},
			e @ Err(_) => {
				self.storage.state_db.revert_pending();
				e
			}
		}
	}

	fn finalize_block(
		&self,
		block: BlockId<Block>,
		justification: Option<Justification>,
	) -> ClientResult<()> {
		let mut transaction = Transaction::new();
		let hash = self.blockchain.expect_block_hash_from_id(&block)?;
		let header = self.blockchain.expect_header(block)?;
		let mut displaced = None;

		let mut changes_trie_cache_ops = None;
		let (hash, number, is_best, is_finalized) = self.finalize_block_with_transaction(
			&mut transaction,
			&hash,
			&header,
			None,
			justification,
			&mut changes_trie_cache_ops,
			&mut displaced,
		)?;
		self.storage.db.commit(transaction)?;
		self.blockchain.update_meta(hash, number, is_best, is_finalized);
		self.changes_tries_storage.post_commit(changes_trie_cache_ops);
		Ok(())
	}

	fn changes_trie_storage(&self) -> Option<&dyn PrunableStateChangesTrieStorage<Block>> {
		Some(&self.changes_tries_storage)
	}

	fn offchain_storage(&self) -> Option<Self::OffchainStorage> {
		Some(self.offchain_storage.clone())
	}

	fn usage_info(&self) -> Option<UsageInfo> {
		let (io_stats, state_stats) = self.io_stats.take_or_else(||
			(
				// TODO: implement DB stats and cache size retrieval
				kvdb::IoStats::empty(),
				self.state_usage.take(),
			)
		);
		let database_cache = MemorySize::from_bytes(0);
		let state_cache = MemorySize::from_bytes(
			(*&self.shared_cache).lock().used_storage_cache_size(),
		);
		let state_db = self.storage.state_db.memory_info();

		Some(UsageInfo {
			memory: MemoryInfo {
				state_cache,
				database_cache,
				state_db,
			},
			io: IoInfo {
				transactions: io_stats.transactions,
				bytes_read: io_stats.bytes_read,
				bytes_written: io_stats.bytes_written,
				writes: io_stats.writes,
				reads: io_stats.reads,
				average_transaction_size: io_stats.avg_transaction_size() as u64,
				state_reads: state_stats.reads.ops,
				state_writes: state_stats.writes.ops,
				state_writes_cache: state_stats.overlay_writes.ops,
				state_reads_cache: state_stats.cache_reads.ops,
				state_writes_nodes: state_stats.nodes_writes.ops,
			},
		})
	}

	fn revert(
		&self,
		n: NumberFor<Block>,
		revert_finalized: bool,
	) -> ClientResult<(NumberFor<Block>, HashSet<Block::Hash>)> {
		let mut reverted_finalized = HashSet::new();

		let mut best_number = self.blockchain.info().best_number;
		let mut best_hash = self.blockchain.info().best_hash;

		let finalized = self.blockchain.info().finalized_number;

		let revertible = best_number - finalized;
		let n = if !revert_finalized && revertible < n {
			revertible
		} else {
			n
		};

		let mut revert_blocks = || -> ClientResult<NumberFor<Block>> {
			for c in 0 .. n.saturated_into::<u64>() {
				if best_number.is_zero() {
					return Ok(c.saturated_into::<NumberFor<Block>>())
				}
				let mut transaction = Transaction::new();
				let removed_number = best_number;
				let removed = self.blockchain.header(BlockId::Number(best_number))?.ok_or_else(
					|| sp_blockchain::Error::UnknownBlock(
						format!("Error reverting to {}. Block hash not found.", best_number)))?;
				let removed_hash = removed.hash();

				let prev_number = best_number.saturating_sub(One::one());
				let prev_hash = self.blockchain.hash(prev_number)?.ok_or_else(
					|| sp_blockchain::Error::UnknownBlock(
						format!("Error reverting to {}. Block hash not found.", best_number))
				)?;

				if !self.have_state_at(&prev_hash, prev_number) {
					return Ok(c.saturated_into::<NumberFor<Block>>())
				}

				match self.storage.state_db.revert_one() {
					Some(commit) => {
						apply_state_commit(&mut transaction, commit);

						best_number = prev_number;
						best_hash = prev_hash;

						let update_finalized = best_number < finalized;

						let key = utils::number_and_hash_to_lookup_key(best_number.clone(), &best_hash)?;
						let changes_trie_cache_ops = self.changes_tries_storage.revert(
							&mut transaction,
							&cache::ComplexBlockId::new(
								removed.hash(),
								removed_number,
							),
						)?;
						if update_finalized {
							transaction.set_from_vec(
								columns::META,
								meta_keys::FINALIZED_BLOCK,
								key.clone()
							);
							reverted_finalized.insert(removed_hash);
						}
						transaction.set_from_vec(columns::META, meta_keys::BEST_BLOCK, key);
						transaction.remove(columns::KEY_LOOKUP, removed.hash().as_ref());
						children::remove_children(&mut transaction, columns::META, meta_keys::CHILDREN_PREFIX, best_hash);
						self.storage.db.commit(transaction)?;
						self.changes_tries_storage.post_commit(Some(changes_trie_cache_ops));
						self.blockchain.update_meta(best_hash, best_number, true, update_finalized);
					}
					None => return Ok(c.saturated_into::<NumberFor<Block>>())
				}
			}

			Ok(n)
		};

		let reverted = revert_blocks()?;

		let revert_leaves = || -> ClientResult<()> {
			let mut transaction = Transaction::new();
			let mut leaves = self.blockchain.leaves.write();

			leaves.revert(best_hash, best_number);
			leaves.prepare_transaction(&mut transaction, columns::META, meta_keys::LEAF_PREFIX);
			self.storage.db.commit(transaction)?;

			Ok(())
		};

		revert_leaves()?;

		Ok((reverted, reverted_finalized))
	}

	fn blockchain(&self) -> &BlockchainDb<Block> {
		&self.blockchain
	}

	fn state_at(&self, block: BlockId<Block>) -> ClientResult<Self::State> {
		use sc_client_api::blockchain::HeaderBackend as BcHeaderBackend;

		// special case for genesis initialization
		match block {
			BlockId::Hash(h) if h == Default::default() => {
				let genesis_storage = DbGenesisStorage::<Block>::new();
				let root = genesis_storage.0.clone();
				let db_state = State::new(Arc::new(genesis_storage), root);
				let state = RefTrackingState::new(db_state, self.storage.clone(), None);
				let caching_state = CachingState::new(
					state,
					self.shared_cache.clone(),
					None,
				);
				return Ok(SyncingCachingState::new(
					caching_state,
					self.state_usage.clone(),
					self.blockchain.meta.clone(),
					self.import_lock.clone(),
				));
			},
			_ => {}
		}

		let hash = match block {
			BlockId::Hash(h) => h,
			BlockId::Number(n) => self.blockchain.hash(n)?.ok_or_else(||
				sp_blockchain::Error::UnknownBlock(format!("Unknown block number {}", n))
			)?,
		};

		match self.blockchain.header_metadata(hash) {
			Ok(ref hdr) => {
				if !self.have_state_at(&hash, hdr.number) {
					return Err(
						sp_blockchain::Error::UnknownBlock(
							format!("State already discarded for {:?}", block)
						)
					)
				}
				if let Ok(()) = self.storage.state_db.pin(&hash) {
					let root = hdr.state_root;
					let db_state = State::new(self.storage.clone(), root);
					let state = RefTrackingState::new(
						db_state,
						self.storage.clone(),
						Some(hash.clone()),
					);
					let caching_state = CachingState::new(
						state,
						self.shared_cache.clone(),
						Some(hash),
					);
					Ok(SyncingCachingState::new(
						caching_state,
						self.state_usage.clone(),
						self.blockchain.meta.clone(),
						self.import_lock.clone(),
					))
				} else {
					Err(
						sp_blockchain::Error::UnknownBlock(
							format!("State already discarded for {:?}", block)
						)
					)
				}
			},
			Err(e) => Err(e),
		}
	}

	fn finality_state_at(&self, block: BlockId<Block>) -> ClientResult<Self::FState> {
		use sc_client_api::blockchain::HeaderBackend as BcHeaderBackend;

		// special case for genesis initialization
		match block {
			BlockId::Hash(h) if h == Default::default() => {
				let genesis_storage = DbGenesisStorage::<Block>::new();
				let root = genesis_storage.0.clone();
				let db_state = FState::new(Arc::new(genesis_storage), root);
				return Ok(db_state);
			},
			_ => {}
		}

		let hash = match block {
			BlockId::Hash(h) => h,
			BlockId::Number(n) => self.blockchain.hash(n)?.ok_or_else(||
				sp_blockchain::Error::UnknownBlock(format!("Unknown block number {}", n))
			)?,
		};

		match self.blockchain.header_metadata(hash) {
			Ok(ref hdr) => {
				if !self.have_state_at(&hash, hdr.number) {
					return Err(
						sp_blockchain::Error::UnknownBlock(
							format!("State already discarded for {:?}", block)
						)
					)
				}
				if let Ok(()) = self.storage.state_db.pin(&hash) {
					let root = hdr.state_root;
					let db_state = FState::new(self.storage.clone(), root);
					Ok(db_state)
				} else {
					Err(
						sp_blockchain::Error::UnknownBlock(
							format!("State already discarded for {:?}", block)
						)
					)
				}
			},
			Err(e) => Err(e),
		}
	}


	fn have_state_at(&self, hash: &Block::Hash, number: NumberFor<Block>) -> bool {
		if self.is_archive {
			match self.blockchain.header_metadata(hash.clone()) {
				Ok(header) => {
					sp_state_machine::Storage::get(
						self.storage.as_ref(),
						&header.state_root,
						(&[], None),
					).unwrap_or(None).is_some()
				},
				_ => false,
			}
		} else {
			!self.storage.state_db.is_pruned(hash, number.saturated_into::<u64>())
		}
	}

	fn get_import_lock(&self) -> &RwLock<()> {
		&*self.import_lock
	}
}

impl<Block, State, FState> sc_client_api::backend::LocalBackend<Block> for Backend<Block, State, FState>
	where
		Block: BlockT,
		State: InstantiableStateBackend<HashFor<Block>, Storage = DbStorage<Block>> + Send,
		State::Transaction: HashDBNodesTransaction<Vec<u8>, DBValue>,
		FState: InstantiableStateBackend<HashFor<Block>, Storage = DbStorage<Block>> + Send,
		FState::Transaction: HashDBNodesTransaction<Vec<u8>, DBValue>,
{ }

#[cfg(test)]
pub(crate) mod tests {
	use hash_db::{HashDB, EMPTY_PREFIX};
	use super::*;
	use crate::columns;
	use sp_core::H256;
	use sc_client_api::backend::{Backend as BTrait, BlockImportOperation as Op};
	use sc_client_api::blockchain::Backend as BLBTrait;
	use sp_runtime::testing::{Header, Block as RawBlock, ExtrinsicWrapper};
	use sp_runtime::traits::{Hash, BlakeTwo256};
	use sp_runtime::generic::DigestItem;
	use sp_state_machine::{TrieMut, TrieDBMut};
	use sp_blockchain::{lowest_common_ancestor, tree_route};

	pub(crate) type Block = RawBlock<ExtrinsicWrapper<u64>>;

	type TrieStateBackend<Block> = sc_client_api::TrieStateBackend<Block, sc_client_api::SimpleProof>;
	type Backend = super::Backend<
		Block,
		TrieStateBackend<Block>,
		TrieStateBackend<Block>,
	>;
	type RuntimeBBackend = super::Backend<
		substrate_test_runtime_client::runtime::Block,
		TrieStateBackend<Block>,
		TrieStateBackend<Block>,
	>;


	pub fn prepare_changes(changes: Vec<(Vec<u8>, Vec<u8>)>) -> (H256, MemoryDB<BlakeTwo256>) {
		let mut changes_root = H256::default();
		let mut changes_trie_update = MemoryDB::<BlakeTwo256>::default();
		{
			let mut trie = TrieDBMut::<BlakeTwo256>::new(
				&mut changes_trie_update,
				&mut changes_root
			);
			for (key, value) in changes {
				trie.insert(&key, &value).unwrap();
			}
		}

		(changes_root, changes_trie_update)
	}

	pub fn insert_header(
		backend: &Backend,
		number: u64,
		parent_hash: H256,
		changes: Option<Vec<(Vec<u8>, Vec<u8>)>>,
		extrinsics_root: H256,
	) -> H256 {
		use sp_runtime::testing::Digest;

		let mut digest = Digest::default();
		let mut changes_trie_update = Default::default();
		if let Some(changes) = changes {
			let (root, update) = prepare_changes(changes);
			digest.push(DigestItem::ChangesTrieRoot(root));
			changes_trie_update = update;
		}
		let header = Header {
			number,
			parent_hash,
			state_root: BlakeTwo256::trie_root(Vec::new()),
			digest,
			extrinsics_root,
		};
		let header_hash = header.hash();

		let block_id = if number == 0 {
			BlockId::Hash(Default::default())
		} else {
			BlockId::Number(number - 1)
		};
		let mut op = backend.begin_operation().unwrap();
		backend.begin_state_operation(&mut op, block_id).unwrap();
		op.set_block_data(header, Some(Vec::new()), None, NewBlockState::Best).unwrap();
		op.update_changes_trie((changes_trie_update, ChangesTrieCacheAction::Clear)).unwrap();
		backend.commit_operation(op).unwrap();

		header_hash
	}

	#[test]
	fn block_hash_inserted_correctly() {
		let backing = {
			let db = Backend::new_test(1, 0);
			for i in 0..10 {
				assert!(db.blockchain().hash(i).unwrap().is_none());

				{
					let id = if i == 0 {
						BlockId::Hash(Default::default())
					} else {
						BlockId::Number(i - 1)
					};

					let mut op = db.begin_operation().unwrap();
					db.begin_state_operation(&mut op, id).unwrap();
					let header = Header {
						number: i,
						parent_hash: if i == 0 {
							Default::default()
						} else {
							db.blockchain.hash(i - 1).unwrap().unwrap()
						},
						state_root: Default::default(),
						digest: Default::default(),
						extrinsics_root: Default::default(),
					};

					op.set_block_data(
						header,
						Some(vec![]),
						None,
						NewBlockState::Best,
					).unwrap();
					db.commit_operation(op).unwrap();
				}

				assert!(db.blockchain().hash(i).unwrap().is_some())
			}
			db.storage.db.clone()
		};

		let backend = Backend::new(DatabaseSettings {
			state_cache_size: 16777216,
			state_cache_child_ratio: Some((50, 100)),
			pruning: PruningMode::keep_blocks(1),
			source: DatabaseSettingsSrc::Custom(backing),
		}, 0).unwrap();
		assert_eq!(backend.blockchain().info().best_number, 9);
		for i in 0..10 {
			assert!(backend.blockchain().hash(i).unwrap().is_some())
		}
	}

	#[test]
	fn set_state_data() {
		let db = Backend::new_test(2, 0);
		let hash = {
			let mut op = db.begin_operation().unwrap();
			db.begin_state_operation(&mut op, BlockId::Hash(Default::default())).unwrap();
			let mut header = Header {
				number: 0,
				parent_hash: Default::default(),
				state_root: Default::default(),
				digest: Default::default(),
				extrinsics_root: Default::default(),
			};

			let storage = vec![
				(vec![1, 3, 5], vec![2, 4, 6]),
				(vec![1, 2, 3], vec![9, 9, 9]),
			];

			header.state_root = op.old_state.storage_root(storage
				.iter()
				.map(|(x, y)| (&x[..], Some(&y[..])))
			).0.into();
			let hash = header.hash();

			op.reset_storage(Storage {
				top: storage.into_iter().collect(),
				children_default: Default::default(),
			}).unwrap();
			op.set_block_data(
				header.clone(),
				Some(vec![]),
				None,
				NewBlockState::Best,
			).unwrap();

			db.commit_operation(op).unwrap();

			let state = db.state_at(BlockId::Number(0)).unwrap();

			assert_eq!(state.storage(&[1, 3, 5]).unwrap(), Some(vec![2, 4, 6]));
			assert_eq!(state.storage(&[1, 2, 3]).unwrap(), Some(vec![9, 9, 9]));
			assert_eq!(state.storage(&[5, 5, 5]).unwrap(), None);

			hash
		};

		{
			let mut op = db.begin_operation().unwrap();
			db.begin_state_operation(&mut op, BlockId::Number(0)).unwrap();
			let mut header = Header {
				number: 1,
				parent_hash: hash,
				state_root: Default::default(),
				digest: Default::default(),
				extrinsics_root: Default::default(),
			};

			let storage = vec![
				(vec![1, 3, 5], None),
				(vec![5, 5, 5], Some(vec![4, 5, 6])),
			];

			let (root, overlay) = op.old_state.storage_root(
				storage.iter()
					.map(|(k, v)| (&k[..], v.as_ref().map(|v| &v[..])))
			);
			op.update_db_storage(overlay).unwrap();
			header.state_root = root.into();

			op.update_storage(storage, Vec::new()).unwrap();
			op.set_block_data(
				header,
				Some(vec![]),
				None,
				NewBlockState::Best,
			).unwrap();

			db.commit_operation(op).unwrap();

			let state = db.state_at(BlockId::Number(1)).unwrap();

			assert_eq!(state.storage(&[1, 3, 5]).unwrap(), None);
			assert_eq!(state.storage(&[1, 2, 3]).unwrap(), Some(vec![9, 9, 9]));
			assert_eq!(state.storage(&[5, 5, 5]).unwrap(), Some(vec![4, 5, 6]));
		}
	}

	#[test]
	fn delete_only_when_negative_rc() {
		let _ = ::env_logger::try_init();
		let key;
		let backend = Backend::new_test(1, 0);

		let hash = {
			let mut op = backend.begin_operation().unwrap();
			backend.begin_state_operation(&mut op, BlockId::Hash(Default::default())).unwrap();
			let mut header = Header {
				number: 0,
				parent_hash: Default::default(),
				state_root: Default::default(),
				digest: Default::default(),
				extrinsics_root: Default::default(),
			};

			header.state_root = op.old_state.storage_root(std::iter::empty()).0.into();
			let hash = header.hash();

			op.reset_storage(Storage {
				top: Default::default(),
				children_default: Default::default(),
			}).unwrap();

			key = op.db_updates.insert(EMPTY_PREFIX, b"hello");
			op.set_block_data(
				header,
				Some(vec![]),
				None,
				NewBlockState::Best,
			).unwrap();

			backend.commit_operation(op).unwrap();
			assert_eq!(backend.storage.db.get(
				columns::STATE,
				&sp_trie::prefixed_key::<BlakeTwo256>(&key, EMPTY_PREFIX)
			).unwrap(), &b"hello"[..]);
			hash
		};

		let hash = {
			let mut op = backend.begin_operation().unwrap();
			backend.begin_state_operation(&mut op, BlockId::Number(0)).unwrap();
			let mut header = Header {
				number: 1,
				parent_hash: hash,
				state_root: Default::default(),
				digest: Default::default(),
				extrinsics_root: Default::default(),
			};

			let storage: Vec<(_, _)> = vec![];

			header.state_root = op.old_state.storage_root(storage
				.iter()
				.cloned()
				.map(|(x, y)| (x, Some(y)))
			).0.into();
			let hash = header.hash();

			op.db_updates.insert(EMPTY_PREFIX, b"hello");
			op.db_updates.remove(&key, EMPTY_PREFIX);
			op.set_block_data(
				header,
				Some(vec![]),
				None,
				NewBlockState::Best,
			).unwrap();

			backend.commit_operation(op).unwrap();
			assert_eq!(backend.storage.db.get(
				columns::STATE,
				&sp_trie::prefixed_key::<BlakeTwo256>(&key, EMPTY_PREFIX)
			).unwrap(), &b"hello"[..]);
			hash
		};

		let hash = {
			let mut op = backend.begin_operation().unwrap();
			backend.begin_state_operation(&mut op, BlockId::Number(1)).unwrap();
			let mut header = Header {
				number: 2,
				parent_hash: hash,
				state_root: Default::default(),
				digest: Default::default(),
				extrinsics_root: Default::default(),
			};

			let storage: Vec<(_, _)> = vec![];

			header.state_root = op.old_state.storage_root(storage
				.iter()
				.cloned()
				.map(|(x, y)| (x, Some(y)))
			).0.into();
			let hash = header.hash();

			op.db_updates.remove(&key, EMPTY_PREFIX);
			op.set_block_data(
				header,
				Some(vec![]),
				None,
				NewBlockState::Best,
			).unwrap();

			backend.commit_operation(op).unwrap();

			assert!(backend.storage.db.get(
				columns::STATE,
				&sp_trie::prefixed_key::<BlakeTwo256>(&key, EMPTY_PREFIX)
			).is_some());
			hash
		};

		{
			let mut op = backend.begin_operation().unwrap();
			backend.begin_state_operation(&mut op, BlockId::Number(2)).unwrap();
			let mut header = Header {
				number: 3,
				parent_hash: hash,
				state_root: Default::default(),
				digest: Default::default(),
				extrinsics_root: Default::default(),
			};

			let storage: Vec<(_, _)> = vec![];

			header.state_root = op.old_state.storage_root(storage
				.iter()
				.cloned()
				.map(|(x, y)| (x, Some(y)))
			).0.into();

			op.set_block_data(
				header,
				Some(vec![]),
				None,
				NewBlockState::Best,
			).unwrap();

			backend.commit_operation(op).unwrap();
			assert!(backend.storage.db.get(
				columns::STATE,
				&sp_trie::prefixed_key::<BlakeTwo256>(&key, EMPTY_PREFIX)
			).is_none());
		}

		backend.finalize_block(BlockId::Number(1), None).unwrap();
		backend.finalize_block(BlockId::Number(2), None).unwrap();
		backend.finalize_block(BlockId::Number(3), None).unwrap();
		assert!(backend.storage.db.get(
			columns::STATE,
			&sp_trie::prefixed_key::<BlakeTwo256>(&key, EMPTY_PREFIX)
		).is_none());
	}

	#[test]
	fn tree_route_works() {
		let backend = Backend::new_test(1000, 100);
		let blockchain = backend.blockchain();
		let block0 = insert_header(&backend, 0, Default::default(), None, Default::default());

		// fork from genesis: 3 prong.
		let a1 = insert_header(&backend, 1, block0, None, Default::default());
		let a2 = insert_header(&backend, 2, a1, None, Default::default());
		let a3 = insert_header(&backend, 3, a2, None, Default::default());

		// fork from genesis: 2 prong.
		let b1 = insert_header(&backend, 1, block0, None, H256::from([1; 32]));
		let b2 = insert_header(&backend, 2, b1, None, Default::default());

		{
			let tree_route = tree_route(blockchain, a3, b2).unwrap();

			assert_eq!(tree_route.common_block().hash, block0);
			assert_eq!(tree_route.retracted().iter().map(|r| r.hash).collect::<Vec<_>>(), vec![a3, a2, a1]);
			assert_eq!(tree_route.enacted().iter().map(|r| r.hash).collect::<Vec<_>>(), vec![b1, b2]);
		}

		{
			let tree_route = tree_route(blockchain, a1, a3).unwrap();

			assert_eq!(tree_route.common_block().hash, a1);
			assert!(tree_route.retracted().is_empty());
			assert_eq!(tree_route.enacted().iter().map(|r| r.hash).collect::<Vec<_>>(), vec![a2, a3]);
		}

		{
			let tree_route = tree_route(blockchain, a3, a1).unwrap();

			assert_eq!(tree_route.common_block().hash, a1);
			assert_eq!(tree_route.retracted().iter().map(|r| r.hash).collect::<Vec<_>>(), vec![a3, a2]);
			assert!(tree_route.enacted().is_empty());
		}

		{
			let tree_route = tree_route(blockchain, a2, a2).unwrap();

			assert_eq!(tree_route.common_block().hash, a2);
			assert!(tree_route.retracted().is_empty());
			assert!(tree_route.enacted().is_empty());
		}
	}

	#[test]
	fn tree_route_child() {
		let backend = Backend::new_test(1000, 100);
		let blockchain = backend.blockchain();

		let block0 = insert_header(&backend, 0, Default::default(), None, Default::default());
		let block1 = insert_header(&backend, 1, block0, None, Default::default());

		{
			let tree_route = tree_route(blockchain, block0, block1).unwrap();

			assert_eq!(tree_route.common_block().hash, block0);
			assert!(tree_route.retracted().is_empty());
			assert_eq!(tree_route.enacted().iter().map(|r| r.hash).collect::<Vec<_>>(), vec![block1]);
		}
	}

	#[test]
	fn lowest_common_ancestor_works() {
		let backend = Backend::new_test(1000, 100);
		let blockchain = backend.blockchain();
		let block0 = insert_header(&backend, 0, Default::default(), None, Default::default());

		// fork from genesis: 3 prong.
		let a1 = insert_header(&backend, 1, block0, None, Default::default());
		let a2 = insert_header(&backend, 2, a1, None, Default::default());
		let a3 = insert_header(&backend, 3, a2, None, Default::default());

		// fork from genesis: 2 prong.
		let b1 = insert_header(&backend, 1, block0, None, H256::from([1; 32]));
		let b2 = insert_header(&backend, 2, b1, None, Default::default());

		{
			let lca = lowest_common_ancestor(blockchain, a3, b2).unwrap();

			assert_eq!(lca.hash, block0);
			assert_eq!(lca.number, 0);
		}

		{
			let lca = lowest_common_ancestor(blockchain, a1, a3).unwrap();

			assert_eq!(lca.hash, a1);
			assert_eq!(lca.number, 1);
		}

		{
			let lca = lowest_common_ancestor(blockchain, a3, a1).unwrap();

			assert_eq!(lca.hash, a1);
			assert_eq!(lca.number, 1);
		}

		{
			let lca = lowest_common_ancestor(blockchain, a2, a3).unwrap();

			assert_eq!(lca.hash, a2);
			assert_eq!(lca.number, 2);
		}

		{
			let lca = lowest_common_ancestor(blockchain, a2, a1).unwrap();

			assert_eq!(lca.hash, a1);
			assert_eq!(lca.number, 1);
		}

		{
			let lca = lowest_common_ancestor(blockchain, a2, a2).unwrap();

			assert_eq!(lca.hash, a2);
			assert_eq!(lca.number, 2);
		}
	}

	#[test]
	fn test_tree_route_regression() {
		// NOTE: this is a test for a regression introduced in #3665, the result
		// of tree_route would be erroneously computed, since it was taking into
		// account the `ancestor` in `CachedHeaderMetadata` for the comparison.
		// in this test we simulate the same behavior with the side-effect
		// triggering the issue being eviction of a previously fetched record
		// from the cache, therefore this test is dependent on the LRU cache
		// size for header metadata, which is currently set to 5000 elements.
		let backend = Backend::new_test(10000, 10000);
		let blockchain = backend.blockchain();

		let genesis = insert_header(&backend, 0, Default::default(), None, Default::default());

		let block100 = (1..=100).fold(genesis, |parent, n| {
			insert_header(&backend, n, parent, None, Default::default())
		});

		let block7000 = (101..=7000).fold(block100, |parent, n| {
			insert_header(&backend, n, parent, None, Default::default())
		});

		// This will cause the ancestor of `block100` to be set to `genesis` as a side-effect.
		lowest_common_ancestor(blockchain, genesis, block100).unwrap();

		// While traversing the tree we will have to do 6900 calls to
		// `header_metadata`, which will make sure we will exhaust our cache
		// which only takes 5000 elements. In particular, the `CachedHeaderMetadata` struct for
		// block #100 will be evicted and will get a new value (with ancestor set to its parent).
		let tree_route = tree_route(blockchain, block100, block7000).unwrap();

		assert!(tree_route.retracted().is_empty());
	}

	#[test]
	fn test_leaves_with_complex_block_tree() {
		let backend: Arc<RuntimeBBackend> = Arc::new(RuntimeBBackend::new_test(20, 20));
		substrate_test_runtime_client::trait_tests::test_leaves_for_backend(backend);
	}

	#[test]
	fn test_children_with_complex_block_tree() {
		let backend: Arc<RuntimeBBackend> = Arc::new(RuntimeBBackend::new_test(20, 20));
		substrate_test_runtime_client::trait_tests::test_children_for_backend(backend);
	}

	#[test]
	fn test_blockchain_query_by_number_gets_canonical() {
		let backend: Arc<RuntimeBBackend> = Arc::new(RuntimeBBackend::new_test(20, 20));
		substrate_test_runtime_client::trait_tests::test_blockchain_query_by_number_gets_canonical(backend);
	}

	#[test]
	fn test_leaves_pruned_on_finality() {
		let backend: Backend = Backend::new_test(10, 10);
		let block0 = insert_header(&backend, 0, Default::default(), None, Default::default());

		let block1_a = insert_header(&backend, 1, block0, None, Default::default());
		let block1_b = insert_header(&backend, 1, block0, None, [1; 32].into());
		let block1_c = insert_header(&backend, 1, block0, None, [2; 32].into());

		assert_eq!(backend.blockchain().leaves().unwrap(), vec![block1_a, block1_b, block1_c]);

		let block2_a = insert_header(&backend, 2, block1_a, None, Default::default());
		let block2_b = insert_header(&backend, 2, block1_b, None, Default::default());
		let block2_c = insert_header(&backend, 2, block1_b, None, [1; 32].into());

		assert_eq!(backend.blockchain().leaves().unwrap(), vec![block2_a, block2_b, block2_c, block1_c]);

		backend.finalize_block(BlockId::hash(block1_a), None).unwrap();
		backend.finalize_block(BlockId::hash(block2_a), None).unwrap();

		// leaves at same height stay. Leaves at lower heights pruned.
		assert_eq!(backend.blockchain().leaves().unwrap(), vec![block2_a, block2_b, block2_c]);
	}

	#[test]
	fn test_aux() {
		let backend: RuntimeBBackend = RuntimeBBackend::new_test(0, 0);
		assert!(backend.get_aux(b"test").unwrap().is_none());
		backend.insert_aux(&[(&b"test"[..], &b"hello"[..])], &[]).unwrap();
		assert_eq!(b"hello", &backend.get_aux(b"test").unwrap().unwrap()[..]);
		backend.insert_aux(&[], &[&b"test"[..]]).unwrap();
		assert!(backend.get_aux(b"test").unwrap().is_none());
	}

	#[test]
	fn test_finalize_block_with_justification() {
		use sc_client_api::blockchain::{Backend as BlockChainBackend};

		let backend = Backend::new_test(10, 10);

		let block0 = insert_header(&backend, 0, Default::default(), None, Default::default());
		let _ = insert_header(&backend, 1, block0, None, Default::default());

		let justification = Some(vec![1, 2, 3]);
		backend.finalize_block(BlockId::Number(1), justification.clone()).unwrap();

		assert_eq!(
			backend.blockchain().justification(BlockId::Number(1)).unwrap(),
			justification,
		);
	}

	#[test]
	fn test_finalize_multiple_blocks_in_single_op() {
		let backend = Backend::new_test(10, 10);

		let block0 = insert_header(&backend, 0, Default::default(), None, Default::default());
		let block1 = insert_header(&backend, 1, block0, None, Default::default());
		let block2 = insert_header(&backend, 2, block1, None, Default::default());
		let block3 = insert_header(&backend, 3, block2, None, Default::default());
		let block4 = insert_header(&backend, 4, block3, None, Default::default());
		{
			let mut op = backend.begin_operation().unwrap();
			backend.begin_state_operation(&mut op, BlockId::Hash(block0)).unwrap();
			op.mark_finalized(BlockId::Hash(block1), None).unwrap();
			op.mark_finalized(BlockId::Hash(block2), None).unwrap();
			backend.commit_operation(op).unwrap();
		}
		{
			let mut op = backend.begin_operation().unwrap();
			backend.begin_state_operation(&mut op, BlockId::Hash(block2)).unwrap();
			op.mark_finalized(BlockId::Hash(block3), None).unwrap();
			op.mark_finalized(BlockId::Hash(block4), None).unwrap();
			backend.commit_operation(op).unwrap();
		}
	}

	#[test]
	fn test_finalize_non_sequential() {
		let backend = Backend::new_test(10, 10);

		let block0 = insert_header(&backend, 0, Default::default(), None, Default::default());
		let block1 = insert_header(&backend, 1, block0, None, Default::default());
		let block2 = insert_header(&backend, 2, block1, None, Default::default());
		{
			let mut op = backend.begin_operation().unwrap();
			backend.begin_state_operation(&mut op, BlockId::Hash(block0)).unwrap();
			op.mark_finalized(BlockId::Hash(block2), None).unwrap();
			backend.commit_operation(op).unwrap_err();
		}
	}
}<|MERGE_RESOLUTION|>--- conflicted
+++ resolved
@@ -1047,16 +1047,10 @@
 		Ok(())
 	}
 
-<<<<<<< HEAD
-	fn try_commit_operation(&self, mut operation: BlockImportOperation<Block, State>)
-		-> ClientResult<()>
-	{
-=======
 	fn try_commit_operation(
 		&self,
-		mut operation: BlockImportOperation<Block>,
+		mut operation: BlockImportOperation<Block, State>,
 	) -> ClientResult<()> {
->>>>>>> c63cadb1
 		let mut transaction = Transaction::new();
 		let mut finalization_displaced_leaves = None;
 
