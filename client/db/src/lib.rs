--- conflicted
+++ resolved
@@ -224,38 +224,19 @@
 		self.state().for_child_keys_with_prefix(child_info, prefix, f)
 	}
 
-<<<<<<< HEAD
-	fn storage_root<I>(&self, delta: I) -> (B::Hash, Self::Transaction)
-		where
-			I: IntoIterator<Item=(Vec<u8>, Option<Vec<u8>>)>
-	{
-		self.state().storage_root(delta)
-	}
-
-	fn child_storage_encoded_root<I>(
-		&self,
-		child_info: &ChildInfo,
-		delta: I,
-	) -> (Vec<u8>, bool, Self::Transaction)
-		where
-			I: IntoIterator<Item=(Vec<u8>, Option<Vec<u8>>)>,
-	{
-		self.state().child_storage_encoded_root(child_info, delta)
-=======
 	fn storage_root<'a>(
 		&self,
 		delta: impl Iterator<Item=(&'a [u8], Option<&'a [u8]>)>,
 	) -> (B::Hash, Self::Transaction) where B::Hash: Ord {
-		self.state.storage_root(delta)
-	}
-
-	fn child_storage_root<'a>(
+		self.state().storage_root(delta)
+	}
+
+	fn child_storage_encoded_root<'a>(
 		&self,
 		child_info: &ChildInfo,
 		delta: impl Iterator<Item=(&'a [u8], Option<&'a [u8]>)>,
-	) -> (B::Hash, bool, Self::Transaction) where B::Hash: Ord {
-		self.state.child_storage_root(child_info, delta)
->>>>>>> 12b6c5db
+	) -> (Vec<u8>, bool, Self::Transaction) where B::Hash: Ord {
+		self.state().child_storage_encoded_root(child_info, delta)
 	}
 
 	fn pairs(&self) -> Vec<(Vec<u8>, Vec<u8>)> {
