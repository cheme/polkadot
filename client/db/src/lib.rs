--- conflicted
+++ resolved
@@ -802,18 +802,13 @@
 
 	/// Create new memory-backed client backend for tests.
 	#[cfg(any(test, feature = "test-helpers"))]
-<<<<<<< HEAD
 	pub fn new_test(
 		keep_blocks: u32,
 		canonicalization_delay: u64,
 		experimental_cache: ExpCacheConf,
 	) -> Self {
-		let db = Arc::new(kvdb_memorydb::create(crate::utils::NUM_COLUMNS));
-=======
-	pub fn new_test(keep_blocks: u32, canonicalization_delay: u64) -> Self {
 		let db = kvdb_memorydb::create(crate::utils::NUM_COLUMNS);
 		let db = sp_database::as_database(db);
->>>>>>> 0bb3001a
 		let db_setting = DatabaseSettings {
 			state_cache_size: 16777216,
 			state_cache_child_ratio: Some((50, 100)),
