--- conflicted
+++ resolved
@@ -53,15 +53,9 @@
 use std::collections::{HashMap, HashSet};
 
 use sc_client_api::{
-<<<<<<< HEAD
 	UsageInfo, MemoryInfo, IoInfo, MemorySize, TransactionForSB,
-	backend::{NewBlockState, PrunableStateChangesTrieStorage},
-	leaves::{LeafSet, FinalizationDisplaced}, DbStorage,
-=======
-	UsageInfo, MemoryInfo, IoInfo, MemorySize,
 	backend::{NewBlockState, PrunableStateChangesTrieStorage, ProvideChtRoots},
-	leaves::{LeafSet, FinalizationDisplaced}, cht,
->>>>>>> 6cb0dd41
+	leaves::{LeafSet, FinalizationDisplaced}, cht, DbStorage,
 };
 use sp_blockchain::{
 	Result as ClientResult, Error as ClientError,
@@ -2493,7 +2487,7 @@
 	fn header_cht_root_works() {
 		use sc_client_api::ProvideChtRoots;
 
-		let backend = Backend::<Block>::new_test(10, 10);
+		let backend = Backend::new_test(10, 10);
 
 		// insert 1 + SIZE + SIZE + 1 blocks so that CHT#0 is created
 		let mut prev_hash = insert_header(&backend, 0, Default::default(), None, Default::default());
