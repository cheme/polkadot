--- conflicted
+++ resolved
@@ -21,7 +21,7 @@
 use std::{collections::HashMap, sync::Arc};
 
 use crate::{columns, Database, DbHash, Transaction};
-use parking_lot::{Mutex, RwLock};
+use parking_lot::{Mutex, MutexGuard, RwLock};
 use historied_db::{Latest, UpdateResult,
 	management::{Management, ManagementMut},
 	management::tree::{TreeManagementStorage, ForkPlan},
@@ -45,6 +45,9 @@
 	crate::historied_tree_bindings::LocalOffchainDelete,
 >;
 
+/// Journal for changes, it write directly its changes.
+/// Please note that this journalling can be quite heavy (list of change key for block to fetch
+/// and update).
 pub(crate) type ChangesJournalSync = Arc<Mutex<ChangesJournal<historied_db::mapped_db::MappedDBDyn>>>;
 
 /// Offchain local storage with blockchain historied storage.
@@ -55,10 +58,26 @@
 	locks: Arc<Mutex<HashMap<Vec<u8>, Arc<Mutex<()>>>>>,
 	ordered_db: Arc<Mutex<historied_db::mapped_db::MappedDBDyn>>,
 	changes_journals: ChangesJournalSync,
-}
-
-/// For migration this will update a pending change layer to support
-/// transaction.
+	// With blockchain local if concurrency is not
+	// handled correctly by the offchain workers
+	// the historied data stored will get in an
+	// inconsistent state.
+	// Eg a write creates a new head node, but another
+	// does not, then if the other write last we will
+	// got a loose backend node.
+	// Note that for access only this is rather safe
+	// since only a garbage collection can make
+	// the query invalid, but garbage collection
+	// does not run concurently with offchain workers.
+	// Therefore we allow to lock the state
+	// even when not modifying with `compare_and_set`.
+	safe_offchain_locks: bool,
+}
+
+/// Consumer with transactional support.
+///
+/// Read journaled keys and update inner transaction with requires
+/// migration changes.
 pub struct TransactionalConsumer<H: Ord, S: TreeManagementStorage> {
 	/// Storage to use.
 	pub storage: BlockChainLocalStorage<H, S>,
@@ -72,47 +91,53 @@
 		S: TreeManagementStorage + 'static,
 {
 	fn migrate(&self, migrate: &mut historied_db::management::Migrate<H, crate::TreeManagement<H, S>>) {
-		let mut keys = std::collections::BTreeSet::<Vec<u8>>::new();
-		let (prune, changes) = migrate.migrate().touched_state();
+		let mut keys_to_migrate = std::collections::BTreeSet::<Vec<u8>>::new();
+		let (prune, state_changes) = migrate.migrate().touched_state();
 		// this db is transactional.
 		let db = migrate.management().ser();
 		// using a new instance (transactional db is a different type).
 		// This means some ununsed cache state can remain.
 		let mut journals = ChangesJournal::from_db(db);
 		if let Some(pruning) = prune {
-			journals.remove_changes_before(db, &(pruning, Default::default()), &mut keys);
-		}
-
-		for state in changes {
+			journals.remove_changes_before(db, &(pruning, Default::default()), &mut keys_to_migrate);
+		}
+
+		for state in state_changes {
 			let state = state.clone();
 			let state = (state.1, state.0);
 			if let Some(removed) = journals.remove_changes_at(db, &state) {
 				for key in removed {
-					keys.insert(key);
+					keys_to_migrate.insert(key);
 				}
 			}
 		}
 
-		if keys.is_empty() {
+		if keys_to_migrate.is_empty() {
 			return;
 		}
 
 		let block_nodes = BlockNodes::new(self.storage.db.clone());
 		let branch_nodes = BranchNodes::new(self.storage.db.clone());
 
+		// locking changed key until transaction applied.
+		let mut guards = Guards::new(self.storage.locks.as_ref());
 		let mut pending = self.pending.write();
-		for k in keys {
+		for k in keys_to_migrate {
 			let column = crate::columns::OFFCHAIN;
 			let init_nodes = ContextHead {
 				key: k.clone(),
 				backend: block_nodes.clone(),
+				encoded_indexes: Vec::new(),
 				node_init_from: (),
 			};
 			let init = ContextHead {
 				key: k.clone(),
 				backend: branch_nodes.clone(),
+				encoded_indexes: Vec::new(),
 				node_init_from: init_nodes.clone(),
 			};
+
+			guards.add(k.clone());
 
 			let k = k.as_slice();
 			let histo: HValue = if let Some(histo) = self.storage.db.get(column, k) {
@@ -135,7 +160,10 @@
 					new_value.trigger_flush();
 					pending.remove(column, k);
 				},
-				historied_db::UpdateResult::Unchanged => (),
+				historied_db::UpdateResult::Unchanged => {
+					// release lock.
+					guards.pop();
+				},
 			}
 		}
 
@@ -144,7 +172,69 @@
 	}
 }
 
-/// Offchain local storage for a given block.
+/// Lock multiple guards and release on drop.
+struct Guards<'a>(
+	Vec<(Vec<u8>, MutexGuard<'static, ()>, Arc<Mutex<()>>)>,
+	&'a Mutex<HashMap<Vec<u8>, Arc<Mutex<()>>>>,
+);
+
+impl<'a> Guards<'a> {
+	fn new(locks: &'a Mutex<HashMap<Vec<u8>, Arc<Mutex<()>>>>) -> Self {
+		Guards(Vec::new(), locks)
+	}
+
+	fn add(&mut self, key: Vec<u8>) {
+		let key_lock = {
+			let mut locks = self.1.lock();
+			locks.entry(key.clone()).or_default().clone()
+		};
+		let key_lock_ref = key_lock.as_ref() as *const Mutex<()>;
+		// Unsafe call relies on Guards 'a lifetime.
+		let key_lock_ref = unsafe { key_lock_ref.as_ref().unwrap() };
+		let guard = key_lock_ref.lock();
+		// keep a copy of the arc so concurrent call will not remove it
+		// from map.
+		self.0.push((key, guard, key_lock));
+	}
+
+	fn pop(&mut self) {
+		let mut locks = self.1.lock();
+		Self::pop_inner(&mut self.0, &mut locks);
+	}
+
+	fn pop_inner(
+		guards: &mut Vec<(Vec<u8>, MutexGuard<'static, ()>, Arc<Mutex<()>>)>,
+		locks: &mut MutexGuard<HashMap<Vec<u8>, Arc<Mutex<()>>>>,
+	) -> bool {
+		if let Some((key, guard, key_lock)) = guards.pop() {
+			drop(guard);
+			drop(key_lock);
+			let key_lock = locks.get_mut(&key);
+			if let Some(_) = key_lock.and_then(Arc::get_mut) {
+				locks.remove(&key);
+			}
+			true
+		} else {
+			false
+		}
+	}
+
+	fn drop_all(&mut self) {
+		let mut locks = self.1.lock();
+		let guards = &mut self.0;
+		{
+			while Self::pop_inner(guards, &mut locks) { }
+		}
+	}
+}
+
+impl<'a> Drop for Guards<'a> {
+	fn drop(&mut self) {
+		self.drop_all()
+	}
+}
+
+/// Offchain local storage at a given block.
 #[derive(Clone)]
 pub struct BlockChainLocalAt {
 	db: Arc<dyn Database<DbHash>>,
@@ -156,6 +246,7 @@
 	ordered_db: Arc<Mutex<historied_db::mapped_db::MappedDBDyn>>,
 	changes_journals: ChangesJournalSync,
 	skip_journalize: bool,
+	safe_offchain_locks: bool,
 }
 
 /// Offchain local storage for a given block,
@@ -201,6 +292,7 @@
 		db: Arc<dyn Database<DbHash>>,
 		historied_management: Arc<RwLock<crate::TreeManagement<H, S>>>,
 		journals_db: historied_db::mapped_db::MappedDBDyn,
+		safe_offchain_locks: bool,
 	) -> Self {
 		let journals = historied_db::management::JournalForMigrationBasis::from_db(&journals_db);
 		Self {
@@ -209,6 +301,7 @@
 			locks: Default::default(),
 			ordered_db: Arc::new(Mutex::new(journals_db)),
 			changes_journals: Arc::new(Mutex::new(journals)),
+			safe_offchain_locks,
 		}
 	}
 }
@@ -222,7 +315,7 @@
 		let historied_management = Arc::new(RwLock::new(crate::TreeManagement::default()));
 		let ordered = sp_database::RadixTreeDatabase::new(db.clone());
 		let ordered = Box::new(crate::DatabaseStorage(ordered));
-		Self::new(db as _, historied_management, ordered)
+		Self::new(db as _, historied_management, ordered, true)
 	}
 }
 
@@ -286,7 +379,15 @@
 	}
 }
 
-<<<<<<< HEAD
+/// Concatenate the prefix and key to create an offchain key in the db.
+pub(crate) fn concatenate_prefix_and_key(prefix: &[u8], key: &[u8]) -> Vec<u8> {
+	prefix
+		.iter()
+		.chain(key.into_iter())
+		.cloned()
+		.collect()
+}
+
 impl<H, S> sp_core::offchain::BlockChainOffchainStorage for BlockChainLocalStorage<H, S>
 	where
 		H: Send + Sync + Ord + Clone + Codec,
@@ -309,7 +410,8 @@
 				locks: self.locks.clone(),
 				ordered_db: self.ordered_db.clone(),
 				changes_journals: self.changes_journals.clone(),
-				skip_journalize: !S::JOURNAL_DELETE,
+				skip_journalize: !S::JOURNAL_CHANGES,
+				safe_offchain_locks: self.safe_offchain_locks,
 			})
 		} else {
 			None
@@ -361,6 +463,7 @@
 			test,
 			Some(value),
 			false,
+			self.safe_offchain_locks,
 		) {
 			Ok(_) => (),
 			Err(ModifyError::NoWriteState) => panic!("Cannot write at latest"),
@@ -376,6 +479,7 @@
 			test,
 			None,
 			false,
+			self.safe_offchain_locks,
 		) {
 			Ok(_) => (),
 			Err(ModifyError::NoWriteState) => panic!("Cannot write at latest"),
@@ -384,23 +488,19 @@
 	}
 
 	fn get(&self, prefix: &[u8], key: &[u8]) -> Option<Vec<u8>> {
-		// TODO consider using types for a totally encoded items.
-		let key: Vec<u8> = prefix
-			.iter()
-			.chain(std::iter::once(&b'/'))
-			.chain(key)
-			.cloned()
-			.collect();
+		let key: Vec<u8> = concatenate_prefix_and_key(prefix, key);
 		self.db.get(columns::OFFCHAIN, &key)
 			.and_then(|v| {
 				let init_nodes = ContextHead {
 					key: key.clone(),
 					backend: self.block_nodes.clone(),
+					encoded_indexes: Vec::new(),
 					node_init_from: (),
 				};
 				let init = ContextHead {
 					key,
 					backend: self.branch_nodes.clone(),
+					encoded_indexes: Vec::new(),
 					node_init_from: init_nodes.clone(),
 				};
 				let v: Option<HValue> = historied_db::DecodeWithContext::decode_with_context(&mut &v[..], &(init, init_nodes));
@@ -425,6 +525,7 @@
 			Some(test),
 			Some(new_value),
 			false,
+			true,
 		) {
 			Ok(b) => b,
 			Err(ModifyError::NoWriteState) => panic!("Cannot write at latest"),
@@ -504,19 +605,17 @@
 		condition: Option<impl Fn(Option<&[u8]>) -> bool>,
 		new_value: Option<&[u8]>,
 		is_new: bool,
+		lock_assert: bool,
 	) -> Result<bool, ModifyError> {
 		if self.at_write.is_none() && is_new {
 			return Err(ModifyError::NoWriteState);
 		}
-		let key: Vec<u8> = prefix
-			.iter()
-			.chain(std::iter::once(&b'/'))
-			.chain(item_key)
-			.cloned()
-			.collect();
-		let key_lock = {
+		let key: Vec<u8> = concatenate_prefix_and_key(prefix, item_key);
+		let key_lock = if lock_assert {
 			let mut locks = self.locks.lock();
-			locks.entry(key.clone()).or_default().clone()
+			Some(locks.entry(key.clone()).or_default().clone())
+		} else {
+			None
 		};
 
 		let result = || -> Result<bool, ModifyError> {
@@ -524,22 +623,25 @@
 			let at_write = if is_new {
 				self.at_write.as_ref().expect("checked above")
 			} else {
-				at_write_inner = Latest::unchecked_latest(self.at_read.latest_index());
+				use historied_db::StateIndex;
+				at_write_inner = Latest::unchecked_latest(self.at_read.index());
 				&at_write_inner
 			};
 			let is_set;
 			{
-				let _key_guard = key_lock.lock();
+				let _key_guard = key_lock.as_ref().map(|key_lock| key_lock.lock());
 				let histo = self.db.get(columns::OFFCHAIN, &key)
 					.and_then(|v| {
 						let init_nodes = ContextHead {
 							key: key.clone(),
 							backend: self.block_nodes.clone(),
+							encoded_indexes: Vec::new(),
 							node_init_from: (),
 						};
 						let init = ContextHead {
 							key: key.clone(),
 							backend: self.branch_nodes.clone(),
+							encoded_indexes: Vec::new(),
 							node_init_from: init_nodes.clone(),
 						};
 						let v: Option<HValue> = historied_db::DecodeWithContext::decode_with_context(
@@ -565,9 +667,13 @@
 						} else {
 							use historied_db::historied::force::ForceDataMut;
 							use historied_db::StateIndex;
+							let mut index = Default::default();
 							histo.force_set(
 								new_value,
-								at_write.index_ref(),
+								at_write.index_ref().unwrap_or_else(|| {
+									index = at_write.index();
+									&index
+								}),
 							)
 						};
 						if let &UpdateResult::Unchanged = &update_result {
@@ -582,19 +688,24 @@
 							let init_nodes = ContextHead {
 								key: key.clone(),
 								backend: self.block_nodes.clone(),
+								encoded_indexes: Vec::new(),
 								node_init_from: (),
 							};
 							let init = ContextHead {
 								key: key.clone(),
 								backend: self.branch_nodes.clone(),
+								encoded_indexes: Vec::new(),
 								node_init_from: init_nodes.clone(),
 							};
 
-							(HValue::new(
+							(
+								HValue::new(
 									new_value,
 									at_write,
 									(init, init_nodes),
-								).encode(), UpdateResult::Changed(()))
+								).encode(),
+								UpdateResult::Changed(()),
+							)
 						} else {
 							// nothing to delete
 							(Default::default(), UpdateResult::Unchanged)
@@ -637,20 +748,20 @@
 							}
 						},
 					}
-
 				}
-
 			}
 			Ok(is_set)
 		}();
 
-		// clean the lock map if we're the only entry
-		let mut locks = self.locks.lock();
-		{
-			drop(key_lock);
-			let key_lock = locks.get_mut(&key);
-			if let Some(_) = key_lock.and_then(Arc::get_mut) {
-				locks.remove(&key);
+		if let Some(key_lock) = key_lock {
+			// clean the lock map if we're the only entry
+			let mut locks = self.locks.lock();
+			{
+				drop(key_lock);
+				let key_lock = locks.get_mut(&key);
+				if let Some(_) = key_lock.and_then(Arc::get_mut) {
+					locks.remove(&key);
+				}
 			}
 		}
 		result
@@ -659,10 +770,12 @@
 
 /// Multiple node splitting strategy based on content
 /// size.
+#[derive(Clone, Copy)]
 pub struct MetaBranches;
 
 /// Multiple node splitting strategy based on content
 /// size.
+#[derive(Clone, Copy)]
 pub struct MetaBlocks;
 
 impl NodesMeta for MetaBranches {
@@ -682,13 +795,19 @@
 	const STORAGE_PREFIX: &'static [u8] = b"tree_mgmt/block_nodes";
 }
 
-/// Node backend for blocks values
-/// when the block history grows too big.
+/// Node backend for historied value that need to be
+/// split in backend database.
+///
+/// This is transactional and `apply_transaction` need
+/// to be call to extract changes into an actual db transaction.
 #[derive(Clone)]
 pub struct BlockNodes(DatabasePending);
 
-/// Node backend for branch values
-/// when the branch history grows too big.
+/// Branch backend for historied value that need to be
+/// split in backend database.
+///
+/// This is transactional and `apply_transaction` need
+/// to be call to extract changes into an actual db transaction.
 #[derive(Clone)]
 pub struct BranchNodes(DatabasePending);
 
@@ -766,8 +885,13 @@
 }
 
 impl NodeStorage<Option<Vec<u8>>, u64, LinearBackendInner, MetaBlocks> for BlockNodes {
-	fn get_node(&self, reference_key: &[u8], relative_index: u64) -> Option<LinearNode> {
-		let key = Self::vec_address(reference_key, relative_index);
+	fn get_node(
+		&self,
+		reference_key: &[u8],
+		parent_encoded_indexes: &[u8],
+		relative_index: u64,
+	) -> Option<LinearNode> {
+		let key = Self::vec_address(reference_key, parent_encoded_indexes, relative_index);
 		self.0.read(crate::columns::AUX, &key).and_then(|value| {
 			// use encoded len as size (this is bigger than the call to estimate size
 			// but not really an issue, otherwhise could adjust).
@@ -783,21 +907,37 @@
 }
 
 impl NodeStorageMut<Option<Vec<u8>>, u64, LinearBackendInner, MetaBlocks> for BlockNodes {
-	fn set_node(&mut self, reference_key: &[u8], relative_index: u64, node: &LinearNode) {
-		let key = Self::vec_address(reference_key, relative_index);
+	fn set_node(
+		&mut self,
+		reference_key: &[u8],
+		parent_encoded_indexes: &[u8],
+		relative_index: u64,
+		node: &LinearNode,
+	) {
+		let key = Self::vec_address(reference_key, parent_encoded_indexes, relative_index);
 		let encoded = node.inner().encode();
 		self.0.write(key, encoded);
 	}
-	fn remove_node(&mut self, reference_key: &[u8], relative_index: u64) {
-		let key = Self::vec_address(reference_key, relative_index);
+	fn remove_node(
+		&mut self,
+		reference_key: &[u8],
+		parent_encoded_indexes: &[u8],
+		relative_index: u64,
+	) {
+		let key = Self::vec_address(reference_key, parent_encoded_indexes, relative_index);
 		self.0.remove(key);
 	}
 }
 
 impl NodeStorage<BranchLinear, u32, TreeBackendInner, MetaBranches> for BranchNodes {
-	fn get_node(&self, reference_key: &[u8], relative_index: u64) -> Option<TreeNode> {
+	fn get_node(
+		&self,
+		reference_key: &[u8],
+		parent_encoded_indexes: &[u8],
+		relative_index: u64,
+	) -> Option<TreeNode> {
 		use historied_db::DecodeWithContext;
-		let key = Self::vec_address(reference_key, relative_index);
+		let key = Self::vec_address(reference_key, parent_encoded_indexes, relative_index);
 		self.0.read(crate::columns::AUX, &key).and_then(|value| {
 			// use encoded len as size (this is bigger than the call to estimate size
 			// but not an issue, otherwhise could adjust).
@@ -810,6 +950,7 @@
 				&ContextHead {
 					key: reference_key.to_vec(),
 					backend: block_nodes,
+					encoded_indexes: parent_encoded_indexes.to_vec(),
 					node_init_from: (),
 				},
 			).map(|data| Node::new (
@@ -821,13 +962,24 @@
 }
 
 impl NodeStorageMut<BranchLinear, u32, TreeBackendInner, MetaBranches> for BranchNodes {
-	fn set_node(&mut self, reference_key: &[u8], relative_index: u64, node: &TreeNode) {
-		let key = Self::vec_address(reference_key, relative_index);
+	fn set_node(
+		&mut self,
+		reference_key: &[u8],
+		parent_encoded_indexes: &[u8],
+		relative_index: u64,
+		node: &TreeNode,
+	) {
+		let key = Self::vec_address(reference_key, parent_encoded_indexes, relative_index);
 		let encoded = node.inner().encode();
 		self.0.write(key, encoded);
 	}
-	fn remove_node(&mut self, reference_key: &[u8], relative_index: u64) {
-		let key = Self::vec_address(reference_key, relative_index);
+	fn remove_node(
+		&mut self,
+		reference_key: &[u8],
+		parent_encoded_indexes: &[u8],
+		relative_index: u64,
+	) {
+		let key = Self::vec_address(reference_key, parent_encoded_indexes, relative_index);
 		self.0.remove(key);
 	}
 }
@@ -890,17 +1042,6 @@
 /// Each node contains multiple values or multiple branch head of nodes.
 pub type HValue = Tree<u32, u64, Option<Vec<u8>>, TreeBackend, LinearBackend>;
 
-=======
-/// Concatenate the prefix and key to create an offchain key in the db.
-pub(crate) fn concatenate_prefix_and_key(prefix: &[u8], key: &[u8]) -> Vec<u8> {
-	prefix
-		.iter()
-		.chain(key.into_iter())
-		.cloned()
-		.collect()
-}
-
->>>>>>> 840478ae
 #[cfg(test)]
 mod tests {
 	use super::*;
