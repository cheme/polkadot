--- conflicted
+++ resolved
@@ -404,15 +404,12 @@
 	}
 }
 
-<<<<<<< HEAD
-impl<B, H, P> NetworkBehaviourEventProcess<block_requests::Event<B>> for Behaviour<B, H, P>
-	where
-		B: BlockT,
-		H: ExHashT,
-		P: StorageProof<HashFor<B>>,
-{
-=======
-impl<B: BlockT, H: ExHashT> NetworkBehaviourEventProcess<request_responses::Event> for Behaviour<B, H> {
+impl<B, H, P> NetworkBehaviourEventProcess<request_responses::Event> for Behaviour<B, H, P>
+	where
+		B: BlockT,
+		H: ExHashT,
+		P: StorageProof<HashFor<B>>,
+{
 	fn inject_event(&mut self, event: request_responses::Event) {
 		match event {
 			request_responses::Event::InboundRequest { peer, protocol, result } => {
@@ -433,8 +430,12 @@
 	}
 }
 
-impl<B: BlockT, H: ExHashT> NetworkBehaviourEventProcess<block_requests::Event<B>> for Behaviour<B, H> {
->>>>>>> 6cb0dd41
+impl<B, H, P> NetworkBehaviourEventProcess<block_requests::Event<B>> for Behaviour<B, H, P>
+	where
+		B: BlockT,
+		H: ExHashT,
+		P: StorageProof<HashFor<B>>,
+{
 	fn inject_event(&mut self, event: block_requests::Event<B>) {
 		match event {
 			block_requests::Event::AnsweredRequest { peer, total_handling_time } => {
