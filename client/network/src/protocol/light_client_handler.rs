--- conflicted
+++ resolved
@@ -510,40 +510,17 @@
 
 		let block = Decode::decode(&mut request.block.as_ref())?;
 
-<<<<<<< HEAD
 		let child_info = match ChildType::from_prefixed_key(&request.storage_key) {
 			Some((ChildType::ParentKeyId, storage_key)) => Ok(ChildInfo::new_default(storage_key)),
 			None => Err("Invalid child storage key".into()),
 		};
 		let proof =	match child_info.and_then(|child_info| self.chain.read_child_proof(
-			&block,
+			&BlockId::Hash(block),
 			&child_info,
 			&mut request.keys.iter().map(AsRef::as_ref)
 		)) {
 			Ok(proof) => proof,
 			Err(error) => {
-=======
-		let proof =
-			if let Some(info) = ChildInfo::resolve_child_info(request.child_type, &request.child_info[..]) {
-				match self.chain.read_child_proof(
-					&BlockId::Hash(block),
-					&request.storage_key,
-					info,
-					&mut request.keys.iter().map(AsRef::as_ref)
-				) {
-					Ok(proof) => proof,
-					Err(error) => {
-						log::trace!("remote read child request from {} ({} {} at {:?}) failed with: {}",
-							peer,
-							request.storage_key.to_hex::<String>(),
-							fmt_keys(request.keys.first(), request.keys.last()),
-							request.block,
-							error);
-						StorageProof::empty()
-					}
-				}
-			} else {
->>>>>>> 33ade6bf
 				log::trace!("remote read child request from {} ({} {} at {:?}) failed with: {}",
 					peer,
 					request.storage_key.to_hex::<String>(),
