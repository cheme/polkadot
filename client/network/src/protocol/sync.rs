// Copyright 2017-2020 Parity Technologies (UK) Ltd.
// This file is part of Substrate.
//
// Substrate is free software: you can redistribute it and/or modify
// it under the terms of the GNU General Public License as published by
// the Free Software Foundation, either version 3 of the License, or
// (at your option) any later version.
//
// Substrate is distributed in the hope that it will be useful,
// but WITHOUT ANY WARRANTY; without even the implied warranty of
// MERCHANTABILITY or FITNESS FOR A PARTICULAR PURPOSE.  See the
// GNU General Public License for more details.
//
// You should have received a copy of the GNU General Public License
// along with Substrate.  If not, see <http://www.gnu.org/licenses/>.

//! Contains the state of the chain synchronization process
//!
//! At any given point in time, a running node tries as much as possible to be at the head of the
//! chain. This module handles the logic of which blocks to request from remotes, and processing
//! responses. It yields blocks to check and potentially move to the database.
//!
//! # Usage
//!
//! The `ChainSync` struct maintains the state of the block requests. Whenever something happens on
//! the network, or whenever a block has been successfully verified, call the appropriate method in
//! order to update it.
//!

use codec::Encode;
use blocks::BlockCollection;
use sp_blockchain::{Error as ClientError, Info as BlockchainInfo, HeaderMetadata};
use sp_consensus::{BlockOrigin, BlockStatus,
	block_validation::{BlockAnnounceValidator, Validation},
	import_queue::{IncomingBlock, BlockImportResult, BlockImportError}
};
use sc_client_api::BackendProof as StorageProof;
use crate::{
	config::BoxFinalityProofRequestBuilder,
	protocol::message::{self, generic::FinalityProofRequest, BlockAnnounce, BlockAttributes, BlockRequest, BlockResponse,
	FinalityProofResponse, Roles},
};
use either::Either;
use extra_requests::ExtraRequests;
use libp2p::PeerId;
use log::{debug, trace, warn, info, error};
use sp_runtime::{
	Justification,
	generic::BlockId,
	traits::{Block as BlockT, Header, NumberFor, Zero, One, CheckedSub, SaturatedConversion, Hash, HashFor}
};
use sp_arithmetic::traits::Saturating;
use std::{
	fmt, ops::Range, collections::{HashMap, hash_map::Entry, HashSet, VecDeque},
	sync::Arc, pin::Pin,
};
use futures::{task::Poll, Future, stream::FuturesUnordered, FutureExt, StreamExt};

mod blocks;
mod extra_requests;

/// Maximum blocks to request in a single packet.
const MAX_BLOCKS_TO_REQUEST: usize = 128;

/// Maximum blocks to store in the import queue.
const MAX_IMPORTING_BLOCKS: usize = 2048;

/// Maximum blocks to download ahead of any gap.
const MAX_DOWNLOAD_AHEAD: u32 = 2048;

/// Maximum number of concurrent block announce validations.
///
/// If the queue reaches the maximum, we drop any new block
/// announcements.
const MAX_CONCURRENT_BLOCK_ANNOUNCE_VALIDATIONS: usize = 256;

/// Maximum number of concurrent block announce validations per peer.
///
/// See [`MAX_CONCURRENT_BLOCK_ANNOUNCE_VALIDATIONS`] for more information.
const MAX_CONCURRENT_BLOCK_ANNOUNCE_VALIDATIONS_PER_PEER: usize = 4;

/// We use a heuristic that with a high likelihood, by the time
/// `MAJOR_SYNC_BLOCKS` have been imported we'll be on the same
/// chain as (or at least closer to) the peer so we want to delay
/// the ancestor search to not waste time doing that when we are
/// so far behind.
const MAJOR_SYNC_BLOCKS: u8 = 5;

/// Number of recently announced blocks to track for each peer.
const ANNOUNCE_HISTORY_SIZE: usize = 64;

mod rep {
	use sc_peerset::ReputationChange as Rep;
	/// Reputation change when a peer sent us a message that led to a
	/// database read error.
	pub const BLOCKCHAIN_READ_ERROR: Rep = Rep::new(-(1 << 16), "DB Error");

	/// Reputation change when a peer sent us a status message with a different
	/// genesis than us.
	pub const GENESIS_MISMATCH: Rep = Rep::new(i32::min_value(), "Genesis mismatch");

	/// Reputation change for peers which send us a block with an incomplete header.
	pub const INCOMPLETE_HEADER: Rep = Rep::new(-(1 << 20), "Incomplete header");

	/// Reputation change for peers which send us a block which we fail to verify.
	pub const VERIFICATION_FAIL: Rep = Rep::new(-(1 << 29), "Block verification failed");

	/// Reputation change for peers which send us a known bad block.
	pub const BAD_BLOCK: Rep = Rep::new(-(1 << 29), "Bad block");

	/// Peer did not provide us with advertised block data.
	pub const NO_BLOCK: Rep = Rep::new(-(1 << 29), "No requested block data");

	/// Reputation change for peers which send us a known block.
	pub const KNOWN_BLOCK: Rep = Rep::new(-(1 << 29), "Duplicate block");

	/// Reputation change for peers which send us a block with bad justifications.
	pub const BAD_JUSTIFICATION: Rep = Rep::new(-(1 << 16), "Bad justification");

	/// Reputation change for peers which send us a block with bad finality proof.
	pub const BAD_FINALITY_PROOF: Rep = Rep::new(-(1 << 16), "Bad finality proof");

	/// Reputation change when a peer sent us invlid ancestry result.
	pub const UNKNOWN_ANCESTOR:Rep = Rep::new(-(1 << 16), "DB Error");
}

enum PendingRequests {
	Some(HashSet<PeerId>),
	All,
}

impl PendingRequests {
	fn add(&mut self, id: &PeerId) {
		match self {
			PendingRequests::Some(set) => {
				set.insert(id.clone());
			}
			PendingRequests::All => {},
		}
	}

	fn take(&mut self) -> PendingRequests {
		std::mem::take(self)
	}

	fn set_all(&mut self) {
		*self = PendingRequests::All;
	}

	fn contains(&self, id: &PeerId) -> bool {
		match self {
			PendingRequests::Some(set) => set.contains(id),
			PendingRequests::All => true,
		}
	}

	fn is_empty(&self) -> bool {
		match self {
			PendingRequests::Some(set) => set.is_empty(),
			PendingRequests::All => false,
		}
	}
}

impl Default for PendingRequests {
	fn default() -> Self {
		PendingRequests::Some(HashSet::default())
	}
}

/// The main data structure which contains all the state for a chains
/// active syncing strategy.
pub struct ChainSync<B: BlockT, P: StorageProof<HashFor<B>>> {
	/// Chain client.
	client: Arc<dyn crate::chain::Client<B, P>>,
	/// The active peers that we are using to sync and their PeerSync status
	peers: HashMap<PeerId, PeerSync<B>>,
	/// A `BlockCollection` of blocks that are being downloaded from peers
	blocks: BlockCollection<B>,
	/// The best block number in our queue of blocks to import
	best_queued_number: NumberFor<B>,
	/// The best block hash in our queue of blocks to import
	best_queued_hash: B::Hash,
	/// The role of this node, e.g. light or full
	role: Roles,
	/// What block attributes we require for this node, usually derived from
	/// what role we are, but could be customized
	required_block_attributes: message::BlockAttributes,
	/// Any extra finality proof requests.
	extra_finality_proofs: ExtraRequests<B>,
	/// Any extra justification requests.
	extra_justifications: ExtraRequests<B>,
	/// A set of hashes of blocks that are being downloaded or have been
	/// downloaded and are queued for import.
	queue_blocks: HashSet<B::Hash>,
	/// The best block number that was successfully imported into the chain.
	/// This can not decrease.
	best_imported_number: NumberFor<B>,
	/// Finality proof handler.
	request_builder: Option<BoxFinalityProofRequestBuilder<B>>,
	/// Fork sync targets.
	fork_targets: HashMap<B::Hash, ForkTarget<B>>,
	/// A set of peers for which there might be potential block requests
	pending_requests: PendingRequests,
	/// A type to check incoming block announcements.
	block_announce_validator: Box<dyn BlockAnnounceValidator<B> + Send>,
	/// Maximum number of peers to ask the same blocks in parallel.
	max_parallel_downloads: u32,
	/// Total number of downloaded blocks.
	downloaded_blocks: usize,
	/// All block announcement that are currently being validated.
	block_announce_validation: FuturesUnordered<
		Pin<Box<dyn Future<Output = PreValidateBlockAnnounce<B::Header>> + Send>>
	>,
	/// Stats per peer about the number of concurrent block announce validations.
	block_announce_validation_per_peer_stats: HashMap<PeerId, usize>,
}

/// All the data we have about a Peer that we are trying to sync with
#[derive(Debug, Clone)]
pub struct PeerSync<B: BlockT> {
	/// The common number is the block number that is a common point of
	/// ancestry for both our chains (as far as we know).
	pub common_number: NumberFor<B>,
	/// The hash of the best block that we've seen for this peer.
	pub best_hash: B::Hash,
	/// The number of the best block that we've seen for this peer.
	pub best_number: NumberFor<B>,
	/// The state of syncing this peer is in for us, generally categories
	/// into `Available` or "busy" with something as defined by `PeerSyncState`.
	pub state: PeerSyncState<B>,
	/// A queue of blocks that this peer has announced to us, should only
	/// contain `ANNOUNCE_HISTORY_SIZE` entries.
	pub recently_announced: VecDeque<B::Hash>
}

/// The sync status of a peer we are trying to sync with
#[derive(Debug)]
pub struct PeerInfo<B: BlockT> {
	/// Their best block hash.
	pub best_hash: B::Hash,
	/// Their best block number.
	pub best_number: NumberFor<B>
}

struct ForkTarget<B: BlockT> {
	number: NumberFor<B>,
	parent_hash: Option<B::Hash>,
	peers: HashSet<PeerId>,
}

/// The state of syncing between a Peer and ourselves.
///
/// Generally two categories, "busy" or `Available`. If busy, the enum
/// defines what we are busy with.
#[derive(Copy, Clone, Eq, PartialEq, Debug)]
pub enum PeerSyncState<B: BlockT> {
	/// Available for sync requests.
	Available,
	/// Searching for ancestors the Peer has in common with us.
	AncestorSearch {
		start: NumberFor<B>,
		current: NumberFor<B>,
		state: AncestorSearchState<B>,
	},
	/// Actively downloading new blocks, starting from the given Number.
	DownloadingNew(NumberFor<B>),
	/// Downloading a stale block with given Hash. Stale means that it is a
	/// block with a number that is lower than our best number. It might be
	/// from a fork and not necessarily already imported.
	DownloadingStale(B::Hash),
	/// Downloading justification for given block hash.
	DownloadingJustification(B::Hash),
	/// Downloading finality proof for given block hash.
	DownloadingFinalityProof(B::Hash)
}

impl<B: BlockT> PeerSyncState<B> {
	pub fn is_available(&self) -> bool {
		if let PeerSyncState::Available = self {
			true
		} else {
			false
		}
	}
}

/// Reported sync state.
#[derive(Clone, Eq, PartialEq, Debug)]
pub enum SyncState {
	/// Initial sync is complete, keep-up sync is active.
	Idle,
	/// Actively catching up with the chain.
	Downloading
}

/// Syncing status and statistics.
#[derive(Clone)]
pub struct Status<B: BlockT> {
	/// Current global sync state.
	pub state: SyncState,
	/// Target sync block number.
	pub best_seen_block: Option<NumberFor<B>>,
	/// Number of peers participating in syncing.
	pub num_peers: u32,
	/// Number of blocks queued for import
	pub queued_blocks: u32,
}

/// A peer did not behave as expected and should be reported.
#[derive(Debug, Clone, PartialEq, Eq)]
pub struct BadPeer(pub PeerId, pub sc_peerset::ReputationChange);

impl fmt::Display for BadPeer {
	fn fmt(&self, f: &mut fmt::Formatter) -> fmt::Result {
		write!(f, "Bad peer {}; Reputation change: {:?}", self.0, self.1)
	}
}

impl std::error::Error for BadPeer {}

/// Result of [`ChainSync::on_block_data`].
#[derive(Debug, Clone, PartialEq, Eq)]
pub enum OnBlockData<B: BlockT> {
	/// The block should be imported.
	Import(BlockOrigin, Vec<IncomingBlock<B>>),
	/// A new block request needs to be made to the given peer.
	Request(PeerId, BlockRequest<B>)
}

/// Result of [`ChainSync::poll_block_announce_validation`].
#[derive(Debug, Clone, PartialEq, Eq)]
pub enum PollBlockAnnounceValidation<H> {
	/// The announcement failed at validation.
	///
	/// The peer reputation should be decreased.
	Failure {
		/// Who sent the processed block announcement?
		who: PeerId,
	},
	/// The announcement does not require further handling.
	Nothing {
		/// Who sent the processed block announcement?
		who: PeerId,
		/// Was this their new best block?
		is_best: bool,
		/// The header of the announcement.
		header: H,
	},
	/// The announcement header should be imported.
	ImportHeader {
		/// Who sent the processed block announcement?
		who: PeerId,
		/// Was this their new best block?
		is_best: bool,
		/// The header of the announcement.
		header: H,
	},
}

/// Result of [`ChainSync::block_announce_validation`].
#[derive(Debug, Clone, PartialEq, Eq)]
enum PreValidateBlockAnnounce<H> {
	/// The announcement failed at validation.
	///
	/// The peer reputation should be decreased.
	Failure {
		/// Who sent the processed block announcement?
		who: PeerId,
	},
	/// The announcement does not require further handling.
	Nothing {
		/// Who sent the processed block announcement?
		who: PeerId,
		/// Was this their new best block?
		is_best: bool,
		/// The announcement.
		announce: BlockAnnounce<H>,
	},
	/// The pre-validation was sucessful and the announcement should be
	/// further processed.
	Process {
		/// Is this the new best block of the peer?
		is_new_best: bool,
		/// The id of the peer that send us the announcement.
		who: PeerId,
		/// The announcement.
		announce: BlockAnnounce<H>,
	},
}

/// Result of [`ChainSync::on_block_justification`].
#[derive(Debug, Clone, PartialEq, Eq)]
pub enum OnBlockJustification<B: BlockT> {
	/// The justification needs no further handling.
	Nothing,
	/// The justification should be imported.
	Import {
		peer: PeerId,
		hash: B::Hash,
		number: NumberFor<B>,
		justification: Justification
	}
}

/// Result of [`ChainSync::on_block_finality_proof`].
#[derive(Debug, Clone, PartialEq, Eq)]
pub enum OnBlockFinalityProof<B: BlockT> {
	/// The proof needs no further handling.
	Nothing,
	/// The proof should be imported.
	Import {
		peer: PeerId,
		hash: B::Hash,
		number: NumberFor<B>,
		proof: Vec<u8>
	}
}

<<<<<<< HEAD
impl<B, P> ChainSync<B, P>
	where
		B: BlockT,
		P: StorageProof<HashFor<B>>,
{
=======
/// Result of [`ChainSync::has_slot_for_block_announce_validation`].
enum HasSlotForBlockAnnounceValidation {
	/// Yes, there is a slot for the block announce validation.
	Yes,
	/// We reached the total maximum number of validation slots.
	TotalMaximumSlotsReached,
	/// We reached the maximum number of validation slots for the given peer.
	MaximumPeerSlotsReached,
}

impl<B: BlockT> ChainSync<B> {
>>>>>>> f37a462b
	/// Create a new instance.
	pub fn new(
		role: Roles,
		client: Arc<dyn crate::chain::Client<B, P>>,
		info: &BlockchainInfo<B>,
		request_builder: Option<BoxFinalityProofRequestBuilder<B>>,
		block_announce_validator: Box<dyn BlockAnnounceValidator<B> + Send>,
		max_parallel_downloads: u32,
	) -> Self {
		let mut required_block_attributes = BlockAttributes::HEADER | BlockAttributes::JUSTIFICATION;

		if role.is_full() {
			required_block_attributes |= BlockAttributes::BODY
		}

		ChainSync {
			client,
			peers: HashMap::new(),
			blocks: BlockCollection::new(),
			best_queued_hash: info.best_hash,
			best_queued_number: info.best_number,
			best_imported_number: info.best_number,
			extra_finality_proofs: ExtraRequests::new("finality proof"),
			extra_justifications: ExtraRequests::new("justification"),
			role,
			required_block_attributes,
			queue_blocks: Default::default(),
			request_builder,
			fork_targets: Default::default(),
			pending_requests: Default::default(),
			block_announce_validator,
			max_parallel_downloads,
			downloaded_blocks: 0,
			block_announce_validation: Default::default(),
			block_announce_validation_per_peer_stats: Default::default(),
		}
	}

	/// Returns the state of the sync of the given peer.
	///
	/// Returns `None` if the peer is unknown.
	pub fn peer_info(&self, who: &PeerId) -> Option<PeerInfo<B>> {
		self.peers.get(who).map(|p| PeerInfo { best_hash: p.best_hash, best_number: p.best_number })
	}

	/// Returns the current sync status.
	pub fn status(&self) -> Status<B> {
		let best_seen = self.peers.values().map(|p| p.best_number).max();
		let sync_state =
			if let Some(n) = best_seen {
				// A chain is classified as downloading if the provided best block is
				// more than `MAJOR_SYNC_BLOCKS` behind the best queued block.
				if n > self.best_queued_number && n - self.best_queued_number > MAJOR_SYNC_BLOCKS.into() {
					SyncState::Downloading
				} else {
					SyncState::Idle
				}
			} else {
				SyncState::Idle
			};

		Status {
			state: sync_state,
			best_seen_block: best_seen,
			num_peers: self.peers.len() as u32,
			queued_blocks: self.queue_blocks.len() as u32,
		}
	}

	/// Number of active sync requests.
	pub fn num_sync_requests(&self) -> usize {
		self.fork_targets.len()
	}

	/// Number of downloaded blocks.
	pub fn num_downloaded_blocks(&self) -> usize {
		self.downloaded_blocks
	}

	/// Handle a new connected peer.
	///
	/// Call this method whenever we connect to a new peer.
	pub fn new_peer(&mut self, who: PeerId, best_hash: B::Hash, best_number: NumberFor<B>)
		-> Result<Option<BlockRequest<B>>, BadPeer>
	{
		// There is nothing sync can get from the node that has no blockchain data.
		match self.block_status(&best_hash) {
			Err(e) => {
				debug!(target:"sync", "Error reading blockchain: {:?}", e);
				Err(BadPeer(who, rep::BLOCKCHAIN_READ_ERROR))
			}
			Ok(BlockStatus::KnownBad) => {
				info!("💔 New peer with known bad best block {} ({}).", best_hash, best_number);
				Err(BadPeer(who, rep::BAD_BLOCK))
			}
			Ok(BlockStatus::Unknown) => {
				if best_number.is_zero() {
					info!("💔 New peer with unknown genesis hash {} ({}).", best_hash, best_number);
					return Err(BadPeer(who, rep::GENESIS_MISMATCH));
				}
				// If there are more than `MAJOR_SYNC_BLOCKS` in the import queue then we have
				// enough to do in the import queue that it's not worth kicking off
				// an ancestor search, which is what we do in the next match case below.
				if self.queue_blocks.len() > MAJOR_SYNC_BLOCKS.into() {
					debug!(
						target:"sync",
						"New peer with unknown best hash {} ({}), assuming common block.",
						self.best_queued_hash,
						self.best_queued_number
					);
					self.peers.insert(who, PeerSync {
						common_number: self.best_queued_number,
						best_hash,
						best_number,
						state: PeerSyncState::Available,
						recently_announced: Default::default()
					});
					return Ok(None)
				}

				// If we are at genesis, just start downloading.
				if self.best_queued_number.is_zero() {
					debug!(target:"sync", "New peer with best hash {} ({}).", best_hash, best_number);
					self.peers.insert(who.clone(), PeerSync {
						common_number: Zero::zero(),
						best_hash,
						best_number,
						state: PeerSyncState::Available,
						recently_announced: Default::default(),
					});
					self.pending_requests.add(&who);
					return Ok(None)
				}

				let common_best = std::cmp::min(self.best_queued_number, best_number);

				debug!(target:"sync",
					"New peer with unknown best hash {} ({}), searching for common ancestor.",
					best_hash,
					best_number
				);

				self.pending_requests.add(&who);
				self.peers.insert(who, PeerSync {
					common_number: Zero::zero(),
					best_hash,
					best_number,
					state: PeerSyncState::AncestorSearch {
						current: common_best,
						start: self.best_queued_number,
						state: AncestorSearchState::ExponentialBackoff(One::one()),
					},
					recently_announced: Default::default()
				});

				Ok(Some(ancestry_request::<B>(common_best)))
			}
			Ok(BlockStatus::Queued) | Ok(BlockStatus::InChainWithState) | Ok(BlockStatus::InChainPruned) => {
				debug!(target:"sync", "New peer with known best hash {} ({}).", best_hash, best_number);
				self.peers.insert(who.clone(), PeerSync {
					common_number: best_number,
					best_hash,
					best_number,
					state: PeerSyncState::Available,
					recently_announced: Default::default(),
				});
				self.pending_requests.add(&who);
				Ok(None)
			}
		}
	}

	/// Signal that a new best block has been imported.
	/// `ChainSync` state with that information.
	pub fn update_chain_info(&mut self, best_hash: &B::Hash, best_number: NumberFor<B>) {
		self.on_block_queued(best_hash, best_number);
	}

	/// Schedule a justification request for the given block.
	pub fn request_justification(&mut self, hash: &B::Hash, number: NumberFor<B>) {
		let client = &self.client;
		self.extra_justifications.schedule((*hash, number), |base, block| {
			is_descendent_of(&**client, base, block)
		})
	}

	/// Schedule a finality proof request for the given block.
	pub fn request_finality_proof(&mut self, hash: &B::Hash, number: NumberFor<B>) {
		let client = &self.client;
		self.extra_finality_proofs.schedule((*hash, number), |base, block| {
			is_descendent_of(&**client, base, block)
		})
	}

	/// Request syncing for the given block from given set of peers.
	// The implementation is similar to on_block_announce with unknown parent hash.
	pub fn set_sync_fork_request(
		&mut self,
		mut peers: Vec<PeerId>,
		hash: &B::Hash,
		number: NumberFor<B>,
	) {
		if peers.is_empty() {
			peers = self.peers.iter()
				// Only request blocks from peers who are ahead or on a par.
				.filter(|(_, peer)| peer.best_number >= number)
				.map(|(id, _)| id.clone())
				.collect();

			debug!(
				target: "sync",
				"Explicit sync request for block {:?} with no peers specified. \
				Syncing from these peers {:?} instead.",
				hash, peers,
			);
		} else {
			debug!(target: "sync", "Explicit sync request for block {:?} with {:?}", hash, peers);
		}

		if self.is_known(&hash) {
			debug!(target: "sync", "Refusing to sync known hash {:?}", hash);
			return;
		}

		trace!(target: "sync", "Downloading requested old fork {:?}", hash);
		for peer_id in &peers {
			if let Some(peer) = self.peers.get_mut(peer_id) {
				if let PeerSyncState::AncestorSearch {..} = peer.state {
					continue;
				}

				if number > peer.best_number {
					peer.best_number = number;
					peer.best_hash = *hash;
				}
				self.pending_requests.add(peer_id);
			}
		}

		self.fork_targets
			.entry(hash.clone())
			.or_insert_with(|| ForkTarget {
				number,
				peers: Default::default(),
				parent_hash: None,
			})
			.peers.extend(peers);
	}

	/// Get an iterator over all scheduled justification requests.
	pub fn justification_requests(&mut self) -> impl Iterator<Item = (PeerId, BlockRequest<B>)> + '_ {
		let peers = &mut self.peers;
		let mut matcher = self.extra_justifications.matcher();
		std::iter::from_fn(move || {
			if let Some((peer, request)) = matcher.next(&peers) {
				peers.get_mut(&peer)
					.expect("`Matcher::next` guarantees the `PeerId` comes from the given peers; qed")
					.state = PeerSyncState::DownloadingJustification(request.0);
				let req = message::generic::BlockRequest {
					id: 0,
					fields: BlockAttributes::JUSTIFICATION,
					from: message::FromBlock::Hash(request.0),
					to: None,
					direction: message::Direction::Ascending,
					max: Some(1)
				};
				Some((peer, req))
			} else {
				None
			}
		})
	}

	/// Get an iterator over all scheduled finality proof requests.
	pub fn finality_proof_requests(&mut self) -> impl Iterator<Item = (PeerId, FinalityProofRequest<B::Hash>)> + '_ {
		let peers = &mut self.peers;
		let request_builder = &mut self.request_builder;
		let mut matcher = self.extra_finality_proofs.matcher();
		std::iter::from_fn(move || {
			if let Some((peer, request)) = matcher.next(&peers) {
				peers.get_mut(&peer)
					.expect("`Matcher::next` guarantees the `PeerId` comes from the given peers; qed")
					.state = PeerSyncState::DownloadingFinalityProof(request.0);
				let req = message::generic::FinalityProofRequest {
					id: 0,
					block: request.0,
					request: request_builder.as_mut()
						.map(|builder| builder.build_request_data(&request.0))
						.unwrap_or_default()
				};
				Some((peer, req))
			} else {
				None
			}
		})
	}

	/// Get an iterator over all block requests of all peers.
	pub fn block_requests(&mut self) -> impl Iterator<Item = (&PeerId, BlockRequest<B>)> + '_ {
		if self.pending_requests.is_empty() {
			return Either::Left(std::iter::empty())
		}
		if self.queue_blocks.len() > MAX_IMPORTING_BLOCKS {
			trace!(target: "sync", "Too many blocks in the queue.");
			return Either::Left(std::iter::empty())
		}
		let major_sync = self.status().state == SyncState::Downloading;
		let blocks = &mut self.blocks;
		let attrs = &self.required_block_attributes;
		let fork_targets = &mut self.fork_targets;
		let last_finalized = self.client.info().finalized_number;
		let best_queued = self.best_queued_number;
		let client = &self.client;
		let queue = &self.queue_blocks;
		let pending_requests = self.pending_requests.take();
		let max_parallel = if major_sync { 1 } else { self.max_parallel_downloads };
		let iter = self.peers.iter_mut().filter_map(move |(id, peer)| {
			if !peer.state.is_available() || !pending_requests.contains(id) {
				return None
			}

			if let Some((range, req)) = peer_block_request(
				id,
				peer,
				blocks,
				attrs,
				max_parallel,
				last_finalized,
				best_queued,
			) {
				peer.state = PeerSyncState::DownloadingNew(range.start);
				trace!(
					target: "sync",
					"New block request for {}, (best:{}, common:{}) {:?}",
					id,
					peer.best_number,
					peer.common_number,
					req,
				);
				Some((id, req))
			} else if let Some((hash, req)) = fork_sync_request(
				id,
				fork_targets,
				best_queued,
				last_finalized,
				attrs,
				|hash| if queue.contains(hash) {
					BlockStatus::Queued
				} else {
					client.block_status(&BlockId::Hash(*hash)).unwrap_or(BlockStatus::Unknown)
				},
			) {
				trace!(target: "sync", "Downloading fork {:?} from {}", hash, id);
				peer.state = PeerSyncState::DownloadingStale(hash);
				Some((id, req))
			} else {
				None
			}
		});
		Either::Right(iter)
	}

	/// Handle a response from the remote to a block request that we made.
	///
	/// `request` must be the original request that triggered `response`.
	/// or `None` if data comes from the block announcement.
	///
	/// If this corresponds to a valid block, this outputs the block that
	/// must be imported in the import queue.
	pub fn on_block_data(
		&mut self,
		who: &PeerId,
		request: Option<BlockRequest<B>>,
		response: BlockResponse<B>
	) -> Result<OnBlockData<B>, BadPeer> {
		self.downloaded_blocks += response.blocks.len();
		let mut new_blocks: Vec<IncomingBlock<B>> =
			if let Some(peer) = self.peers.get_mut(who) {
				let mut blocks = response.blocks;
				if request.as_ref().map_or(false, |r| r.direction == message::Direction::Descending) {
					trace!(target: "sync", "Reversing incoming block list");
					blocks.reverse()
				}
				self.pending_requests.add(who);
				if request.is_some() {
					match &mut peer.state {
						PeerSyncState::DownloadingNew(start_block) => {
							self.blocks.clear_peer_download(who);
							let start_block = *start_block;
							peer.state = PeerSyncState::Available;
							validate_blocks::<B>(&blocks, who)?;
							self.blocks.insert(start_block, blocks, who.clone());
							self.blocks
								.drain(self.best_queued_number + One::one())
								.into_iter()
								.map(|block_data| {
									IncomingBlock {
										hash: block_data.block.hash,
										header: block_data.block.header,
										body: block_data.block.body,
										justification: block_data.block.justification,
										origin: block_data.origin,
										allow_missing_state: true,
										import_existing: false,
									}
								}).collect()
						}
						PeerSyncState::DownloadingStale(_) => {
							peer.state = PeerSyncState::Available;
							if blocks.is_empty() {
								debug!(target: "sync", "Empty block response from {}", who);
								return Err(BadPeer(who.clone(), rep::NO_BLOCK));
							}
							validate_blocks::<B>(&blocks, who)?;
							blocks.into_iter().map(|b| {
								IncomingBlock {
									hash: b.hash,
									header: b.header,
									body: b.body,
									justification: b.justification,
									origin: Some(who.clone()),
									allow_missing_state: true,
									import_existing: false,
								}
							}).collect()
						}
						PeerSyncState::AncestorSearch { current, start, state } => {
							let matching_hash = match (blocks.get(0), self.client.hash(*current)) {
								(Some(block), Ok(maybe_our_block_hash)) => {
									trace!(target: "sync", "Got ancestry block #{} ({}) from peer {}", current, block.hash, who);
									maybe_our_block_hash.filter(|x| x == &block.hash)
								},
								(None, _) => {
									debug!(target: "sync", "Invalid response when searching for ancestor from {}", who);
									return Err(BadPeer(who.clone(), rep::UNKNOWN_ANCESTOR))
								},
								(_, Err(e)) => {
									info!("❌ Error answering legitimate blockchain query: {:?}", e);
									return Err(BadPeer(who.clone(), rep::BLOCKCHAIN_READ_ERROR))
								}
							};
							if matching_hash.is_some() {
								if *start < self.best_queued_number && self.best_queued_number <= peer.best_number {
									// We've made progress on this chain since the search was started.
									// Opportunistically set common number to updated number
									// instead of the one that started the search.
									peer.common_number = self.best_queued_number;
								}
								else if peer.common_number < *current {
									peer.common_number = *current;
								}
							}
							if matching_hash.is_none() && current.is_zero() {
								trace!(target:"sync", "Ancestry search: genesis mismatch for peer {}", who);
								return Err(BadPeer(who.clone(), rep::GENESIS_MISMATCH))
							}
							if let Some((next_state, next_num)) = handle_ancestor_search_state(state, *current, matching_hash.is_some()) {
								peer.state = PeerSyncState::AncestorSearch {
									current: next_num,
									start: *start,
									state: next_state,
								};
								return Ok(OnBlockData::Request(who.clone(), ancestry_request::<B>(next_num)))
							} else {
								// Ancestry search is complete. Check if peer is on a stale fork unknown to us and
								// add it to sync targets if necessary.
								trace!(target: "sync", "Ancestry search complete. Ours={} ({}), Theirs={} ({}), Common={:?} ({})",
									self.best_queued_hash,
									self.best_queued_number,
									peer.best_hash,
									peer.best_number,
									matching_hash,
									peer.common_number,
								);
								if peer.common_number < peer.best_number
									&& peer.best_number < self.best_queued_number
								{
									trace!(target: "sync", "Added fork target {} for {}" , peer.best_hash, who);
									self.fork_targets
										.entry(peer.best_hash.clone())
										.or_insert_with(|| ForkTarget {
											number: peer.best_number,
											parent_hash: None,
											peers: Default::default(),
										})
									.peers.insert(who.clone());
								}
								peer.state = PeerSyncState::Available;
								Vec::new()
							}
						}

						| PeerSyncState::Available
						| PeerSyncState::DownloadingJustification(..)
						| PeerSyncState::DownloadingFinalityProof(..) => Vec::new()
					}
				} else {
					// When request.is_none() this is a block announcement. Just accept blocks.
					validate_blocks::<B>(&blocks, who)?;
					blocks.into_iter().map(|b| {
						IncomingBlock {
							hash: b.hash,
							header: b.header,
							body: b.body,
							justification: b.justification,
							origin: Some(who.clone()),
							allow_missing_state: true,
							import_existing: false,
						}
					}).collect()
				}
			} else {
				Vec::new()
			};

		// When doing initial sync we don't request blocks in parallel.
		// So the only way this can happen is when peers lie about the
		// common block.
		let is_recent = new_blocks.first()
			.map(|block| {
				self.peers.iter().any(|(_, peer)| peer.recently_announced.contains(&block.hash))
			})
			.unwrap_or(false);

		if !is_recent && new_blocks.last().map_or(false, |b| self.is_known(&b.hash)) {
			// When doing initial sync we don't request blocks in parallel.
			// So the only way this can happen is when peers lie about the
			// common block.
			debug!(target: "sync", "Ignoring known blocks from {}", who);
			return Err(BadPeer(who.clone(), rep::KNOWN_BLOCK));
		}
		let orig_len = new_blocks.len();
		new_blocks.retain(|b| !self.queue_blocks.contains(&b.hash));
		if new_blocks.len() != orig_len {
			debug!(target: "sync", "Ignoring {} blocks that are already queued", orig_len - new_blocks.len());
		}

		let origin =
			if is_recent {
				BlockOrigin::NetworkBroadcast
			} else {
				BlockOrigin::NetworkInitialSync
			};

		if let Some((h, n)) = new_blocks.last().and_then(|b| b.header.as_ref().map(|h| (&b.hash, *h.number()))) {
			trace!(target:"sync", "Accepted {} blocks ({:?}) with origin {:?}", new_blocks.len(), h, origin);
			self.on_block_queued(h, n)
		}

		self.queue_blocks.extend(new_blocks.iter().map(|b| b.hash));

		Ok(OnBlockData::Import(origin, new_blocks))
	}

	/// Handle a response from the remote to a justification request that we made.
	///
	/// `request` must be the original request that triggered `response`.
	///
	/// Returns `Some` if this produces a justification that must be imported
	/// into the import queue.
	pub fn on_block_justification
		(&mut self, who: PeerId, response: BlockResponse<B>) -> Result<OnBlockJustification<B>, BadPeer>
	{
		let peer =
			if let Some(peer) = self.peers.get_mut(&who) {
				peer
			} else {
				error!(target: "sync", "💔 Called on_block_justification with a bad peer ID");
				return Ok(OnBlockJustification::Nothing)
			};

		self.pending_requests.add(&who);
		if let PeerSyncState::DownloadingJustification(hash) = peer.state {
			peer.state = PeerSyncState::Available;

			// We only request one justification at a time
			let justification = if let Some(block) = response.blocks.into_iter().next() {
				if hash != block.hash {
					info!(
						target: "sync",
						"💔 Invalid block justification provided by {}: requested: {:?} got: {:?}", who, hash, block.hash
					);
					return Err(BadPeer(who, rep::BAD_JUSTIFICATION));
				}

				block.justification
			} else {
				// we might have asked the peer for a justification on a block that we assumed it
				// had but didn't (regardless of whether it had a justification for it or not).
				trace!(target: "sync",
					"Peer {:?} provided empty response for justification request {:?}",
					who,
					hash,
				);

				None
			};

			if let Some((peer, hash, number, j)) = self.extra_justifications.on_response(who, justification) {
				return Ok(OnBlockJustification::Import { peer, hash, number, justification: j })
			}
		}

		Ok(OnBlockJustification::Nothing)
	}

	/// Handle new finality proof data.
	pub fn on_block_finality_proof
		(&mut self, who: PeerId, resp: FinalityProofResponse<B::Hash>) -> Result<OnBlockFinalityProof<B>, BadPeer>
	{
		let peer =
			if let Some(peer) = self.peers.get_mut(&who) {
				peer
			} else {
				error!(target: "sync", "💔 Called on_block_finality_proof_data with a bad peer ID");
				return Ok(OnBlockFinalityProof::Nothing)
			};

		self.pending_requests.add(&who);
		if let PeerSyncState::DownloadingFinalityProof(hash) = peer.state {
			peer.state = PeerSyncState::Available;

			// We only request one finality proof at a time.
			if hash != resp.block {
				info!(
					target: "sync",
					"💔 Invalid block finality proof provided: requested: {:?} got: {:?}",
					hash,
					resp.block
				);
				return Err(BadPeer(who, rep::BAD_FINALITY_PROOF));
			}

			if let Some((peer, hash, number, p)) = self.extra_finality_proofs.on_response(who, resp.proof) {
				return Ok(OnBlockFinalityProof::Import { peer, hash, number, proof: p })
			}
		}

		Ok(OnBlockFinalityProof::Nothing)
	}

	/// A batch of blocks have been processed, with or without errors.
	///
	/// Call this when a batch of blocks have been processed by the import
	/// queue, with or without errors.
	///
	/// `peer_info` is passed in case of a restart.
	pub fn on_blocks_processed<'a>(
		&'a mut self,
		imported: usize,
		count: usize,
		results: Vec<(Result<BlockImportResult<NumberFor<B>>, BlockImportError>, B::Hash)>,
	) -> impl Iterator<Item = Result<(PeerId, BlockRequest<B>), BadPeer>> + 'a {
		trace!(target: "sync", "Imported {} of {}", imported, count);

		let mut output = Vec::new();

		let mut has_error = false;
		for (_, hash) in &results {
			self.queue_blocks.remove(&hash);
		}
		for (result, hash) in results {
			if has_error {
				continue;
			}

			if result.is_err() {
				has_error = true;
			}

			match result {
				Ok(BlockImportResult::ImportedKnown(_number)) => {}
				Ok(BlockImportResult::ImportedUnknown(number, aux, who)) => {
					if aux.clear_justification_requests {
						trace!(
							target: "sync",
							"Block imported clears all pending justification requests {}: {:?}",
							number,
							hash
						);
						self.extra_justifications.reset()
					}

					if aux.needs_justification {
						trace!(target: "sync", "Block imported but requires justification {}: {:?}", number, hash);
						self.request_justification(&hash, number);
					}

					if aux.bad_justification {
						if let Some(peer) = who {
							info!("💔 Sent block with bad justification to import");
							output.push(Err(BadPeer(peer, rep::BAD_JUSTIFICATION)));
						}
					}

					if aux.needs_finality_proof {
						trace!(target: "sync", "Block imported but requires finality proof {}: {:?}", number, hash);
						self.request_finality_proof(&hash, number);
					}

					if number > self.best_imported_number {
						self.best_imported_number = number;
					}
				},
				Err(BlockImportError::IncompleteHeader(who)) => {
					if let Some(peer) = who {
						warn!("💔 Peer sent block with incomplete header to import");
						output.push(Err(BadPeer(peer, rep::INCOMPLETE_HEADER)));
						output.extend(self.restart());
					}
				},
				Err(BlockImportError::VerificationFailed(who, e)) => {
					if let Some(peer) = who {
						warn!("💔 Verification failed for block {:?} received from peer: {}, {:?}", hash, peer, e);
						output.push(Err(BadPeer(peer, rep::VERIFICATION_FAIL)));
						output.extend(self.restart());
					}
				},
				Err(BlockImportError::BadBlock(who)) => {
					if let Some(peer) = who {
						info!("💔 Block {:?} received from peer {} has been blacklisted", hash, peer);
						output.push(Err(BadPeer(peer, rep::BAD_BLOCK)));
					}
				},
				Err(BlockImportError::MissingState) => {
					// This may happen if the chain we were requesting upon has been discarded
					// in the meantime because other chain has been finalized.
					// Don't mark it as bad as it still may be synced if explicitly requested.
					trace!(target: "sync", "Obsolete block {:?}", hash);
				},
				e @ Err(BlockImportError::UnknownParent) |
				e @ Err(BlockImportError::Other(_)) => {
					warn!(target: "sync", "💔 Error importing block {:?}: {:?}", hash, e);
					output.extend(self.restart());
				},
				Err(BlockImportError::Cancelled) => {}
			};
		}

		self.pending_requests.set_all();
		output.into_iter()
	}

	/// Call this when a justification has been processed by the import queue,
	/// with or without errors.
	pub fn on_justification_import(&mut self, hash: B::Hash, number: NumberFor<B>, success: bool) {
		let finalization_result = if success { Ok((hash, number)) } else { Err(()) };
		self.extra_justifications.try_finalize_root((hash, number), finalization_result, true);
		self.pending_requests.set_all();
	}

	pub fn on_finality_proof_import(&mut self, req: (B::Hash, NumberFor<B>), res: Result<(B::Hash, NumberFor<B>), ()>) {
		self.extra_finality_proofs.try_finalize_root(req, res, true);
		self.pending_requests.set_all();
	}

	/// Notify about finalization of the given block.
	pub fn on_block_finalized(&mut self, hash: &B::Hash, number: NumberFor<B>) {
		let client = &self.client;
		let r = self.extra_finality_proofs.on_block_finalized(hash, number, |base, block| {
			is_descendent_of(&**client, base, block)
		});

		if let Err(err) = r {
			warn!(target: "sync", "💔 Error cleaning up pending extra finality proof data requests: {:?}", err)
		}

		let client = &self.client;
		let r = self.extra_justifications.on_block_finalized(hash, number, |base, block| {
			is_descendent_of(&**client, base, block)
		});

		if let Err(err) = r {
			warn!(target: "sync", "💔 Error cleaning up pending extra justification data requests: {:?}", err);
		}
	}

	/// Called when a block has been queued for import.
	///
	/// Updates our internal state for best queued block and then goes
	/// through all peers to update our view of their state as well.
	fn on_block_queued(&mut self, hash: &B::Hash, number: NumberFor<B>) {
		if self.fork_targets.remove(&hash).is_some() {
			trace!(target: "sync", "Completed fork sync {:?}", hash);
		}
		if number > self.best_queued_number {
			self.best_queued_number = number;
			self.best_queued_hash = *hash;
			// Update common blocks
			for (n, peer) in self.peers.iter_mut() {
				if let PeerSyncState::AncestorSearch {..} = peer.state {
					// Wait for ancestry search to complete first.
					continue;
				}
				let new_common_number = if peer.best_number >= number {
					number
				} else {
					peer.best_number
				};
				trace!(
					target: "sync",
					"Updating peer {} info, ours={}, common={}->{}, their best={}",
					n,
					number,
					peer.common_number,
					new_common_number,
					peer.best_number,
				);
				peer.common_number = new_common_number;
			}
		}
		self.pending_requests.set_all();
	}

	/// Checks if there is a slot for a block announce validation.
	///
	/// The total number and the number per peer of concurrent block announce validations
	/// is capped.
	///
	/// Returns [`HasSlotForBlockAnnounceValidation`] to inform about the result.
	fn has_slot_for_block_announce_validation(&mut self, peer: &PeerId) -> HasSlotForBlockAnnounceValidation {
		if self.block_announce_validation.len() >= MAX_CONCURRENT_BLOCK_ANNOUNCE_VALIDATIONS {
			return HasSlotForBlockAnnounceValidation::TotalMaximumSlotsReached
		}

		match self.block_announce_validation_per_peer_stats.entry(peer.clone()) {
			Entry::Vacant(entry) => {
				entry.insert(1);
				HasSlotForBlockAnnounceValidation::Yes
			},
			Entry::Occupied(mut entry) => {
				if *entry.get() < MAX_CONCURRENT_BLOCK_ANNOUNCE_VALIDATIONS_PER_PEER {
					*entry.get_mut() += 1;
					HasSlotForBlockAnnounceValidation::Yes
				} else {
					HasSlotForBlockAnnounceValidation::MaximumPeerSlotsReached
				}
			},
		}
	}

	/// Push a block announce validation.
	///
	/// It is required that [`ChainSync::poll_block_announce_validation`] is called
	/// to check for finished block announce validations.
	pub fn push_block_announce_validation(
		&mut self,
		who: PeerId,
		hash: B::Hash,
		announce: BlockAnnounce<B::Header>,
		is_best: bool,
	) {
		let header = &announce.header;
		let number = *header.number();
		debug!(
			target: "sync",
			"Pre-validating received block announcement {:?} with number {:?} from {}",
			hash,
			number,
			who,
		);

		if number.is_zero() {
			self.block_announce_validation.push(async move {
				warn!(
					target: "sync",
					"💔 Ignored genesis block (#0) announcement from {}: {}",
					who,
					hash,
				);
				PreValidateBlockAnnounce::Nothing { is_best, who, announce }
			}.boxed());
			return
		}

		// Check if there is a slot for this block announce validation.
		match self.has_slot_for_block_announce_validation(&who) {
			HasSlotForBlockAnnounceValidation::Yes => {},
			HasSlotForBlockAnnounceValidation::TotalMaximumSlotsReached => {
				self.block_announce_validation.push(async move {
					warn!(
						target: "sync",
						"💔 Ignored block (#{} -- {}) announcement from {} because all validation slots are occupied.",
						number,
						hash,
						who,
					);
					PreValidateBlockAnnounce::Nothing { is_best, who, announce }
				}.boxed());
				return
			}
			HasSlotForBlockAnnounceValidation::MaximumPeerSlotsReached => {
				self.block_announce_validation.push(async move {
					warn!(
						target: "sync",
						"💔 Ignored block (#{} -- {}) announcement from {} because all validation slots for this peer are occupied.",
						number,
						hash,
						who,
					);
					PreValidateBlockAnnounce::Nothing { is_best, who, announce }
				}.boxed());
				return
			}
		}

		// Let external validator check the block announcement.
		let assoc_data = announce.data.as_ref().map_or(&[][..], |v| v.as_slice());
		let future = self.block_announce_validator.validate(&header, assoc_data);
		let hash = hash.clone();

		self.block_announce_validation.push(async move {
			match future.await {
				Ok(Validation::Success { is_new_best }) => PreValidateBlockAnnounce::Process {
					is_new_best: is_new_best || is_best,
					announce,
					who,
				},
				Ok(Validation::Failure) => {
					debug!(
						target: "sync",
						"Block announcement validation of block {} from {} failed",
						hash,
						who,
					);
					PreValidateBlockAnnounce::Failure { who }
				}
				Err(e) => {
					error!(target: "sync", "💔 Block announcement validation errored: {}", e);
					PreValidateBlockAnnounce::Nothing { is_best, who, announce }
				}
			}
		}.boxed());
	}

	/// Poll block announce validation.
	///
	/// Block announce validations can be pushed by using
	/// [`ChainSync::push_block_announce_validation`].
	///
	/// This should be polled until it returns [`Poll::Pending`].
	///
	/// If [`PollBlockAnnounceValidation::ImportHeader`] is returned, then the caller MUST try to import passed
	/// header (call `on_block_data`). The network request isn't sent in this case.
	pub fn poll_block_announce_validation(
		&mut self,
		cx: &mut std::task::Context,
	) -> Poll<PollBlockAnnounceValidation<B::Header>> {
		match self.block_announce_validation.poll_next_unpin(cx) {
			Poll::Ready(Some(res)) => Poll::Ready(self.finish_block_announce_validation(res)),
			_ => Poll::Pending,
		}
	}

	/// Should be called when a block announce validation was finished, to update the stats
	/// of the given peer.
	fn peer_block_announce_validation_finished(&mut self, peer: &PeerId) {
		match self.block_announce_validation_per_peer_stats.entry(peer.clone()) {
			Entry::Vacant(_) => {
				error!(
					target: "sync",
					"💔 Block announcement validation from peer {} finished for that no slot was allocated!",
					peer,
				);
			},
			Entry::Occupied(mut entry) => {
				if entry.get_mut().saturating_sub(1) == 0 {
					entry.remove();
				}
			}
		}
	}

	/// This will finish processing of the block announcement.
	fn finish_block_announce_validation(
		&mut self,
		pre_validation_result: PreValidateBlockAnnounce<B::Header>,
	) -> PollBlockAnnounceValidation<B::Header> {
		let (announce, is_best, who) = match pre_validation_result {
			PreValidateBlockAnnounce::Nothing { is_best, who, announce } => {
				self.peer_block_announce_validation_finished(&who);
				return PollBlockAnnounceValidation::Nothing { is_best, who, header: announce.header }
			},
			PreValidateBlockAnnounce::Failure { who } => {
				self.peer_block_announce_validation_finished(&who);
				return PollBlockAnnounceValidation::Failure { who }
			},
			PreValidateBlockAnnounce::Process { announce, is_new_best, who } => {
				self.peer_block_announce_validation_finished(&who);
				(announce, is_new_best, who)
			},
		};

		let header = announce.header;
		let number = *header.number();
		let hash = header.hash();
		let parent_status = self.block_status(header.parent_hash()).unwrap_or(BlockStatus::Unknown);
		let known_parent = parent_status != BlockStatus::Unknown;
		let ancient_parent = parent_status == BlockStatus::InChainPruned;

		let known = self.is_known(&hash);
		let peer = if let Some(peer) = self.peers.get_mut(&who) {
			peer
		} else {
			error!(target: "sync", "💔 Called on_block_announce with a bad peer ID");
			return PollBlockAnnounceValidation::Nothing { is_best, who, header }
		};

		while peer.recently_announced.len() >= ANNOUNCE_HISTORY_SIZE {
			peer.recently_announced.pop_front();
		}
		peer.recently_announced.push_back(hash.clone());

		if is_best {
			// update their best block
			peer.best_number = number;
			peer.best_hash = hash;
		}

		if let PeerSyncState::AncestorSearch {..} = peer.state {
			return PollBlockAnnounceValidation::Nothing { is_best, who, header }
		}

		// If the announced block is the best they have and is not ahead of us, our common number
		// is either one further ahead or it's the one they just announced, if we know about it.
		if is_best {
			if known && self.best_queued_number >= number {
				peer.common_number = number
			} else if header.parent_hash() == &self.best_queued_hash
				|| known_parent && self.best_queued_number >= number
			{
				peer.common_number = number - One::one();
			}
		}
		self.pending_requests.add(&who);

		// known block case
		if known || self.is_already_downloading(&hash) {
			trace!(target: "sync", "Known block announce from {}: {}", who, hash);
			if let Some(target) = self.fork_targets.get_mut(&hash) {
				target.peers.insert(who.clone());
			}
			return PollBlockAnnounceValidation::Nothing { is_best, who, header }
		}

		if ancient_parent {
			trace!(target: "sync", "Ignored ancient block announced from {}: {} {:?}", who, hash, header);
			return PollBlockAnnounceValidation::Nothing { is_best, who, header }
		}

		let requires_additional_data = !self.role.is_light() || !known_parent;
		if !requires_additional_data {
			trace!(target: "sync", "Importing new header announced from {}: {} {:?}", who, hash, header);
			return PollBlockAnnounceValidation::ImportHeader { is_best, header, who }
		}

		if number <= self.best_queued_number {
			trace!(
				target: "sync",
				"Added sync target for block announced from {}: {} {:?}", who, hash, header
			);
			self.fork_targets
				.entry(hash.clone())
				.or_insert_with(|| ForkTarget {
					number,
					parent_hash: Some(*header.parent_hash()),
					peers: Default::default(),
				})
				.peers.insert(who.clone());
		}

		PollBlockAnnounceValidation::Nothing { is_best, who, header }
	}

	/// Call when a peer has disconnected.
	pub fn peer_disconnected(&mut self, who: &PeerId) {
		self.blocks.clear_peer_download(who);
		self.peers.remove(who);
		self.extra_justifications.peer_disconnected(who);
		self.extra_finality_proofs.peer_disconnected(who);
		self.pending_requests.set_all();
	}

	/// Restart the sync process. This will reset all pending block requests and return an iterator
	/// of new block requests to make to peers. Peers that were downloading finality data (i.e.
	/// their state was `DownloadingJustification` or `DownloadingFinalityProof`) are unaffected and
	/// will stay in the same state.
	fn restart<'a>(
		&'a mut self,
	) -> impl Iterator<Item = Result<(PeerId, BlockRequest<B>), BadPeer>> + 'a {
		self.blocks.clear();
		let info = self.client.info();
		self.best_queued_hash = info.best_hash;
		self.best_queued_number = std::cmp::max(info.best_number, self.best_imported_number);
		self.pending_requests.set_all();
		debug!(target:"sync", "Restarted with {} ({})", self.best_queued_number, self.best_queued_hash);
		let old_peers = std::mem::take(&mut self.peers);

		old_peers.into_iter().filter_map(move |(id, p)| {
			// peers that were downloading justifications or finality proofs
			// should be kept in that state.
			match p.state {
				PeerSyncState::DownloadingJustification(_)
				| PeerSyncState::DownloadingFinalityProof(_) => {
					self.peers.insert(id, p);
					return None;
				}
				_ => {}
			}

			// handle peers that were in other states.
			match self.new_peer(id.clone(), p.best_hash, p.best_number) {
				Ok(None) => None,
				Ok(Some(x)) => Some(Ok((id, x))),
				Err(e) => Some(Err(e)),
			}
		})
	}

	/// What is the status of the block corresponding to the given hash?
	fn block_status(&self, hash: &B::Hash) -> Result<BlockStatus, ClientError> {
		if self.queue_blocks.contains(hash) {
			return Ok(BlockStatus::Queued)
		}
		self.client.block_status(&BlockId::Hash(*hash))
	}

	/// Is the block corresponding to the given hash known?
	fn is_known(&self, hash: &B::Hash) -> bool {
		self.block_status(hash).ok().map_or(false, |s| s != BlockStatus::Unknown)
	}

	/// Is any peer downloading the given hash?
	fn is_already_downloading(&self, hash: &B::Hash) -> bool {
		self.peers.iter().any(|(_, p)| p.state == PeerSyncState::DownloadingStale(*hash))
	}

	/// Return some key metrics.
	pub(crate) fn metrics(&self) -> Metrics {
		use std::convert::TryInto;
		Metrics {
			queued_blocks: self.queue_blocks.len().try_into().unwrap_or(std::u32::MAX),
			fork_targets: self.fork_targets.len().try_into().unwrap_or(std::u32::MAX),
			finality_proofs: self.extra_finality_proofs.metrics(),
			justifications: self.extra_justifications.metrics(),
			_priv: ()
		}
	}
}

#[derive(Debug)]
pub(crate) struct Metrics {
	pub(crate) queued_blocks: u32,
	pub(crate) fork_targets: u32,
	pub(crate) finality_proofs: extra_requests::Metrics,
	pub(crate) justifications: extra_requests::Metrics,
	_priv: ()
}

/// Request the ancestry for a block. Sends a request for header and justification for the given
/// block number. Used during ancestry search.
fn ancestry_request<B: BlockT>(block: NumberFor<B>) -> BlockRequest<B> {
	message::generic::BlockRequest {
		id: 0,
		fields: BlockAttributes::HEADER | BlockAttributes::JUSTIFICATION,
		from: message::FromBlock::Number(block),
		to: None,
		direction: message::Direction::Ascending,
		max: Some(1)
	}
}

/// The ancestor search state expresses which algorithm, and its stateful parameters, we are using to
/// try to find an ancestor block
#[derive(Copy, Clone, Eq, PartialEq, Debug)]
pub enum AncestorSearchState<B: BlockT> {
	/// Use exponential backoff to find an ancestor, then switch to binary search.
	/// We keep track of the exponent.
	ExponentialBackoff(NumberFor<B>),
	/// Using binary search to find the best ancestor.
	/// We keep track of left and right bounds.
	BinarySearch(NumberFor<B>, NumberFor<B>),
}

/// This function handles the ancestor search strategy used. The goal is to find a common point
/// that both our chains agree on that is as close to the tip as possible.
/// The way this works is we first have an exponential backoff strategy, where we try to step
/// forward until we find a block hash mismatch. The size of the step doubles each step we take.
///
/// When we've found a block hash mismatch we then fall back to a binary search between the two
/// last known points to find the common block closest to the tip.
fn handle_ancestor_search_state<B: BlockT>(
	state: &AncestorSearchState<B>,
	curr_block_num: NumberFor<B>,
	block_hash_match: bool
) -> Option<(AncestorSearchState<B>, NumberFor<B>)> {
	let two = <NumberFor<B>>::one() + <NumberFor<B>>::one();
	match state {
		AncestorSearchState::ExponentialBackoff(next_distance_to_tip) => {
			let next_distance_to_tip = *next_distance_to_tip;
			if block_hash_match && next_distance_to_tip == One::one() {
				// We found the ancestor in the first step so there is no need to execute binary search.
				return None;
			}
			if block_hash_match {
				let left = curr_block_num;
				let right = left + next_distance_to_tip / two;
				let middle = left + (right - left) / two;
				Some((AncestorSearchState::BinarySearch(left, right), middle))
			} else {
				let next_block_num = curr_block_num.checked_sub(&next_distance_to_tip)
					.unwrap_or_else(Zero::zero);
				let next_distance_to_tip = next_distance_to_tip * two;
				Some((AncestorSearchState::ExponentialBackoff(next_distance_to_tip), next_block_num))
			}
		}
		AncestorSearchState::BinarySearch(mut left, mut right) => {
			if left >= curr_block_num {
				return None;
			}
			if block_hash_match {
				left = curr_block_num;
			} else {
				right = curr_block_num;
			}
			assert!(right >= left);
			let middle = left + (right - left) / two;
			Some((AncestorSearchState::BinarySearch(left, right), middle))
		}
	}
}

/// Get a new block request for the peer if any.
fn peer_block_request<B: BlockT>(
	id: &PeerId,
	peer: &PeerSync<B>,
	blocks: &mut BlockCollection<B>,
	attrs: &message::BlockAttributes,
	max_parallel_downloads: u32,
	finalized: NumberFor<B>,
	best_num: NumberFor<B>,
) -> Option<(Range<NumberFor<B>>, BlockRequest<B>)> {
	if best_num >= peer.best_number {
		// Will be downloaded as alternative fork instead.
		return None;
	}
	if peer.common_number < finalized {
		trace!(
			target: "sync",
			"Requesting pre-finalized chain from {:?}, common={}, finalized={}, peer best={}, our best={}",
			id, finalized, peer.common_number, peer.best_number, best_num,
		);
	}
	if let Some(range) = blocks.needed_blocks(
		id.clone(),
		MAX_BLOCKS_TO_REQUEST,
		peer.best_number,
		peer.common_number,
		max_parallel_downloads,
		MAX_DOWNLOAD_AHEAD,
	) {
		// The end is not part of the range.
		let last = range.end.saturating_sub(One::one());

		let from = if peer.best_number == last {
			message::FromBlock::Hash(peer.best_hash)
		} else {
			message::FromBlock::Number(last)
		};

		let request = message::generic::BlockRequest {
			id: 0,
			fields: attrs.clone(),
			from,
			to: None,
			direction: message::Direction::Descending,
			max: Some((range.end - range.start).saturated_into::<u32>())
		};

		Some((range, request))
	} else {
		None
	}
}

/// Get pending fork sync targets for a peer.
fn fork_sync_request<B: BlockT>(
	id: &PeerId,
	targets: &mut HashMap<B::Hash, ForkTarget<B>>,
	best_num: NumberFor<B>,
	finalized: NumberFor<B>,
	attributes: &message::BlockAttributes,
	check_block: impl Fn(&B::Hash) -> BlockStatus,
) -> Option<(B::Hash, BlockRequest<B>)>
{
	targets.retain(|hash, r| {
		if r.number <= finalized {
			trace!(target: "sync", "Removed expired fork sync request {:?} (#{})", hash, r.number);
			return false;
		}
		if check_block(hash) != BlockStatus::Unknown {
			trace!(target: "sync", "Removed obsolete fork sync request {:?} (#{})", hash, r.number);
			return false;
		}
		true
	});
	for (hash, r) in targets {
		if !r.peers.contains(id) {
			continue
		}
		if r.number <= best_num {
			let parent_status = r.parent_hash.as_ref().map_or(BlockStatus::Unknown, check_block);
			let count = if parent_status == BlockStatus::Unknown {
				(r.number - finalized).saturated_into::<u32>() // up to the last finalized block
			} else {
				// request only single block
				1
			};
			trace!(target: "sync", "Downloading requested fork {:?} from {}, {} blocks", hash, id, count);
			return Some((hash.clone(), message::generic::BlockRequest {
				id: 0,
				fields: attributes.clone(),
				from: message::FromBlock::Hash(hash.clone()),
				to: None,
				direction: message::Direction::Descending,
				max: Some(count),
			}))
		}
	}
	None
}

/// Returns `true` if the given `block` is a descendent of `base`.
fn is_descendent_of<Block, T>(client: &T, base: &Block::Hash, block: &Block::Hash) -> sp_blockchain::Result<bool>
	where
		Block: BlockT,
		T: HeaderMetadata<Block, Error = sp_blockchain::Error> + ?Sized,
{
	if base == block {
		return Ok(false);
	}

	let ancestor = sp_blockchain::lowest_common_ancestor(client, *block, *base)?;

	Ok(ancestor.hash == *base)
}

fn validate_blocks<Block: BlockT>(blocks: &Vec<message::BlockData<Block>>, who: &PeerId) -> Result<(), BadPeer> {
	for b in blocks {
		if let Some(header) = &b.header {
			let hash = header.hash();
			if hash != b.hash {
				debug!(
					target:"sync",
					"Bad header received from {}. Expected hash {:?}, got {:?}",
					who,
					b.hash,
					hash,
				);
				return Err(BadPeer(who.clone(), rep::BAD_BLOCK))
			}
		}
		if let (Some(header), Some(body)) = (&b.header, &b.body) {
			let expected = *header.extrinsics_root();
			let got = HashFor::<Block>::ordered_trie_root(body.iter().map(Encode::encode).collect());
			if expected != got {
				debug!(
					target:"sync",
					"Bad extrinsic root for a block {} received from {}. Expected {:?}, got {:?}",
					b.hash,
					who,
					expected,
					got,
				);
				return Err(BadPeer(who.clone(), rep::BAD_BLOCK))
			}
		}
	}
	Ok(())
}

#[cfg(test)]
mod test {
	use super::message::FromBlock;
	use super::*;
	use sc_block_builder::BlockBuilderProvider;
	use sp_blockchain::HeaderBackend;
	use sp_consensus::block_validation::DefaultBlockAnnounceValidator;
	use substrate_test_runtime_client::{
		runtime::{Block, Hash},
		ClientBlockImportExt, DefaultTestClientBuilderExt, TestClientBuilder, TestClientBuilderExt,
	};

	#[test]
	fn processes_empty_response_on_justification_request_for_unknown_block() {
		// if we ask for a justification for a given block to a peer that doesn't know that block
		// (different from not having a justification), the peer will reply with an empty response.
		// internally we should process the response as the justification not being available.

		let client = Arc::new(TestClientBuilder::new().build());
		let info = client.info();
		let block_announce_validator = Box::new(DefaultBlockAnnounceValidator);
		let peer_id = PeerId::random();

		let mut sync = ChainSync::new(
			Roles::AUTHORITY,
			client.clone(),
			&info,
			None,
			block_announce_validator,
			1,
		);

		let (a1_hash, a1_number) = {
			let a1 = client.new_block(Default::default()).unwrap().build().unwrap().block;
			(a1.hash(), *a1.header.number())
		};

		// add a new peer with the same best block
		sync.new_peer(peer_id.clone(), a1_hash, a1_number).unwrap();

		// and request a justification for the block
		sync.request_justification(&a1_hash, a1_number);

		// the justification request should be scheduled to that peer
		assert!(
			sync.justification_requests().any(|(who, request)| {
				who == peer_id && request.from == FromBlock::Hash(a1_hash)
			})
		);

		// there are no extra pending requests
		assert_eq!(
			sync.extra_justifications.pending_requests().count(),
			0,
		);

		// there's one in-flight extra request to the expected peer
		assert!(
			sync.extra_justifications.active_requests().any(|(who, (hash, number))| {
				*who == peer_id && *hash == a1_hash && *number == a1_number
			})
		);

		// if the peer replies with an empty response (i.e. it doesn't know the block),
		// the active request should be cleared.
		assert_eq!(
			sync.on_block_justification(
				peer_id.clone(),
				BlockResponse::<Block> {
					id: 0,
					blocks: vec![],
				}
			),
			Ok(OnBlockJustification::Nothing),
		);

		// there should be no in-flight requests
		assert_eq!(
			sync.extra_justifications.active_requests().count(),
			0,
		);

		// and the request should now be pending again, waiting for reschedule
		assert!(
			sync.extra_justifications.pending_requests().any(|(hash, number)| {
				*hash == a1_hash && *number == a1_number
			})
		);
	}

	#[test]
	fn restart_doesnt_affect_peers_downloading_finality_data() {
		let mut client = Arc::new(TestClientBuilder::new().build());
		let info = client.info();

		let mut sync = ChainSync::new(
			Roles::AUTHORITY,
			client.clone(),
			&info,
			None,
			Box::new(DefaultBlockAnnounceValidator),
			1,
		);

		let peer_id1 = PeerId::random();
		let peer_id2 = PeerId::random();
		let peer_id3 = PeerId::random();
		let peer_id4 = PeerId::random();

		let mut new_blocks = |n| {
			for _ in 0..n {
				let block = client.new_block(Default::default()).unwrap().build().unwrap().block;
				client.import(BlockOrigin::Own, block.clone()).unwrap();
			}

			let info = client.info();
			(info.best_hash, info.best_number)
		};

		let (b1_hash, b1_number) = new_blocks(50);
		let (b2_hash, b2_number) = new_blocks(10);

		// add 2 peers at blocks that we don't have locally
		sync.new_peer(peer_id1.clone(), Hash::random(), 42).unwrap();
		sync.new_peer(peer_id2.clone(), Hash::random(), 10).unwrap();

		// we wil send block requests to these peers
		// for these blocks we don't know about
		assert!(sync.block_requests().all(|(p, _)| { *p == peer_id1 || *p == peer_id2 }));

		// add a new peer at a known block
		sync.new_peer(peer_id3.clone(), b1_hash, b1_number).unwrap();

		// we request a justification for a block we have locally
		sync.request_justification(&b1_hash, b1_number);

		// the justification request should be scheduled to the
		// new peer which is at the given block
		assert!(sync.justification_requests().any(|(p, r)| {
			p == peer_id3
				&& r.fields == BlockAttributes::JUSTIFICATION
				&& r.from == message::FromBlock::Hash(b1_hash)
				&& r.to == None
		}));

		assert_eq!(
			sync.peers.get(&peer_id3).unwrap().state,
			PeerSyncState::DownloadingJustification(b1_hash),
		);

		// add another peer at a known later block
		sync.new_peer(peer_id4.clone(), b2_hash, b2_number).unwrap();

		// we request a finality proof for a block we have locally
		sync.request_finality_proof(&b2_hash, b2_number);

		// the finality proof request should be scheduled to peer 4
		// which is at that block
		assert!(
			sync.finality_proof_requests().any(|(p, r)| { p == peer_id4 && r.block == b2_hash })
		);

		assert_eq!(
			sync.peers.get(&peer_id4).unwrap().state,
			PeerSyncState::DownloadingFinalityProof(b2_hash),
		);

		// we restart the sync state
		let block_requests = sync.restart();

		// which should make us send out block requests to the first two peers
		assert!(block_requests.map(|r| r.unwrap()).all(|(p, _)| { p == peer_id1 || p == peer_id2 }));

		// peer 3 and 4 should be unaffected as they were downloading finality data
		assert_eq!(
			sync.peers.get(&peer_id3).unwrap().state,
			PeerSyncState::DownloadingJustification(b1_hash),
		);

		assert_eq!(
			sync.peers.get(&peer_id4).unwrap().state,
			PeerSyncState::DownloadingFinalityProof(b2_hash),
		);
	}
}<|MERGE_RESOLUTION|>--- conflicted
+++ resolved
@@ -417,13 +417,6 @@
 	}
 }
 
-<<<<<<< HEAD
-impl<B, P> ChainSync<B, P>
-	where
-		B: BlockT,
-		P: StorageProof<HashFor<B>>,
-{
-=======
 /// Result of [`ChainSync::has_slot_for_block_announce_validation`].
 enum HasSlotForBlockAnnounceValidation {
 	/// Yes, there is a slot for the block announce validation.
@@ -434,8 +427,11 @@
 	MaximumPeerSlotsReached,
 }
 
-impl<B: BlockT> ChainSync<B> {
->>>>>>> f37a462b
+impl<B, P> ChainSync<B, P>
+	where
+		B: BlockT,
+		P: StorageProof<HashFor<B>>,
+{
 	/// Create a new instance.
 	pub fn new(
 		role: Roles,
