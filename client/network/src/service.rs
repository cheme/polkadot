--- conflicted
+++ resolved
@@ -112,10 +112,7 @@
 	/// Returns a `NetworkWorker` that implements `Future` and must be regularly polled in order
 	/// for the network processing to advance. From it, you can extract a `NetworkService` using
 	/// `worker.service()`. The `NetworkService` can be shared through the codebase.
-<<<<<<< HEAD
 	pub fn new(params: Params<B, H, P>) -> Result<NetworkWorker<B, H, P>, Error> {
-=======
-	pub fn new(params: Params<B, H>) -> Result<NetworkWorker<B, H>, Error> {
 		// Ensure the listen addresses are consistent with the transport.
 		ensure_addresses_consistent_with_transport(
 			params.network_config.listen_addresses.iter(),
@@ -134,7 +131,6 @@
 			&params.network_config.transport,
 		)?;
 
->>>>>>> e4e74bd6
 		let (to_worker, from_worker) = tracing_unbounded("mpsc_network_worker");
 
 		if let Some(path) = params.network_config.net_config_path {
@@ -1121,18 +1117,13 @@
 	}
 }
 
-<<<<<<< HEAD
 impl<B, H, P> Future for NetworkWorker<B, H, P>
 	where
 		B: BlockT + 'static,
 		H: ExHashT,
 		P: StorageProof<HashFor<B>>,
 {
-	type Output = Result<(), io::Error>;
-=======
-impl<B: BlockT + 'static, H: ExHashT> Future for NetworkWorker<B, H> {
 	type Output = ();
->>>>>>> e4e74bd6
 
 	fn poll(mut self: Pin<&mut Self>, cx: &mut std::task::Context) -> Poll<Self::Output> {
 		let this = &mut *self;
