// This file is part of Substrate.

// Copyright (C) 2017-2020 Parity Technologies (UK) Ltd.
// SPDX-License-Identifier: GPL-3.0-or-later WITH Classpath-exception-2.0

// This program is free software: you can redistribute it and/or modify
// it under the terms of the GNU General Public License as published by
// the Free Software Foundation, either version 3 of the License, or
// (at your option) any later version.

// This program is distributed in the hope that it will be useful,
// but WITHOUT ANY WARRANTY; without even the implied warranty of
// MERCHANTABILITY or FITNESS FOR A PARTICULAR PURPOSE. See the
// GNU General Public License for more details.

// You should have received a copy of the GNU General Public License
// along with this program. If not, see <https://www.gnu.org/licenses/>.

use crate::{
	ExHashT,
	chain::{Client, FinalityProofProvider},
	config::{BoxFinalityProofRequestBuilder, ProtocolId, TransactionPool, TransactionImportFuture, TransactionImport},
	error,
	utils::interval
};

use bytes::{Bytes, BytesMut};
use futures::{prelude::*, stream::FuturesUnordered};
use generic_proto::{GenericProto, GenericProtoOut};
use libp2p::{Multiaddr, PeerId};
use libp2p::core::{ConnectedPoint, connection::{ConnectionId, ListenerId}};
use libp2p::swarm::{ProtocolsHandler, IntoProtocolsHandler};
use libp2p::swarm::{NetworkBehaviour, NetworkBehaviourAction, PollParameters};
use sp_core::{
	storage::{StorageKey, PrefixedStorageKey, ChildInfo, ChildType},
	hexdisplay::HexDisplay
};
use sp_consensus::{
	BlockOrigin,
	block_validation::BlockAnnounceValidator,
	import_queue::{BlockImportResult, BlockImportError, IncomingBlock, Origin}
};
use sc_client_api::BackendProof as StorageProof;
use codec::{Decode, Encode};
use sp_runtime::{generic::BlockId, ConsensusEngineId, Justification};
use sp_runtime::traits::{
	Block as BlockT, Header as HeaderT, NumberFor, One, Zero, CheckedSub, HashFor,
};
use sp_arithmetic::traits::SaturatedConversion;
use message::{BlockAnnounce, Message};
use message::generic::{Message as GenericMessage, ConsensusMessage, Roles};
use prometheus_endpoint::{Registry, Gauge, Counter, GaugeVec, HistogramVec, PrometheusError, Opts, register, U64};
use sync::{ChainSync, SyncState};
use std::borrow::Cow;
use std::collections::{BTreeMap, HashMap, HashSet, VecDeque, hash_map::Entry};
use std::sync::Arc;
use std::fmt::Write;
use std::{cmp, io, num::NonZeroUsize, pin::Pin, task::Poll, time};
use log::{log, Level, trace, debug, warn, error};
use sc_client_api::{ChangesProof, ProofCommon, SimpleProof};
use util::LruHashSet;
use wasm_timer::Instant;

mod generic_proto;
mod util;

pub mod message;
pub mod event;
pub mod sync;

pub use generic_proto::LegacyConnectionKillError;

const REQUEST_TIMEOUT_SEC: u64 = 40;
/// Interval at which we perform time based maintenance
const TICK_TIMEOUT: time::Duration = time::Duration::from_millis(1100);
/// Interval at which we propagate transactions;
const PROPAGATE_TIMEOUT: time::Duration = time::Duration::from_millis(2900);

/// Maximim number of known block hashes to keep for a peer.
const MAX_KNOWN_BLOCKS: usize = 1024; // ~32kb per peer + LruHashSet overhead
/// Maximim number of known transaction hashes to keep for a peer.
///
/// This should be approx. 2 blocks full of transactions for the network to function properly.
const MAX_KNOWN_TRANSACTIONS: usize = 10240; // ~300kb per peer + overhead.

/// Maximim number of transaction validation request we keep at any moment.
const MAX_PENDING_TRANSACTIONS: usize = 8192;

/// Current protocol version.
pub(crate) const CURRENT_VERSION: u32 = 6;
/// Lowest version we support
pub(crate) const MIN_VERSION: u32 = 3;

// Maximum allowed entries in `BlockResponse`
const MAX_BLOCK_DATA_RESPONSE: u32 = 128;
/// When light node connects to the full node and the full node is behind light node
/// for at least `LIGHT_MAXIMAL_BLOCKS_DIFFERENCE` blocks, we consider it not useful
/// and disconnect to free connection slot.
const LIGHT_MAXIMAL_BLOCKS_DIFFERENCE: u64 = 8192;

mod rep {
	use sc_peerset::ReputationChange as Rep;
	/// Reputation change when a peer is "clogged", meaning that it's not fast enough to process our
	/// messages.
	pub const CLOGGED_PEER: Rep = Rep::new(-(1 << 12), "Clogged message queue");
	/// Reputation change when a peer doesn't respond in time to our messages.
	pub const TIMEOUT: Rep = Rep::new(-(1 << 10), "Request timeout");
	/// Reputation change when we are a light client and a peer is behind us.
	pub const PEER_BEHIND_US_LIGHT: Rep = Rep::new(-(1 << 8), "Useless for a light peer");
	/// Reputation change when a peer sends us any transaction.
	///
	/// This forces node to verify it, thus the negative value here. Once transaction is verified,
	/// reputation change should be refunded with `ANY_TRANSACTION_REFUND`
	pub const ANY_TRANSACTION: Rep = Rep::new(-(1 << 4), "Any transaction");
	/// Reputation change when a peer sends us any transaction that is not invalid.
	pub const ANY_TRANSACTION_REFUND: Rep = Rep::new(1 << 4, "Any transaction (refund)");
	/// Reputation change when a peer sends us an transaction that we didn't know about.
	pub const GOOD_TRANSACTION: Rep = Rep::new(1 << 7, "Good transaction");
	/// Reputation change when a peer sends us a bad transaction.
	pub const BAD_TRANSACTION: Rep = Rep::new(-(1 << 12), "Bad transaction");
	/// We sent an RPC query to the given node, but it failed.
	pub const RPC_FAILED: Rep = Rep::new(-(1 << 12), "Remote call failed");
	/// We received a message that failed to decode.
	pub const BAD_MESSAGE: Rep = Rep::new(-(1 << 12), "Bad message");
	/// We received an unexpected response.
	pub const UNEXPECTED_RESPONSE: Rep = Rep::new_fatal("Unexpected response packet");
	/// We received an unexpected transaction packet.
	pub const UNEXPECTED_TRANSACTIONS: Rep = Rep::new_fatal("Unexpected transactions packet");
	/// We received an unexpected light node request.
	pub const UNEXPECTED_REQUEST: Rep = Rep::new_fatal("Unexpected block request packet");
	/// Peer has different genesis.
	pub const GENESIS_MISMATCH: Rep = Rep::new_fatal("Genesis mismatch");
	/// Peer is on unsupported protocol version.
	pub const BAD_PROTOCOL: Rep = Rep::new_fatal("Unsupported protocol");
	/// Peer role does not match (e.g. light peer connecting to another light peer).
	pub const BAD_ROLE: Rep = Rep::new_fatal("Unsupported role");
	/// Peer response data does not have requested bits.
	pub const BAD_RESPONSE: Rep = Rep::new(-(1 << 12), "Incomplete response");
}

struct Metrics {
	handshaking_peers: Gauge<U64>,
	obsolete_requests: Gauge<U64>,
	peers: Gauge<U64>,
	queued_blocks: Gauge<U64>,
	fork_targets: Gauge<U64>,
	finality_proofs: GaugeVec<U64>,
	justifications: GaugeVec<U64>,
	propagated_transactions: Counter<U64>,
}

impl Metrics {
	fn register(r: &Registry) -> Result<Self, PrometheusError> {
		Ok(Metrics {
			handshaking_peers: {
				let g = Gauge::new("sync_handshaking_peers", "Number of newly connected peers")?;
				register(g, r)?
			},
			obsolete_requests: {
				let g = Gauge::new("sync_obsolete_requests", "Number of obsolete requests")?;
				register(g, r)?
			},
			peers: {
				let g = Gauge::new("sync_peers", "Number of peers we sync with")?;
				register(g, r)?
			},
			queued_blocks: {
				let g = Gauge::new("sync_queued_blocks", "Number of blocks in import queue")?;
				register(g, r)?
			},
			fork_targets: {
				let g = Gauge::new("sync_fork_targets", "Number of fork sync targets")?;
				register(g, r)?
			},
			justifications: {
				let g = GaugeVec::new(
					Opts::new(
						"sync_extra_justifications",
						"Number of extra justifications requests"
					),
					&["status"],
				)?;
				register(g, r)?
			},
			finality_proofs: {
				let g = GaugeVec::new(
					Opts::new(
						"sync_extra_finality_proofs",
						"Number of extra finality proof requests",
					),
					&["status"],
				)?;
				register(g, r)?
			},
			propagated_transactions: register(Counter::new(
				"sync_propagated_transactions",
				"Number of transactions propagated to at least one peer",
			)?, r)?,
		})
	}
}

#[pin_project::pin_project]
struct PendingTransaction<H> {
	#[pin]
	validation: TransactionImportFuture,
	tx_hash: H,
}

impl<H: ExHashT> Future for PendingTransaction<H> {
	type Output = (H, TransactionImport);

	fn poll(self: Pin<&mut Self>, cx: &mut std::task::Context<'_>) -> Poll<Self::Output> {
		let mut this = self.project();

		if let Poll::Ready(import_result) = Pin::new(&mut this.validation).poll_unpin(cx) {
			return Poll::Ready((this.tx_hash.clone(), import_result));
		}

		Poll::Pending
	}
}

// Lock must always be taken in order declared here.
pub struct Protocol<B: BlockT, H: ExHashT, P: StorageProof<HashFor<B>>> {
	/// Interval at which we call `tick`.
	tick_timeout: Pin<Box<dyn Stream<Item = ()> + Send>>,
	/// Interval at which we call `propagate_transactions`.
	propagate_timeout: Pin<Box<dyn Stream<Item = ()> + Send>>,
	/// Pending list of messages to return from `poll` as a priority.
	pending_messages: VecDeque<CustomMessageOutcome<B>>,
	/// Pending transactions verification tasks.
	pending_transactions: FuturesUnordered<PendingTransaction<H>>,
	/// As multiple peers can send us the same transaction, we group
	/// these peers using the transaction hash while the transaction is
	/// imported. This prevents that we import the same transaction
	/// multiple times concurrently.
	pending_transactions_peers: HashMap<H, Vec<PeerId>>,
	config: ProtocolConfig,
	genesis_hash: B::Hash,
	sync: ChainSync<B, P>,
	context_data: ContextData<B, H, P>,
	/// List of nodes for which we perform additional logging because they are important for the
	/// user.
	important_peers: HashSet<PeerId>,
	// Connected peers pending Status message.
	handshaking_peers: HashMap<PeerId, HandshakingPeer>,
	/// Used to report reputation changes.
	peerset_handle: sc_peerset::PeersetHandle,
	transaction_pool: Arc<dyn TransactionPool<H, B, P>>,
	/// When asked for a proof of finality, we use this struct to build one.
	finality_proof_provider: Option<Arc<dyn FinalityProofProvider<B>>>,
	/// Handles opening the unique substream and sending and receiving raw messages.
	behaviour: GenericProto,
	/// For each legacy gossiping engine ID, the corresponding new protocol name.
	protocol_name_by_engine: HashMap<ConsensusEngineId, Cow<'static, [u8]>>,
	/// For each protocol name, the legacy equivalent.
	legacy_equiv_by_name: HashMap<Cow<'static, [u8]>, Fallback>,
	/// Name of the protocol used for transactions.
	transactions_protocol: Cow<'static, [u8]>,
	/// Name of the protocol used for block announces.
	block_announces_protocol: Cow<'static, [u8]>,
	/// Prometheus metrics.
	metrics: Option<Metrics>,
	/// The `PeerId`'s of all boot nodes.
	boot_node_ids: Arc<HashSet<PeerId>>,
}

#[derive(Default)]
struct PacketStats {
	bytes_in: u64,
	bytes_out: u64,
	count_in: u64,
	count_out: u64,
}

/// A peer that we are connected to
/// and from whom we have not yet received a Status message.
struct HandshakingPeer {
	timestamp: Instant,
}

/// Peer information
#[derive(Debug, Clone)]
struct Peer<B: BlockT, H: ExHashT> {
	info: PeerInfo<B>,
	/// Current block request, if any.
	block_request: Option<(Instant, message::BlockRequest<B>)>,
	/// Requests we are no longer interested in.
	obsolete_requests: HashMap<message::RequestId, Instant>,
	/// Holds a set of transactions known to this peer.
	known_transactions: LruHashSet<H>,
	/// Holds a set of blocks known to this peer.
	known_blocks: LruHashSet<B::Hash>,
	/// Request counter,
	next_request_id: message::RequestId,
}

/// Info about a peer's known state.
#[derive(Clone, Debug)]
pub struct PeerInfo<B: BlockT> {
	/// Roles
	pub roles: Roles,
	/// Protocol version
	pub protocol_version: u32,
	/// Peer best block hash
	pub best_hash: B::Hash,
	/// Peer best block number
	pub best_number: <B::Header as HeaderT>::Number,
}

/// Data necessary to create a context.
struct ContextData<B: BlockT, H: ExHashT, P: StorageProof<HashFor<B>>> {
	// All connected peers
	peers: HashMap<PeerId, Peer<B, H>>,
	stats: HashMap<&'static str, PacketStats>,
	pub chain: Arc<dyn Client<B, P>>,
}

/// Configuration for the Substrate-specific part of the networking layer.
#[derive(Clone)]
pub struct ProtocolConfig {
	/// Assigned roles.
	pub roles: Roles,
	/// Maximum number of peers to ask the same blocks in parallel.
	pub max_parallel_downloads: u32,
}

impl Default for ProtocolConfig {
	fn default() -> ProtocolConfig {
		ProtocolConfig {
			roles: Roles::FULL,
			max_parallel_downloads: 5,
		}
	}
}

/// Handshake sent when we open a block announces substream.
#[derive(Debug, PartialEq, Eq, Clone, Encode, Decode)]
struct BlockAnnouncesHandshake<B: BlockT> {
	/// Roles of the node.
	roles: Roles,
	/// Best block number.
	best_number: NumberFor<B>,
	/// Best block hash.
	best_hash: B::Hash,
	/// Genesis block hash.
	genesis_hash: B::Hash,
}

impl<B: BlockT> BlockAnnouncesHandshake<B> {
	fn build<P: StorageProof<HashFor<B>>>(protocol_config: &ProtocolConfig, chain: &Arc<dyn Client<B, P>>) -> Self {
		let info = chain.info();
		BlockAnnouncesHandshake {
			genesis_hash: info.genesis_hash,
			roles: protocol_config.roles,
			best_number: info.best_number,
			best_hash: info.best_hash,
		}
	}
}

/// Builds a SCALE-encoded "Status" message to send as handshake for the legacy protocol.
fn build_status_message<B: BlockT>(protocol_config: &ProtocolConfig, chain: &Arc<dyn Client<B>>) -> Vec<u8> {
	let info = chain.info();
	let status = message::generic::Status {
		version: CURRENT_VERSION,
		min_supported_version: MIN_VERSION,
		genesis_hash: info.genesis_hash,
		roles: protocol_config.roles.into(),
		best_number: info.best_number,
		best_hash: info.best_hash,
		chain_status: Vec::new(), // TODO: find a way to make this backwards-compatible
	};

	Message::<B>::Status(status).encode()
}

/// Fallback mechanism to use to send a notification if no substream is open.
#[derive(Debug, Clone, PartialEq, Eq)]
enum Fallback {
	/// Use a `Message::Consensus` with the given engine ID.
	Consensus(ConsensusEngineId),
	/// The message is the bytes encoding of a `Transactions<E>` (which is itself defined as a `Vec<E>`).
	Transactions,
	/// The message is the bytes encoding of a `BlockAnnounce<H>`.
	BlockAnnounce,
}

impl<B, H, P> Protocol<B, H, P>
	where
		B: BlockT,
		H: ExHashT,
		P: StorageProof<HashFor<B>>,
{
	/// Create a new instance.
	pub fn new(
		config: ProtocolConfig,
		local_peer_id: PeerId,
		chain: Arc<dyn Client<B, P>>,
		transaction_pool: Arc<dyn TransactionPool<H, B, P>>,
		finality_proof_provider: Option<Arc<dyn FinalityProofProvider<B>>>,
		finality_proof_request_builder: Option<BoxFinalityProofRequestBuilder<B>>,
		protocol_id: ProtocolId,
		peerset_config: sc_peerset::PeersetConfig,
		block_announce_validator: Box<dyn BlockAnnounceValidator<B> + Send>,
		metrics_registry: Option<&Registry>,
		boot_node_ids: Arc<HashSet<PeerId>>,
		queue_size_report: Option<HistogramVec>,
	) -> error::Result<(Protocol<B, H, P>, sc_peerset::PeersetHandle)> {
		let info = chain.info();
		let sync = ChainSync::new(
			config.roles,
			chain.clone(),
			&info,
			finality_proof_request_builder,
			block_announce_validator,
			config.max_parallel_downloads,
		);

		let important_peers = {
			let mut imp_p = HashSet::new();
			for reserved in peerset_config.priority_groups.iter().flat_map(|(_, l)| l.iter()) {
				imp_p.insert(reserved.clone());
			}
			imp_p.shrink_to_fit();
			imp_p
		};

		let (peerset, peerset_handle) = sc_peerset::Peerset::from_config(peerset_config);
		let versions = &((MIN_VERSION as u8)..=(CURRENT_VERSION as u8)).collect::<Vec<u8>>();
		let mut behaviour = GenericProto::new(
			local_peer_id,
			protocol_id.clone(),
			versions,
			build_status_message(&config, &chain),
			peerset,
			queue_size_report
		);

		let mut legacy_equiv_by_name = HashMap::new();

		let transactions_protocol: Cow<'static, [u8]> = Cow::from({
			let mut proto = b"/".to_vec();
			proto.extend(protocol_id.as_bytes());
			proto.extend(b"/transactions/1");
			proto
		});
		behaviour.register_notif_protocol(transactions_protocol.clone(), Vec::new());
		legacy_equiv_by_name.insert(transactions_protocol.clone(), Fallback::Transactions);

		let block_announces_protocol: Cow<'static, [u8]> = Cow::from({
			let mut proto = b"/".to_vec();
			proto.extend(protocol_id.as_bytes());
			proto.extend(b"/block-announces/1");
			proto
		});
		behaviour.register_notif_protocol(
			block_announces_protocol.clone(),
			BlockAnnouncesHandshake::build(&config, &chain).encode()
		);
		legacy_equiv_by_name.insert(block_announces_protocol.clone(), Fallback::BlockAnnounce);

		let protocol = Protocol {
			tick_timeout: Box::pin(interval(TICK_TIMEOUT)),
			propagate_timeout: Box::pin(interval(PROPAGATE_TIMEOUT)),
			pending_messages: VecDeque::new(),
			pending_transactions: FuturesUnordered::new(),
			pending_transactions_peers: HashMap::new(),
			config,
			context_data: ContextData {
				peers: HashMap::new(),
				stats: HashMap::new(),
				chain,
			},
			genesis_hash: info.genesis_hash,
			sync,
			handshaking_peers: HashMap::new(),
			important_peers,
			transaction_pool,
			finality_proof_provider,
			peerset_handle: peerset_handle.clone(),
			behaviour,
			protocol_name_by_engine: HashMap::new(),
			legacy_equiv_by_name,
			transactions_protocol,
			block_announces_protocol,
			metrics: if let Some(r) = metrics_registry {
				Some(Metrics::register(r)?)
			} else {
				None
			},
			boot_node_ids,
		};

		Ok((protocol, peerset_handle))
	}

	/// Returns the list of all the peers we have an open channel to.
	pub fn open_peers(&self) -> impl Iterator<Item = &PeerId> {
		self.behaviour.open_peers()
	}

	/// Returns true if we have a channel open with this node.
	pub fn is_open(&self, peer_id: &PeerId) -> bool {
		self.behaviour.is_open(peer_id)
	}

	/// Returns the list of all the peers that the peerset currently requests us to be connected to.
	pub fn requested_peers(&self) -> impl Iterator<Item = &PeerId> {
		self.behaviour.requested_peers()
	}

	/// Returns the number of discovered nodes that we keep in memory.
	pub fn num_discovered_peers(&self) -> usize {
		self.behaviour.num_discovered_peers()
	}

	/// Disconnects the given peer if we are connected to it.
	pub fn disconnect_peer(&mut self, peer_id: &PeerId) {
		self.behaviour.disconnect_peer(peer_id)
	}

	/// Returns true if we try to open protocols with the given peer.
	pub fn is_enabled(&self, peer_id: &PeerId) -> bool {
		self.behaviour.is_enabled(peer_id)
	}

	/// Returns the state of the peerset manager, for debugging purposes.
	pub fn peerset_debug_info(&mut self) -> serde_json::Value {
		self.behaviour.peerset_debug_info()
	}

	/// Returns the number of peers we're connected to.
	pub fn num_connected_peers(&self) -> usize {
		self.context_data.peers.values().count()
	}

	/// Returns the number of peers we're connected to and that are being queried.
	pub fn num_active_peers(&self) -> usize {
		self.context_data
			.peers
			.values()
			.filter(|p| p.block_request.is_some())
			.count()
	}

	/// Current global sync state.
	pub fn sync_state(&self) -> SyncState {
		self.sync.status().state
	}

	/// Target sync block number.
	pub fn best_seen_block(&self) -> Option<NumberFor<B>> {
		self.sync.status().best_seen_block
	}

	/// Number of peers participating in syncing.
	pub fn num_sync_peers(&self) -> u32 {
		self.sync.status().num_peers
	}

	/// Number of blocks in the import queue.
	pub fn num_queued_blocks(&self) -> u32 {
		self.sync.status().queued_blocks
	}

	/// Number of downloaded blocks.
	pub fn num_downloaded_blocks(&self) -> usize {
		self.sync.num_downloaded_blocks()
	}

	/// Number of active sync requests.
	pub fn num_sync_requests(&self) -> usize {
		self.sync.num_sync_requests()
	}

	/// Sync local state with the blockchain state.
	pub fn update_chain(&mut self) {
		let info = self.context_data.chain.info();
		self.sync.update_chain_info(&info.best_hash, info.best_number);
		self.behaviour.set_legacy_handshake_message(build_status_message(&self.config, &self.context_data.chain));
		self.behaviour.set_notif_protocol_handshake(
			&self.block_announces_protocol,
			BlockAnnouncesHandshake::build(&self.config, &self.context_data.chain).encode()
		);
	}

	/// Inform sync about an own imported block.
	pub fn own_block_imported(&mut self, hash: B::Hash, number: NumberFor<B>) {
		self.sync.update_chain_info(&hash, number);
	}

	fn update_peer_info(&mut self, who: &PeerId) {
		if let Some(info) = self.sync.peer_info(who) {
			if let Some(ref mut peer) = self.context_data.peers.get_mut(who) {
				peer.info.best_hash = info.best_hash;
				peer.info.best_number = info.best_number;
			}
		}
	}

	/// Returns information about all the peers we are connected to after the handshake message.
	pub fn peers_info(&self) -> impl Iterator<Item = (&PeerId, &PeerInfo<B>)> {
		self.context_data.peers.iter().map(|(id, peer)| (id, &peer.info))
	}

	pub fn on_custom_message(
		&mut self,
		who: PeerId,
		data: BytesMut,
	) -> CustomMessageOutcome<B> {

		let message = match <Message<B, P> as Decode>::decode(&mut &data[..]) {
			Ok(message) => message,
			Err(err) => {
				debug!(target: "sync", "Couldn't decode packet sent by {}: {:?}: {}", who, data, err.what());
				self.peerset_handle.report_peer(who, rep::BAD_MESSAGE);
				return CustomMessageOutcome::None;
			}
		};

		let mut stats = self.context_data.stats.entry(message.id()).or_default();
		stats.bytes_in += data.len() as u64;
		stats.count_in += 1;

		match message {
			GenericMessage::Status(s) => return self.on_status_message(who, s),
			GenericMessage::BlockRequest(r) => self.on_block_request(who, r),
			GenericMessage::BlockResponse(r) => {
				let outcome = self.on_block_response(who.clone(), r);
				self.update_peer_info(&who);
				return outcome
			},
			GenericMessage::BlockAnnounce(announce) => {
				let outcome = self.on_block_announce(who.clone(), announce);
				self.update_peer_info(&who);
				return outcome;
			},
			GenericMessage::Transactions(m) =>
				self.on_transactions(who, m),
			GenericMessage::RemoteCallRequest(request) => self.on_remote_call_request(who, request),
			GenericMessage::RemoteCallResponse(_) =>
				warn!(target: "sub-libp2p", "Received unexpected RemoteCallResponse"),
			GenericMessage::RemoteReadRequest(request) =>
				self.on_remote_read_request(who, request),
			GenericMessage::RemoteReadResponse(_) =>
				warn!(target: "sub-libp2p", "Received unexpected RemoteReadResponse"),
			GenericMessage::RemoteHeaderRequest(request) =>
				self.on_remote_header_request(who, request),
			GenericMessage::RemoteHeaderResponse(_) =>
				warn!(target: "sub-libp2p", "Received unexpected RemoteHeaderResponse"),
			GenericMessage::RemoteChangesRequest(request) =>
				self.on_remote_changes_request(who, request),
			GenericMessage::RemoteChangesResponse(_) =>
				warn!(target: "sub-libp2p", "Received unexpected RemoteChangesResponse"),
			GenericMessage::FinalityProofRequest(request) =>
				self.on_finality_proof_request(who, request),
			GenericMessage::FinalityProofResponse(response) =>
				return self.on_finality_proof_response(who, response),
			GenericMessage::RemoteReadChildRequest(request) =>
				self.on_remote_read_child_request(who, request),
			GenericMessage::Consensus(msg) =>
				return if self.protocol_name_by_engine.contains_key(&msg.engine_id) {
					CustomMessageOutcome::NotificationsReceived {
						remote: who,
						messages: vec![(msg.engine_id, From::from(msg.data))],
					}
				} else {
					warn!(target: "sync", "Received message on non-registered protocol: {:?}", msg.engine_id);
					CustomMessageOutcome::None
				},
			GenericMessage::ConsensusBatch(messages) => {
				let messages = messages
					.into_iter()
					.filter_map(|msg| {
						if self.protocol_name_by_engine.contains_key(&msg.engine_id) {
							Some((msg.engine_id, From::from(msg.data)))
						} else {
							warn!(target: "sync", "Received message on non-registered protocol: {:?}", msg.engine_id);
							None
						}
					})
					.collect::<Vec<_>>();

				return if !messages.is_empty() {
					CustomMessageOutcome::NotificationsReceived {
						remote: who,
						messages,
					}
				} else {
					CustomMessageOutcome::None
				};
			},
		}

		CustomMessageOutcome::None
	}

<<<<<<< HEAD
	fn send_request(&mut self, who: &PeerId, message: Message<B, P>) {
		send_request::<B, H, P>(
			&mut self.behaviour,
			&mut self.context_data.stats,
			&mut self.context_data.peers,
			who,
			message,
		);
	}

=======
>>>>>>> e4e74bd6
	fn send_message(
		&mut self,
		who: &PeerId,
		message: Option<(Cow<'static, [u8]>, Vec<u8>)>,
		legacy: Message<B, P>,
	) {
		send_message::<B, P>(
			&mut self.behaviour,
			&mut self.context_data.stats,
			who,
			message,
			legacy,
		);
	}

	fn update_peer_request(&mut self, who: &PeerId, request: &mut message::BlockRequest<B>) {
		update_peer_request::<B, H>(&mut self.context_data.peers, who, request)
	}

	/// Called when a new peer is connected
	pub fn on_peer_connected(&mut self, who: PeerId) {
		trace!(target: "sync", "Connecting {}", who);
		self.handshaking_peers.insert(who.clone(), HandshakingPeer { timestamp: Instant::now() });
	}

	/// Called by peer when it is disconnecting
	pub fn on_peer_disconnected(&mut self, peer: PeerId) -> CustomMessageOutcome<B> {
		if self.important_peers.contains(&peer) {
			warn!(target: "sync", "Reserved peer {} disconnected", peer);
		} else {
			trace!(target: "sync", "{} disconnected", peer);
		}

		// lock all the the peer lists so that add/remove peer events are in order
		let removed = {
			self.handshaking_peers.remove(&peer);
			self.context_data.peers.remove(&peer)
		};
		if let Some(_peer_data) = removed {
			self.sync.peer_disconnected(&peer);

			// Notify all the notification protocols as closed.
			CustomMessageOutcome::NotificationStreamClosed {
				remote: peer,
				protocols: self.protocol_name_by_engine.keys().cloned().collect(),
			}
		} else {
			CustomMessageOutcome::None
		}
	}

	/// Called as a back-pressure mechanism if the networking detects that the peer cannot process
	/// our messaging rate fast enough.
	pub fn on_clogged_peer(&self, who: PeerId, _msg: Option<Message<B, P>>) {
		self.peerset_handle.report_peer(who.clone(), rep::CLOGGED_PEER);

		// Print some diagnostics.
		if let Some(peer) = self.context_data.peers.get(&who) {
			debug!(target: "sync", "Clogged peer {} (protocol_version: {:?}; roles: {:?}; \
				known_transactions: {:?}; known_blocks: {:?}; best_hash: {:?}; best_number: {:?})",
				who, peer.info.protocol_version, peer.info.roles, peer.known_transactions, peer.known_blocks,
				peer.info.best_hash, peer.info.best_number);
		} else {
			debug!(target: "sync", "Peer clogged before being properly connected");
		}
	}

	fn on_block_request(&mut self, peer: PeerId, request: message::BlockRequest<B>) {
		trace!(target: "sync", "BlockRequest {} from {}: from {:?} to {:?} max {:?} for {:?}",
			request.id,
			peer,
			request.from,
			request.to,
			request.max,
			request.fields,
		);

		// sending block requests to the node that is unable to serve it is considered a bad behavior
		if !self.config.roles.is_full() {
			trace!(target: "sync", "Peer {} is trying to sync from the light node", peer);
			self.behaviour.disconnect_peer(&peer);
			self.peerset_handle.report_peer(peer, rep::UNEXPECTED_REQUEST);
			return;
		}

		let mut blocks = Vec::new();
		let mut id = match request.from {
			message::FromBlock::Hash(h) => BlockId::Hash(h),
			message::FromBlock::Number(n) => BlockId::Number(n),
		};
		let max = cmp::min(request.max.unwrap_or(u32::max_value()), MAX_BLOCK_DATA_RESPONSE) as usize;
		let get_header = request.fields.contains(message::BlockAttributes::HEADER);
		let get_body = request.fields.contains(message::BlockAttributes::BODY);
		let get_justification = request
			.fields
			.contains(message::BlockAttributes::JUSTIFICATION);
		while let Some(header) = self.context_data.chain.header(id).unwrap_or(None) {
			if blocks.len() >= max {
				break;
			}
			let number = *header.number();
			let hash = header.hash();
			let parent_hash = *header.parent_hash();
			let justification = if get_justification {
				self.context_data.chain.justification(&BlockId::Hash(hash)).unwrap_or(None)
			} else {
				None
			};
			let block_data = message::generic::BlockData {
				hash,
				header: if get_header { Some(header) } else { None },
				body: if get_body {
					self.context_data
						.chain
						.block_body(&BlockId::Hash(hash))
						.unwrap_or(None)
				} else {
					None
				},
				receipt: None,
				message_queue: None,
				justification,
			};
			// Stop if we don't have requested block body
			if get_body && block_data.body.is_none() {
				trace!(target: "sync", "Missing data for block request.");
				break;
			}
			blocks.push(block_data);
			match request.direction {
				message::Direction::Ascending => id = BlockId::Number(number + One::one()),
				message::Direction::Descending => {
					if number.is_zero() {
						break;
					}
					id = BlockId::Hash(parent_hash)
				}
			}
		}
		let response = message::generic::BlockResponse {
			id: request.id,
			blocks,
		};
		trace!(target: "sync", "Sending BlockResponse with {} blocks", response.blocks.len());
		self.send_message(&peer, None, GenericMessage::BlockResponse(response))
	}

	/// Adjusts the reputation of a node.
	pub fn report_peer(&self, who: PeerId, reputation: sc_peerset::ReputationChange) {
		self.peerset_handle.report_peer(who, reputation)
	}

	/// Must be called in response to a [`CustomMessageOutcome::BlockRequest`] being emitted.
	/// Must contain the same `PeerId` and request that have been emitted.
	pub fn on_block_response(
		&mut self,
		peer: PeerId,
		response: message::BlockResponse<B>,
	) -> CustomMessageOutcome<B> {
		let request = if let Some(ref mut p) = self.context_data.peers.get_mut(&peer) {
			if p.obsolete_requests.remove(&response.id).is_some() {
				trace!(target: "sync", "Ignoring obsolete block response packet from {} ({})", peer, response.id);
				return CustomMessageOutcome::None;
			}
			// Clear the request. If the response is invalid peer will be disconnected anyway.
			match p.block_request.take() {
				Some((_, request)) if request.id == response.id => request,
				Some(_) =>  {
					trace!(target: "sync", "Ignoring obsolete block response packet from {} ({})", peer, response.id);
					return CustomMessageOutcome::None;
				}
				None => {
					trace!(target: "sync", "Unexpected response packet from unknown peer {}", peer);
					self.behaviour.disconnect_peer(&peer);
					self.peerset_handle.report_peer(peer, rep::UNEXPECTED_RESPONSE);
					return CustomMessageOutcome::None;
				}
			}
		} else {
			trace!(target: "sync", "Unexpected response packet from unknown peer {}", peer);
			self.behaviour.disconnect_peer(&peer);
			self.peerset_handle.report_peer(peer, rep::UNEXPECTED_RESPONSE);
			return CustomMessageOutcome::None;
		};

		let blocks_range = || match (
			response.blocks.first().and_then(|b| b.header.as_ref().map(|h| h.number())),
			response.blocks.last().and_then(|b| b.header.as_ref().map(|h| h.number())),
		) {
			(Some(first), Some(last)) if first != last => format!(" ({}..{})", first, last),
			(Some(first), Some(_)) => format!(" ({})", first),
			_ => Default::default(),
		};
		trace!(target: "sync", "BlockResponse {} from {} with {} blocks {}",
			response.id,
			peer,
			response.blocks.len(),
			blocks_range(),
		);

		if request.fields == message::BlockAttributes::JUSTIFICATION {
			match self.sync.on_block_justification(peer, response) {
				Ok(sync::OnBlockJustification::Nothing) => CustomMessageOutcome::None,
				Ok(sync::OnBlockJustification::Import { peer, hash, number, justification }) =>
					CustomMessageOutcome::JustificationImport(peer, hash, number, justification),
				Err(sync::BadPeer(id, repu)) => {
					self.behaviour.disconnect_peer(&id);
					self.peerset_handle.report_peer(id, repu);
					CustomMessageOutcome::None
				}
			}
		} else {
			// Validate fields against the request.
			if request.fields.contains(message::BlockAttributes::HEADER) && response.blocks.iter().any(|b| b.header.is_none()) {
				self.behaviour.disconnect_peer(&peer);
				self.peerset_handle.report_peer(peer, rep::BAD_RESPONSE);
				trace!(target: "sync", "Missing header for a block");
				return CustomMessageOutcome::None
			}
			if request.fields.contains(message::BlockAttributes::BODY) && response.blocks.iter().any(|b| b.body.is_none()) {
				self.behaviour.disconnect_peer(&peer);
				self.peerset_handle.report_peer(peer, rep::BAD_RESPONSE);
				trace!(target: "sync", "Missing body for a block");
				return CustomMessageOutcome::None
			}

			match self.sync.on_block_data(&peer, Some(request), response) {
				Ok(sync::OnBlockData::Import(origin, blocks)) =>
					CustomMessageOutcome::BlockImport(origin, blocks),
				Ok(sync::OnBlockData::Request(peer, mut req)) => {
					self.update_peer_request(&peer, &mut req);
					CustomMessageOutcome::BlockRequest {
						target: peer,
						request: req,
					}
				}
				Err(sync::BadPeer(id, repu)) => {
					self.behaviour.disconnect_peer(&id);
					self.peerset_handle.report_peer(id, repu);
					CustomMessageOutcome::None
				}
			}
		}
	}

	/// Must be called in response to a [`CustomMessageOutcome::BlockRequest`] if it has failed.
	pub fn on_block_request_failed(
		&mut self,
		peer: &PeerId,
	) {
		self.peerset_handle.report_peer(peer.clone(), rep::TIMEOUT);
		self.behaviour.disconnect_peer(peer);
	}

	/// Perform time based maintenance.
	///
	/// > **Note**: This method normally doesn't have to be called except for testing purposes.
	pub fn tick(&mut self) {
		self.maintain_peers();
		self.report_metrics()
	}

	fn maintain_peers(&mut self) {
		let tick = Instant::now();
		let mut aborting = Vec::new();
		{
			for (who, peer) in self.context_data.peers.iter() {
				if peer.block_request.as_ref().map_or(false, |(t, _)| (tick - *t).as_secs() > REQUEST_TIMEOUT_SEC) {
					log!(
						target: "sync",
						if self.important_peers.contains(who) { Level::Warn } else { Level::Trace },
						"Request timeout {}", who
					);
					aborting.push(who.clone());
				} else if peer.obsolete_requests.values().any(|t| (tick - *t).as_secs() > REQUEST_TIMEOUT_SEC) {
					log!(
						target: "sync",
						if self.important_peers.contains(who) { Level::Warn } else { Level::Trace },
						"Obsolete timeout {}", who
					);
					aborting.push(who.clone());
				}
			}
			for (who, _) in self.handshaking_peers.iter()
				.filter(|(_, handshaking)| (tick - handshaking.timestamp).as_secs() > REQUEST_TIMEOUT_SEC)
			{
				log!(
					target: "sync",
					if self.important_peers.contains(who) { Level::Warn } else { Level::Trace },
					"Handshake timeout {}", who
				);
				aborting.push(who.clone());
			}
		}

		for p in aborting {
			self.behaviour.disconnect_peer(&p);
			self.peerset_handle.report_peer(p, rep::TIMEOUT);
		}
	}

	/// Called by peer to report status
	fn on_status_message(&mut self, who: PeerId, status: message::Status<B>) -> CustomMessageOutcome<B> {
		trace!(target: "sync", "New peer {} {:?}", who, status);
		let _protocol_version = {
			if self.context_data.peers.contains_key(&who) {
				debug!(target: "sync", "Ignoring duplicate status packet from {}", who);
				return CustomMessageOutcome::None;
			}
			if status.genesis_hash != self.genesis_hash {
				log!(
					target: "sync",
					if self.important_peers.contains(&who) { Level::Warn } else { Level::Trace },
					"Peer is on different chain (our genesis: {} theirs: {})",
					self.genesis_hash, status.genesis_hash
				);
				self.peerset_handle.report_peer(who.clone(), rep::GENESIS_MISMATCH);
				self.behaviour.disconnect_peer(&who);

				if self.boot_node_ids.contains(&who) {
					error!(
						target: "sync",
						"Bootnode with peer id `{}` is on a different chain (our genesis: {} theirs: {})",
						who,
						self.genesis_hash,
						status.genesis_hash,
					);
				}

				return CustomMessageOutcome::None;
			}
			if status.version < MIN_VERSION && CURRENT_VERSION < status.min_supported_version {
				log!(
					target: "sync",
					if self.important_peers.contains(&who) { Level::Warn } else { Level::Trace },
					"Peer {:?} using unsupported protocol version {}", who, status.version
				);
				self.peerset_handle.report_peer(who.clone(), rep::BAD_PROTOCOL);
				self.behaviour.disconnect_peer(&who);
				return CustomMessageOutcome::None;
			}

			if self.config.roles.is_light() {
				// we're not interested in light peers
				if status.roles.is_light() {
					debug!(target: "sync", "Peer {} is unable to serve light requests", who);
					self.peerset_handle.report_peer(who.clone(), rep::BAD_ROLE);
					self.behaviour.disconnect_peer(&who);
					return CustomMessageOutcome::None;
				}

				// we don't interested in peers that are far behind us
				let self_best_block = self
					.context_data
					.chain
					.info()
					.best_number;
				let blocks_difference = self_best_block
					.checked_sub(&status.best_number)
					.unwrap_or_else(Zero::zero)
					.saturated_into::<u64>();
				if blocks_difference > LIGHT_MAXIMAL_BLOCKS_DIFFERENCE {
					debug!(target: "sync", "Peer {} is far behind us and will unable to serve light requests", who);
					self.peerset_handle.report_peer(who.clone(), rep::PEER_BEHIND_US_LIGHT);
					self.behaviour.disconnect_peer(&who);
					return CustomMessageOutcome::None;
				}
			}

			let info = match self.handshaking_peers.remove(&who) {
				Some(_handshaking) => {
					PeerInfo {
						protocol_version: status.version,
						roles: status.roles,
						best_hash: status.best_hash,
						best_number: status.best_number
					}
				},
				None => {
					error!(target: "sync", "Received status from previously unconnected node {}", who);
					return CustomMessageOutcome::None;
				},
			};

			let peer = Peer {
				info,
				block_request: None,
				known_transactions: LruHashSet::new(NonZeroUsize::new(MAX_KNOWN_TRANSACTIONS)
					.expect("Constant is nonzero")),
				known_blocks: LruHashSet::new(NonZeroUsize::new(MAX_KNOWN_BLOCKS)
					.expect("Constant is nonzero")),
				next_request_id: 0,
				obsolete_requests: HashMap::new(),
			};
			self.context_data.peers.insert(who.clone(), peer);

			debug!(target: "sync", "Connected {}", who);
			status.version
		};

		let info = self.context_data.peers.get(&who).expect("We just inserted above; QED").info.clone();
		self.pending_messages.push_back(CustomMessageOutcome::PeerNewBest(who.clone(), status.best_number));
		if info.roles.is_full() {
			match self.sync.new_peer(who.clone(), info.best_hash, info.best_number) {
				Ok(None) => (),
				Ok(Some(mut req)) => {
					self.update_peer_request(&who, &mut req);
					self.pending_messages.push_back(CustomMessageOutcome::BlockRequest {
						target: who.clone(),
						request: req,
					});
				},
				Err(sync::BadPeer(id, repu)) => {
					self.behaviour.disconnect_peer(&id);
					self.peerset_handle.report_peer(id, repu)
				}
			}
		}

		// Notify all the notification protocols as open.
		CustomMessageOutcome::NotificationStreamOpened {
			remote: who,
			protocols: self.protocol_name_by_engine.keys().cloned().collect(),
			roles: info.roles,
		}
	}

	/// Send a notification to the given peer we're connected to.
	///
	/// Doesn't do anything if we don't have a notifications substream for that protocol with that
	/// peer.
	pub fn write_notification(
		&mut self,
		target: PeerId,
		engine_id: ConsensusEngineId,
		message: impl Into<Vec<u8>>,
	) {
		if let Some(protocol_name) = self.protocol_name_by_engine.get(&engine_id) {
			let message = message.into();
			let fallback = GenericMessage::<(), (), (), (), SimpleProof>::Consensus(ConsensusMessage {
				engine_id,
				data: message.clone(),
			}).encode();
			self.behaviour.write_notification(&target, protocol_name.clone(), message, fallback);
		} else {
			error!(
				target: "sub-libp2p",
				"Sending a notification with a protocol that wasn't registered: {:?}",
				engine_id
			);
		}
	}

	/// Registers a new notifications protocol.
	///
	/// While registering a protocol while we already have open connections is discouraged, we
	/// nonetheless handle it by notifying that we opened channels with everyone. This function
	/// returns a list of substreams to open as a result.
	pub fn register_notifications_protocol<'a>(
		&'a mut self,
		engine_id: ConsensusEngineId,
		protocol_name: impl Into<Cow<'static, [u8]>>,
		handshake_message: Vec<u8>,
	) -> impl ExactSizeIterator<Item = (&'a PeerId, Roles)> + 'a {
		let protocol_name = protocol_name.into();
		if self.protocol_name_by_engine.insert(engine_id, protocol_name.clone()).is_some() {
			error!(target: "sub-libp2p", "Notifications protocol already registered: {:?}", protocol_name);
		} else {
			self.behaviour.register_notif_protocol(protocol_name.clone(), handshake_message);
			self.legacy_equiv_by_name.insert(protocol_name, Fallback::Consensus(engine_id));
		}

		self.context_data.peers.iter()
			.map(|(peer_id, peer)| (peer_id, peer.info.roles))
	}

	/// Called when peer sends us new transactions
	fn on_transactions(
		&mut self,
		who: PeerId,
		transactions: message::Transactions<B::Extrinsic>,
	) {
		// sending transaction to light node is considered a bad behavior
		if !self.config.roles.is_full() {
			trace!(target: "sync", "Peer {} is trying to send transactions to the light node", who);
			self.behaviour.disconnect_peer(&who);
			self.peerset_handle.report_peer(who, rep::UNEXPECTED_TRANSACTIONS);
			return;
		}

		// Accept transactions only when fully synced
		if self.sync.status().state != SyncState::Idle {
			trace!(target: "sync", "{} Ignoring transactions while syncing", who);
			return;
		}

		trace!(target: "sync", "Received {} transactions from {}", transactions.len(), who);
		if let Some(ref mut peer) = self.context_data.peers.get_mut(&who) {
			for t in transactions {
				if self.pending_transactions.len() > MAX_PENDING_TRANSACTIONS {
					debug!(
						target: "sync",
						"Ignoring any further transactions that exceed `MAX_PENDING_TRANSACTIONS`({}) limit",
						MAX_PENDING_TRANSACTIONS,
					);
					break;
				}

				let hash = self.transaction_pool.hash_of(&t);
				peer.known_transactions.insert(hash.clone());

				self.peerset_handle.report_peer(who.clone(), rep::ANY_TRANSACTION);

				match self.pending_transactions_peers.entry(hash.clone()) {
					Entry::Vacant(entry) => {
						self.pending_transactions.push(PendingTransaction {
							validation: self.transaction_pool.import(t),
							tx_hash: hash,
						});
						entry.insert(vec![who.clone()]);
					},
					Entry::Occupied(mut entry) => {
						entry.get_mut().push(who.clone());
					}
				}
			}
		}
	}

	fn on_handle_transaction_import(&mut self, who: PeerId, import: TransactionImport) {
		match import {
			TransactionImport::KnownGood => self.peerset_handle.report_peer(who, rep::ANY_TRANSACTION_REFUND),
			TransactionImport::NewGood => self.peerset_handle.report_peer(who, rep::GOOD_TRANSACTION),
			TransactionImport::Bad => self.peerset_handle.report_peer(who, rep::BAD_TRANSACTION),
			TransactionImport::None => {},
		}
	}

	/// Propagate one transaction.
	pub fn propagate_transaction(
		&mut self,
		hash: &H,
	) {
		debug!(target: "sync", "Propagating transaction [{:?}]", hash);
		// Accept transactions only when fully synced
		if self.sync.status().state != SyncState::Idle {
			return;
		}
		if let Some(transaction) = self.transaction_pool.transaction(hash) {
			let propagated_to = self.do_propagate_transactions(&[(hash.clone(), transaction)]);
			self.transaction_pool.on_broadcasted(propagated_to);
		}
	}

	fn do_propagate_transactions(
		&mut self,
		transactions: &[(H, B::Extrinsic)],
	) -> HashMap<H, Vec<String>> {
		let mut propagated_to = HashMap::<_, Vec<_>>::new();
		let mut propagated_transactions = 0;

		for (who, peer) in self.context_data.peers.iter_mut() {
			// never send transactions to the light node
			if !peer.info.roles.is_full() {
				continue;
			}

			let (hashes, to_send): (Vec<_>, Vec<_>) = transactions
				.iter()
				.filter(|&(ref hash, _)| peer.known_transactions.insert(hash.clone()))
				.cloned()
				.unzip();

			propagated_transactions += hashes.len();

			if !to_send.is_empty() {
				for hash in hashes {
					propagated_to
						.entry(hash)
						.or_default()
						.push(who.to_base58());
				}
				trace!(target: "sync", "Sending {} transactions to {}", to_send.len(), who);
				let encoded = to_send.encode();
				send_message::<B, P> (
					&mut self.behaviour,
					&mut self.context_data.stats,
					&who,
					Some((self.transactions_protocol.clone(), encoded)),
					GenericMessage::Transactions(to_send)
				)
			}
		}

		if let Some(ref metrics) = self.metrics {
			metrics.propagated_transactions.inc_by(propagated_transactions as _)
		}

		propagated_to
	}

	/// Call when we must propagate ready transactions to peers.
	pub fn propagate_transactions(&mut self) {
		debug!(target: "sync", "Propagating transactions");
		// Accept transactions only when fully synced
		if self.sync.status().state != SyncState::Idle {
			return;
		}
		let transactions = self.transaction_pool.transactions();
		let propagated_to = self.do_propagate_transactions(&transactions);
		self.transaction_pool.on_broadcasted(propagated_to);
	}

	/// Make sure an important block is propagated to peers.
	///
	/// In chain-based consensus, we often need to make sure non-best forks are
	/// at least temporarily synced.
	pub fn announce_block(&mut self, hash: B::Hash, data: Vec<u8>) {
		let header = match self.context_data.chain.header(BlockId::Hash(hash)) {
			Ok(Some(header)) => header,
			Ok(None) => {
				warn!("Trying to announce unknown block: {}", hash);
				return;
			}
			Err(e) => {
				warn!("Error reading block header {}: {:?}", hash, e);
				return;
			}
		};

		// don't announce genesis block since it will be ignored
		if header.number().is_zero() {
			return;
		}

		let is_best = self.context_data.chain.info().best_hash == hash;
		debug!(target: "sync", "Reannouncing block {:?} is_best: {}", hash, is_best);
		self.send_announcement(&header, data, is_best, true)
	}

	fn send_announcement(&mut self, header: &B::Header, data: Vec<u8>, is_best: bool, force: bool) {
		let hash = header.hash();

		for (who, ref mut peer) in self.context_data.peers.iter_mut() {
			trace!(target: "sync", "Announcing block {:?} to {}", hash, who);
			let inserted = peer.known_blocks.insert(hash);
			if inserted || force {
				let message = message::BlockAnnounce {
					header: header.clone(),
					state: if peer.info.protocol_version >= 4  {
						if is_best {
							Some(message::BlockState::Best)
						} else {
							Some(message::BlockState::Normal)
						}
					} else  {
						None
					},
					data: if peer.info.protocol_version >= 4 {
						Some(data.clone())
					} else {
						None
					},
				};

				let encoded = message.encode();

				send_message::<B, P> (
					&mut self.behaviour,
					&mut self.context_data.stats,
					&who,
					Some((self.block_announces_protocol.clone(), encoded)),
					Message::<B, P>::BlockAnnounce(message),
				)
			}
		}
	}

	fn on_block_announce(
		&mut self,
		who: PeerId,
		announce: BlockAnnounce<B::Header>,
	) -> CustomMessageOutcome<B> {
		let hash = announce.header.hash();
		let number = *announce.header.number();

		if let Some(ref mut peer) = self.context_data.peers.get_mut(&who) {
			peer.known_blocks.insert(hash.clone());
		}

		let is_their_best = match announce.state.unwrap_or(message::BlockState::Best) {
			message::BlockState::Best => true,
			message::BlockState::Normal => false,
		};

		match self.sync.on_block_announce(&who, hash, &announce, is_their_best) {
			sync::OnBlockAnnounce::Nothing => {
				// `on_block_announce` returns `OnBlockAnnounce::ImportHeader`
				// when we have all data required to import the block
				// in the BlockAnnounce message. This is only when:
				// 1) we're on light client;
				// AND
				// 2) parent block is already imported and not pruned.
				if is_their_best {
					return CustomMessageOutcome::PeerNewBest(who, number);
				} else {
					return CustomMessageOutcome::None;
				}
			}
			sync::OnBlockAnnounce::ImportHeader => () // We proceed with the import.
		}

		// to import header from announced block let's construct response to request that normally would have
		// been sent over network (but it is not in our case)
		let blocks_to_import = self.sync.on_block_data(
			&who,
			None,
			message::generic::BlockResponse {
				id: 0,
				blocks: vec![
					message::generic::BlockData {
						hash: hash,
						header: Some(announce.header),
						body: None,
						receipt: None,
						message_queue: None,
						justification: None,
					},
				],
			},
		);

		if is_their_best {
			self.pending_messages.push_back(CustomMessageOutcome::PeerNewBest(who, number));
		}

		match blocks_to_import {
			Ok(sync::OnBlockData::Import(origin, blocks)) => {
				CustomMessageOutcome::BlockImport(origin, blocks)
			},
			Ok(sync::OnBlockData::Request(peer, mut req)) => {
				self.update_peer_request(&peer, &mut req);
				CustomMessageOutcome::BlockRequest {
					target: peer,
					request: req,
				}
			}
			Err(sync::BadPeer(id, repu)) => {
				self.behaviour.disconnect_peer(&id);
				self.peerset_handle.report_peer(id, repu);
				CustomMessageOutcome::None
			}
		}
	}

	/// Call this when a block has been finalized. The sync layer may have some additional
	/// requesting to perform.
	pub fn on_block_finalized(&mut self, hash: B::Hash, header: &B::Header) {
		self.sync.on_block_finalized(&hash, *header.number())
	}

	fn on_remote_call_request(
		&mut self,
		who: PeerId,
		request: message::RemoteCallRequest<B::Hash>,
	) {
		trace!(target: "sync", "Remote call request {} from {} ({} at {})",
			request.id,
			who,
			request.method,
			request.block
		);
		let proof = match self.context_data.chain.execution_proof(
			&BlockId::Hash(request.block),
			&request.method,
			&request.data,
		) {
			Ok((_, proof)) => proof.into(),
			Err(error) => {
				trace!(target: "sync", "Remote call request {} from {} ({} at {}) failed with: {}",
					request.id,
					who,
					request.method,
					request.block,
					error
				);
				self.peerset_handle.report_peer(who.clone(), rep::RPC_FAILED);
				P::empty()
			}
		};

		self.send_message(
			&who,
			None,
			GenericMessage::RemoteCallResponse(message::RemoteCallResponse {
				id: request.id,
				proof,
			}),
		);
	}

	/// Request a justification for the given block.
	///
	/// Uses `protocol` to queue a new justification request and tries to dispatch all pending
	/// requests.
	pub fn request_justification(&mut self, hash: &B::Hash, number: NumberFor<B>) {
		self.sync.request_justification(&hash, number)
	}

	/// Request syncing for the given block from given set of peers.
	/// Uses `protocol` to queue a new block download request and tries to dispatch all pending
	/// requests.
	pub fn set_sync_fork_request(&mut self, peers: Vec<PeerId>, hash: &B::Hash, number: NumberFor<B>) {
		self.sync.set_sync_fork_request(peers, hash, number)
	}

	/// A batch of blocks have been processed, with or without errors.
	/// Call this when a batch of blocks have been processed by the importqueue, with or without
	/// errors.
	pub fn on_blocks_processed(
		&mut self,
		imported: usize,
		count: usize,
		results: Vec<(Result<BlockImportResult<NumberFor<B>>, BlockImportError>, B::Hash)>
	) {
		let new_best = results.iter().rev().find_map(|r| match r {
			(Ok(BlockImportResult::ImportedUnknown(n, aux, _)), hash) if aux.is_new_best => Some((*n, hash.clone())),
			_ => None,
		});
		if let Some((best_num, best_hash)) = new_best {
			self.sync.update_chain_info(&best_hash, best_num);
			self.behaviour.set_legacy_handshake_message(build_status_message(&self.config, &self.context_data.chain));
			self.behaviour.set_notif_protocol_handshake(
				&self.block_announces_protocol,
				BlockAnnouncesHandshake::build(&self.config, &self.context_data.chain).encode()
			);
		}
		let results = self.sync.on_blocks_processed(
			imported,
			count,
			results,
		);
		for result in results {
			match result {
				Ok((id, mut req)) => {
<<<<<<< HEAD
					if self.use_new_block_requests_protocol {
						update_peer_request(&mut self.context_data.peers, &id, &mut req);
						self.pending_messages.push_back(CustomMessageOutcome::BlockRequest {
							target: id,
							request: req,
						});
					} else {
						let msg = GenericMessage::BlockRequest(req);
						send_request::<_, _, P>(
							&mut self.behaviour,
							&mut self.context_data.stats,
							&mut self.context_data.peers,
							&id,
							msg
						)
					}
=======
					update_peer_request(&mut self.context_data.peers, &id, &mut req);
					self.pending_messages.push_back(CustomMessageOutcome::BlockRequest {
						target: id,
						request: req,
					});
>>>>>>> e4e74bd6
				}
				Err(sync::BadPeer(id, repu)) => {
					self.behaviour.disconnect_peer(&id);
					self.peerset_handle.report_peer(id, repu)
				}
			}
		}
	}

	/// Call this when a justification has been processed by the import queue, with or without
	/// errors.
	pub fn justification_import_result(&mut self, hash: B::Hash, number: NumberFor<B>, success: bool) {
		self.sync.on_justification_import(hash, number, success)
	}

	/// Request a finality proof for the given block.
	///
	/// Queues a new finality proof request and tries to dispatch all pending requests.
	pub fn request_finality_proof(&mut self, hash: &B::Hash, number: NumberFor<B>) {
		self.sync.request_finality_proof(&hash, number)
	}

	/// Notify the protocol that we have learned about the existence of nodes.
	///
	/// Can be called multiple times with the same `PeerId`s.
	pub fn add_discovered_nodes(&mut self, peer_ids: impl Iterator<Item = PeerId>) {
		self.behaviour.add_discovered_nodes(peer_ids)
	}

	pub fn finality_proof_import_result(
		&mut self,
		request_block: (B::Hash, NumberFor<B>),
		finalization_result: Result<(B::Hash, NumberFor<B>), ()>,
	) {
		self.sync.on_finality_proof_import(request_block, finalization_result)
	}

	fn on_remote_read_request(
		&mut self,
		who: PeerId,
		request: message::RemoteReadRequest<B::Hash>,
	) {
		if request.keys.is_empty() {
			debug!(target: "sync", "Invalid remote read request sent by {}", who);
			self.behaviour.disconnect_peer(&who);
			self.peerset_handle.report_peer(who, rep::BAD_MESSAGE);
			return;
		}

		let keys_str = || match request.keys.len() {
			1 => HexDisplay::from(&request.keys[0]).to_string(),
			_ => format!(
				"{}..{}",
				HexDisplay::from(&request.keys[0]),
				HexDisplay::from(&request.keys[request.keys.len() - 1]),
			),
		};

		trace!(target: "sync", "Remote read request {} from {} ({} at {})",
			request.id, who, keys_str(), request.block);
		let proof: P = match self.context_data.chain.read_proof(
			&BlockId::Hash(request.block),
			&mut request.keys.iter().map(AsRef::as_ref)
		) {
			Ok(proof) => proof.into(),
			Err(error) => {
				trace!(target: "sync", "Remote read request {} from {} ({} at {}) failed with: {}",
					request.id,
					who,
					keys_str(),
					request.block,
					error
				);
				P::empty()
			}
		};
		self.send_message(
			&who,
			None,
			GenericMessage::RemoteReadResponse(message::RemoteReadResponse {
				id: request.id,
				proof,
			}),
		);
	}

	fn on_remote_read_child_request(
		&mut self,
		who: PeerId,
		request: message::RemoteReadChildRequest<B::Hash>,
	) {
		if request.keys.is_empty() {
			debug!(target: "sync", "Invalid remote child read request sent by {}", who);
			self.behaviour.disconnect_peer(&who);
			self.peerset_handle.report_peer(who, rep::BAD_MESSAGE);
			return;
		}

		let keys_str = || match request.keys.len() {
			1 => HexDisplay::from(&request.keys[0]).to_string(),
			_ => format!(
				"{}..{}",
				HexDisplay::from(&request.keys[0]),
				HexDisplay::from(&request.keys[request.keys.len() - 1]),
			),
		};

		trace!(target: "sync", "Remote read child request {} from {} ({} {} at {})",
			request.id, who, HexDisplay::from(&request.storage_key), keys_str(), request.block);
		let prefixed_key = PrefixedStorageKey::new_ref(&request.storage_key);
		let child_info = match ChildType::from_prefixed_key(prefixed_key) {
			Some((ChildType::ParentKeyId, storage_key)) => Ok(ChildInfo::new_default(storage_key)),
			None => Err("Invalid child storage key".into()),
		};
		let proof: P = match child_info.and_then(|child_info| self.context_data.chain.read_child_proof(
			&BlockId::Hash(request.block),
			&child_info,
			&mut request.keys.iter().map(AsRef::as_ref),
		)) {
			Ok(proof) => proof.into(),
			Err(error) => {
				trace!(target: "sync", "Remote read child request {} from {} ({} {} at {}) failed with: {}",
					request.id,
					who,
					HexDisplay::from(&request.storage_key),
					keys_str(),
					request.block,
					error
				);
				P::empty()
			}
		};
		self.send_message(
			&who,
			None,
			GenericMessage::RemoteReadResponse(message::RemoteReadResponse {
				id: request.id,
				proof,
			}),
		);
	}

	fn on_remote_header_request(
		&mut self,
		who: PeerId,
		request: message::RemoteHeaderRequest<NumberFor<B>>,
	) {
		trace!(target: "sync", "Remote header proof request {} from {} ({})",
			request.id, who, request.block);
		let (header, proof) = match self.context_data.chain.header_proof(&BlockId::Number(request.block)) {
			Ok((header, proof)) => (Some(header), proof),
			Err(error) => {
				trace!(target: "sync", "Remote header proof request {} from {} ({}) failed with: {}",
					request.id,
					who,
					request.block,
					error
				);
				(Default::default(), SimpleProof::empty())
			}
		};
		self.send_message(
			&who,
			None,
			GenericMessage::RemoteHeaderResponse(message::RemoteHeaderResponse {
				id: request.id,
				header,
				proof,
			}),
		);
	}

	fn on_remote_changes_request(
		&mut self,
		who: PeerId,
		request: message::RemoteChangesRequest<B::Hash>,
	) {
		trace!(target: "sync", "Remote changes proof request {} from {} for key {} ({}..{})",
			request.id,
			who,
			if let Some(sk) = request.storage_key.as_ref() {
				format!("{} : {}", HexDisplay::from(sk), HexDisplay::from(&request.key))
			} else {
				HexDisplay::from(&request.key).to_string()
			},
			request.first,
			request.last
		);
		let key = StorageKey(request.key);
		let prefixed_key =  request.storage_key.as_ref()
			.map(|storage_key| PrefixedStorageKey::new_ref(storage_key));
		let (first, last, min, max) = (request.first, request.last, request.min, request.max);
		let proof = match self.context_data.chain.key_changes_proof(
			first,
			last,
			min,
			max,
			prefixed_key,
			&key,
		) {
			Ok(proof) => proof,
			Err(error) => {
				trace!(target: "sync", "Remote changes proof request {} from {} for key {} ({}..{}) failed with: {}",
					request.id,
					who,
					if let Some(sk) = request.storage_key.as_ref() {
						format!("{} : {}", HexDisplay::from(sk), HexDisplay::from(&key.0))
					} else {
						HexDisplay::from(&key.0).to_string()
					},
					request.first,
					request.last,
					error
				);
				ChangesProof::<B::Header> {
					max_block: Zero::zero(),
					proof: vec![],
					roots: BTreeMap::new(),
					roots_proof: SimpleProof::empty(),
				}
			}
		};
		self.send_message(
			&who,
			None,
			GenericMessage::RemoteChangesResponse(message::RemoteChangesResponse {
				id: request.id,
				max: proof.max_block,
				proof: proof.proof,
				roots: proof.roots.into_iter().collect(),
				roots_proof: proof.roots_proof,
			}),
		);
	}

	fn on_finality_proof_request(
		&mut self,
		who: PeerId,
		request: message::FinalityProofRequest<B::Hash>,
	) {
		trace!(target: "sync", "Finality proof request from {} for {}", who, request.block);
		let finality_proof = self.finality_proof_provider.as_ref()
			.ok_or_else(|| String::from("Finality provider is not configured"))
			.and_then(|provider|
				provider.prove_finality(request.block, &request.request).map_err(|e| e.to_string())
			);
		let finality_proof = match finality_proof {
			Ok(finality_proof) => finality_proof,
			Err(error) => {
				trace!(target: "sync", "Finality proof request from {} for {} failed with: {}",
					who,
					request.block,
					error
				);
				None
			},
		};
		self.send_message(
			&who,
			None,
			GenericMessage::FinalityProofResponse(message::FinalityProofResponse {
				id: 0,
				block: request.block,
				proof: finality_proof,
			}),
		);
	}

	/// Must be called after a [`CustomMessageOutcome::FinalityProofRequest`] has been emitted,
	/// to notify of the response having arrived.
	pub fn on_finality_proof_response(
		&mut self,
		who: PeerId,
		response: message::FinalityProofResponse<B::Hash>,
	) -> CustomMessageOutcome<B> {
		trace!(target: "sync", "Finality proof response from {} for {}", who, response.block);
		match self.sync.on_block_finality_proof(who, response) {
			Ok(sync::OnBlockFinalityProof::Nothing) => CustomMessageOutcome::None,
			Ok(sync::OnBlockFinalityProof::Import { peer, hash, number, proof }) =>
				CustomMessageOutcome::FinalityProofImport(peer, hash, number, proof),
			Err(sync::BadPeer(id, repu)) => {
				self.behaviour.disconnect_peer(&id);
				self.peerset_handle.report_peer(id, repu);
				CustomMessageOutcome::None
			}
		}
	}

	fn format_stats(&self) -> String {
		let mut out = String::new();
		for (id, stats) in &self.context_data.stats {
			let _ = writeln!(
				&mut out,
				"{}: In: {} bytes ({}), Out: {} bytes ({})",
				id,
				stats.bytes_in,
				stats.count_in,
				stats.bytes_out,
				stats.count_out,
			);
		}
		out
	}

	fn report_metrics(&self) {
		use std::convert::TryInto;

		if let Some(metrics) = &self.metrics {
			let mut obsolete_requests: u64 = 0;
			for peer in self.context_data.peers.values() {
				let n = peer.obsolete_requests.len().try_into().unwrap_or(std::u64::MAX);
				obsolete_requests = obsolete_requests.saturating_add(n);
			}
			metrics.obsolete_requests.set(obsolete_requests);

			let n = self.handshaking_peers.len().try_into().unwrap_or(std::u64::MAX);
			metrics.handshaking_peers.set(n);

			let n = self.context_data.peers.len().try_into().unwrap_or(std::u64::MAX);
			metrics.peers.set(n);

			let m = self.sync.metrics();

			metrics.fork_targets.set(m.fork_targets.into());
			metrics.queued_blocks.set(m.queued_blocks.into());

			metrics.justifications.with_label_values(&["pending"])
				.set(m.justifications.pending_requests.into());
			metrics.justifications.with_label_values(&["active"])
				.set(m.justifications.active_requests.into());
			metrics.justifications.with_label_values(&["failed"])
				.set(m.justifications.failed_requests.into());
			metrics.justifications.with_label_values(&["importing"])
				.set(m.justifications.importing_requests.into());

			metrics.finality_proofs.with_label_values(&["pending"])
				.set(m.finality_proofs.pending_requests.into());
			metrics.finality_proofs.with_label_values(&["active"])
				.set(m.finality_proofs.active_requests.into());
			metrics.finality_proofs.with_label_values(&["failed"])
				.set(m.finality_proofs.failed_requests.into());
			metrics.finality_proofs.with_label_values(&["importing"])
				.set(m.finality_proofs.importing_requests.into());
		}
	}
}

/// Outcome of an incoming custom message.
#[derive(Debug)]
#[must_use]
pub enum CustomMessageOutcome<B: BlockT> {
	BlockImport(BlockOrigin, Vec<IncomingBlock<B>>),
	JustificationImport(Origin, B::Hash, NumberFor<B>, Justification),
	FinalityProofImport(Origin, B::Hash, NumberFor<B>, Vec<u8>),
	/// Notification protocols have been opened with a remote.
	NotificationStreamOpened { remote: PeerId, protocols: Vec<ConsensusEngineId>, roles: Roles },
	/// Notification protocols have been closed with a remote.
	NotificationStreamClosed { remote: PeerId, protocols: Vec<ConsensusEngineId> },
	/// Messages have been received on one or more notifications protocols.
	NotificationsReceived { remote: PeerId, messages: Vec<(ConsensusEngineId, Bytes)> },
	/// A new block request must be emitted.
	/// You must later call either [`Protocol::on_block_response`] or
	/// [`Protocol::on_block_request_failed`].
	/// Each peer can only have one active request. If a request already exists for this peer, it
	/// must be silently discarded.
	/// It is the responsibility of the handler to ensure that a timeout exists.
	BlockRequest { target: PeerId, request: message::BlockRequest<B> },
	/// A new finality proof request must be emitted.
	/// Once you have the response, you must call `Protocol::on_finality_proof_response`.
	/// It is the responsibility of the handler to ensure that a timeout exists.
	/// If the request times out, or the peer responds in an invalid way, the peer has to be
	/// disconnect. This will inform the state machine that the request it has emitted is stale.
	FinalityProofRequest { target: PeerId, block_hash: B::Hash, request: Vec<u8> },
	/// Peer has a reported a new head of chain.
	PeerNewBest(PeerId, NumberFor<B>),
	None,
}

<<<<<<< HEAD
fn send_request<B: BlockT, H: ExHashT, P: StorageProof<HashFor<B>>>(
	behaviour: &mut GenericProto,
	stats: &mut HashMap<&'static str, PacketStats>,
	peers: &mut HashMap<PeerId, Peer<B, H>>,
	who: &PeerId,
	mut message: Message<B, P>,
) {
	if let GenericMessage::BlockRequest(ref mut r) = message {
		if let Some(ref mut peer) = peers.get_mut(who) {
			r.id = peer.next_request_id;
			peer.next_request_id += 1;
			if let Some((timestamp, request)) = peer.block_request.take() {
				trace!(target: "sync", "Request {} for {} is now obsolete.", request.id, who);
				peer.obsolete_requests.insert(request.id, timestamp);
			}
			peer.block_request = Some((Instant::now(), r.clone()));
		}
	}
	send_message::<B, P>(behaviour, stats, who, None, message)
}

=======
>>>>>>> e4e74bd6
fn update_peer_request<B: BlockT, H: ExHashT>(
	peers: &mut HashMap<PeerId, Peer<B, H>>,
	who: &PeerId,
	request: &mut message::BlockRequest<B>,
) {
	if let Some(ref mut peer) = peers.get_mut(who) {
		request.id = peer.next_request_id;
		peer.next_request_id += 1;
		if let Some((timestamp, request)) = peer.block_request.take() {
			trace!(target: "sync", "Request {} for {} is now obsolete.", request.id, who);
			peer.obsolete_requests.insert(request.id, timestamp);
		}
		peer.block_request = Some((Instant::now(), request.clone()));
	}
}

fn send_message<B: BlockT, P: StorageProof<HashFor<B>>>(
	behaviour: &mut GenericProto,
	stats: &mut HashMap<&'static str, PacketStats>,
	who: &PeerId,
	message: Option<(Cow<'static, [u8]>, Vec<u8>)>,
	legacy_message: Message<B, P>,
) {
	let encoded = legacy_message.encode();
	let mut stats = stats.entry(legacy_message.id()).or_default();
	stats.bytes_out += encoded.len() as u64;
	stats.count_out += 1;
	if let Some((proto, msg)) = message {
		behaviour.write_notification(who, proto, msg, encoded);
	} else {
		behaviour.send_packet(who, encoded);
	}
}

impl<B, H, P> NetworkBehaviour for Protocol<B, H, P>
	where
		B: BlockT,
		H: ExHashT,
		P: StorageProof<HashFor<B>> + 'static,
{

	type ProtocolsHandler = <GenericProto as NetworkBehaviour>::ProtocolsHandler;
	type OutEvent = CustomMessageOutcome<B>;

	fn new_handler(&mut self) -> Self::ProtocolsHandler {
		self.behaviour.new_handler()
	}

	fn addresses_of_peer(&mut self, peer_id: &PeerId) -> Vec<Multiaddr> {
		self.behaviour.addresses_of_peer(peer_id)
	}

	fn inject_connection_established(&mut self, peer_id: &PeerId, conn: &ConnectionId, endpoint: &ConnectedPoint) {
		self.behaviour.inject_connection_established(peer_id, conn, endpoint)
	}

	fn inject_connection_closed(&mut self, peer_id: &PeerId, conn: &ConnectionId, endpoint: &ConnectedPoint) {
		self.behaviour.inject_connection_closed(peer_id, conn, endpoint)
	}

	fn inject_connected(&mut self, peer_id: &PeerId) {
		self.behaviour.inject_connected(peer_id)
	}

	fn inject_disconnected(&mut self, peer_id: &PeerId) {
		self.behaviour.inject_disconnected(peer_id)
	}

	fn inject_event(
		&mut self,
		peer_id: PeerId,
		connection: ConnectionId,
		event: <<Self::ProtocolsHandler as IntoProtocolsHandler>::Handler as ProtocolsHandler>::OutEvent,
	) {
		self.behaviour.inject_event(peer_id, connection, event)
	}

	fn poll(
		&mut self,
		cx: &mut std::task::Context,
		params: &mut impl PollParameters,
	) -> Poll<
		NetworkBehaviourAction<
			<<Self::ProtocolsHandler as IntoProtocolsHandler>::Handler as ProtocolsHandler>::InEvent,
			Self::OutEvent
		>
	> {
		if let Some(message) = self.pending_messages.pop_front() {
			return Poll::Ready(NetworkBehaviourAction::GenerateEvent(message));
		}

		while let Poll::Ready(Some(())) = self.tick_timeout.poll_next_unpin(cx) {
			self.tick();
		}

		while let Poll::Ready(Some(())) = self.propagate_timeout.poll_next_unpin(cx) {
			self.propagate_transactions();
		}

		for (id, mut r) in self.sync.block_requests() {
<<<<<<< HEAD
			if self.use_new_block_requests_protocol {
				update_peer_request(&mut self.context_data.peers, &id, &mut r);
				let event = CustomMessageOutcome::BlockRequest {
					target: id.clone(),
					request: r,
				};
				self.pending_messages.push_back(event);
			} else {
				send_request::<_, _, P>(
					&mut self.behaviour,
					&mut self.context_data.stats,
					&mut self.context_data.peers,
					&id,
					GenericMessage::BlockRequest(r),
				)
			}
		}
		for (id, mut r) in self.sync.justification_requests() {
			if self.use_new_block_requests_protocol {
				update_peer_request(&mut self.context_data.peers, &id, &mut r);
				let event = CustomMessageOutcome::BlockRequest {
					target: id,
					request: r,
				};
				self.pending_messages.push_back(event);
			} else {
				send_request::<_, _, P>(
					&mut self.behaviour,
					&mut self.context_data.stats,
					&mut self.context_data.peers,
					&id,
					GenericMessage::BlockRequest(r),
				)
			}
=======
			update_peer_request(&mut self.context_data.peers, &id, &mut r);
			let event = CustomMessageOutcome::BlockRequest {
				target: id.clone(),
				request: r,
			};
			self.pending_messages.push_back(event);
		}
		for (id, mut r) in self.sync.justification_requests() {
			update_peer_request(&mut self.context_data.peers, &id, &mut r);
			let event = CustomMessageOutcome::BlockRequest {
				target: id,
				request: r,
			};
			self.pending_messages.push_back(event);
>>>>>>> e4e74bd6
		}
		for (id, r) in self.sync.finality_proof_requests() {
			let event = CustomMessageOutcome::FinalityProofRequest {
				target: id,
				block_hash: r.block,
				request: r.request,
			};
			self.pending_messages.push_back(event);
		}
		if let Poll::Ready(Some((tx_hash, result))) = self.pending_transactions.poll_next_unpin(cx) {
			if let Some(peers) = self.pending_transactions_peers.remove(&tx_hash) {
				peers.into_iter().for_each(|p| self.on_handle_transaction_import(p, result));
			} else {
<<<<<<< HEAD
				send_request::<_, _, P>(
					&mut self.behaviour,
					&mut self.context_data.stats,
					&mut self.context_data.peers,
					&id,
					GenericMessage::FinalityProofRequest(r),
				)
=======
				warn!(target: "sub-libp2p", "Inconsistent state, no peers for pending transaction!");
>>>>>>> e4e74bd6
			}
		}
		if let Some(message) = self.pending_messages.pop_front() {
			return Poll::Ready(NetworkBehaviourAction::GenerateEvent(message));
		}

		let event = match self.behaviour.poll(cx, params) {
			Poll::Pending => return Poll::Pending,
			Poll::Ready(NetworkBehaviourAction::GenerateEvent(ev)) => ev,
			Poll::Ready(NetworkBehaviourAction::DialAddress { address }) =>
				return Poll::Ready(NetworkBehaviourAction::DialAddress { address }),
			Poll::Ready(NetworkBehaviourAction::DialPeer { peer_id, condition }) =>
				return Poll::Ready(NetworkBehaviourAction::DialPeer { peer_id, condition }),
			Poll::Ready(NetworkBehaviourAction::NotifyHandler { peer_id, handler, event }) =>
				return Poll::Ready(NetworkBehaviourAction::NotifyHandler { peer_id, handler, event }),
			Poll::Ready(NetworkBehaviourAction::ReportObservedAddr { address }) =>
				return Poll::Ready(NetworkBehaviourAction::ReportObservedAddr { address }),
		};

		let outcome = match event {
			GenericProtoOut::CustomProtocolOpen { peer_id, .. } => {
				self.on_peer_connected(peer_id);
				CustomMessageOutcome::None
			}
			GenericProtoOut::CustomProtocolClosed { peer_id, .. } => {
				self.on_peer_disconnected(peer_id)
			},
			GenericProtoOut::LegacyMessage { peer_id, message } =>
				self.on_custom_message(peer_id, message),
			GenericProtoOut::Notification { peer_id, protocol_name, message } =>
				match self.legacy_equiv_by_name.get(&protocol_name) {
					Some(Fallback::Consensus(engine_id)) => {
						CustomMessageOutcome::NotificationsReceived {
							remote: peer_id,
							messages: vec![(*engine_id, message.freeze())],
						}
					}
					Some(Fallback::Transactions) => {
						if let Ok(m) = message::Transactions::decode(&mut message.as_ref()) {
							self.on_transactions(peer_id, m);
						} else {
							warn!(target: "sub-libp2p", "Failed to decode transactions list");
						}
						CustomMessageOutcome::None
					}
					Some(Fallback::BlockAnnounce) => {
						if let Ok(announce) = message::BlockAnnounce::decode(&mut message.as_ref()) {
							let outcome = self.on_block_announce(peer_id.clone(), announce);
							self.update_peer_info(&peer_id);
							outcome
						} else {
							warn!(target: "sub-libp2p", "Failed to decode block announce");
							CustomMessageOutcome::None
						}
					}
					None => {
						error!(target: "sub-libp2p", "Received notification from unknown protocol {:?}", protocol_name);
						CustomMessageOutcome::None
					}
				}
			GenericProtoOut::Clogged { peer_id, messages } => {
				debug!(target: "sync", "{} clogging messages:", messages.len());
				for msg in messages.into_iter().take(5) {
					let message: Option<Message<B, P>> = Decode::decode(&mut &msg[..]).ok();
					debug!(target: "sync", "{:?}", message);
					self.on_clogged_peer(peer_id.clone(), message);
				}
				CustomMessageOutcome::None
			}
		};

		if let CustomMessageOutcome::None = outcome {
			Poll::Pending
		} else {
			Poll::Ready(NetworkBehaviourAction::GenerateEvent(outcome))
		}
	}

	fn inject_addr_reach_failure(
		&mut self,
		peer_id: Option<&PeerId>,
		addr: &Multiaddr,
		error: &dyn std::error::Error
	) {
		self.behaviour.inject_addr_reach_failure(peer_id, addr, error)
	}

	fn inject_dial_failure(&mut self, peer_id: &PeerId) {
		self.behaviour.inject_dial_failure(peer_id)
	}

	fn inject_new_listen_addr(&mut self, addr: &Multiaddr) {
		self.behaviour.inject_new_listen_addr(addr)
	}

	fn inject_expired_listen_addr(&mut self, addr: &Multiaddr) {
		self.behaviour.inject_expired_listen_addr(addr)
	}

	fn inject_new_external_addr(&mut self, addr: &Multiaddr) {
		self.behaviour.inject_new_external_addr(addr)
	}

	fn inject_listener_error(&mut self, id: ListenerId, err: &(dyn std::error::Error + 'static)) {
		self.behaviour.inject_listener_error(id, err);
	}

	fn inject_listener_closed(&mut self, id: ListenerId, reason: Result<(), &io::Error>) {
		self.behaviour.inject_listener_closed(id, reason);
	}
}

impl<B, H, P> Drop for Protocol<B, H, P>
	where
		B: BlockT,
		H: ExHashT,
		P: StorageProof<HashFor<B>>,
{
	fn drop(&mut self) {
		debug!(target: "sync", "Network stats:\n{}", self.format_stats());
	}
}

#[cfg(test)]
mod tests {
	use crate::PeerId;
	use crate::config::EmptyTransactionPool;
	use super::{CustomMessageOutcome, Protocol, ProtocolConfig};

	use sp_consensus::block_validation::DefaultBlockAnnounceValidator;
	use std::sync::Arc;
	use substrate_test_runtime_client::{TestClientBuilder, TestClientBuilderExt};
	use substrate_test_runtime_client::runtime::{Block, Hash};

	#[test]
	fn no_handshake_no_notif_closed() {
		let client = Arc::new(TestClientBuilder::with_default_backend().build_with_longest_chain().0);

		let (mut protocol, _) = Protocol::<Block, Hash, sc_client_api::SimpleProof>::new(
			ProtocolConfig::default(),
			PeerId::random(),
			client.clone(),
			Arc::new(EmptyTransactionPool),
			None,
			None,
			From::from(&b"test"[..]),
			sc_peerset::PeersetConfig {
				in_peers: 10,
				out_peers: 10,
				bootnodes: Vec::new(),
				reserved_only: false,
				priority_groups: Vec::new(),
			},
			Box::new(DefaultBlockAnnounceValidator),
			None,
			Default::default(),
			None,
		).unwrap();

		let dummy_peer_id = PeerId::random();
		let _ = protocol.on_peer_connected(dummy_peer_id.clone());
		match protocol.on_peer_disconnected(dummy_peer_id) {
			CustomMessageOutcome::None => {},
			_ => panic!()
		};
	}
}<|MERGE_RESOLUTION|>--- conflicted
+++ resolved
@@ -361,7 +361,11 @@
 }
 
 /// Builds a SCALE-encoded "Status" message to send as handshake for the legacy protocol.
-fn build_status_message<B: BlockT>(protocol_config: &ProtocolConfig, chain: &Arc<dyn Client<B>>) -> Vec<u8> {
+fn build_status_message<B, P>(protocol_config: &ProtocolConfig, chain: &Arc<dyn Client<B, P>>) -> Vec<u8>
+	where
+		B: BlockT,
+		P: StorageProof<HashFor<B>>,
+{
 	let info = chain.info();
 	let status = message::generic::Status {
 		version: CURRENT_VERSION,
@@ -373,7 +377,7 @@
 		chain_status: Vec::new(), // TODO: find a way to make this backwards-compatible
 	};
 
-	Message::<B>::Status(status).encode()
+	Message::<B, P>::Status(status).encode()
 }
 
 /// Fallback mechanism to use to send a notification if no substream is open.
@@ -697,19 +701,6 @@
 		CustomMessageOutcome::None
 	}
 
-<<<<<<< HEAD
-	fn send_request(&mut self, who: &PeerId, message: Message<B, P>) {
-		send_request::<B, H, P>(
-			&mut self.behaviour,
-			&mut self.context_data.stats,
-			&mut self.context_data.peers,
-			who,
-			message,
-		);
-	}
-
-=======
->>>>>>> e4e74bd6
 	fn send_message(
 		&mut self,
 		who: &PeerId,
@@ -1555,30 +1546,11 @@
 		for result in results {
 			match result {
 				Ok((id, mut req)) => {
-<<<<<<< HEAD
-					if self.use_new_block_requests_protocol {
-						update_peer_request(&mut self.context_data.peers, &id, &mut req);
-						self.pending_messages.push_back(CustomMessageOutcome::BlockRequest {
-							target: id,
-							request: req,
-						});
-					} else {
-						let msg = GenericMessage::BlockRequest(req);
-						send_request::<_, _, P>(
-							&mut self.behaviour,
-							&mut self.context_data.stats,
-							&mut self.context_data.peers,
-							&id,
-							msg
-						)
-					}
-=======
 					update_peer_request(&mut self.context_data.peers, &id, &mut req);
 					self.pending_messages.push_back(CustomMessageOutcome::BlockRequest {
 						target: id,
 						request: req,
 					});
->>>>>>> e4e74bd6
 				}
 				Err(sync::BadPeer(id, repu)) => {
 					self.behaviour.disconnect_peer(&id);
@@ -1957,30 +1929,6 @@
 	None,
 }
 
-<<<<<<< HEAD
-fn send_request<B: BlockT, H: ExHashT, P: StorageProof<HashFor<B>>>(
-	behaviour: &mut GenericProto,
-	stats: &mut HashMap<&'static str, PacketStats>,
-	peers: &mut HashMap<PeerId, Peer<B, H>>,
-	who: &PeerId,
-	mut message: Message<B, P>,
-) {
-	if let GenericMessage::BlockRequest(ref mut r) = message {
-		if let Some(ref mut peer) = peers.get_mut(who) {
-			r.id = peer.next_request_id;
-			peer.next_request_id += 1;
-			if let Some((timestamp, request)) = peer.block_request.take() {
-				trace!(target: "sync", "Request {} for {} is now obsolete.", request.id, who);
-				peer.obsolete_requests.insert(request.id, timestamp);
-			}
-			peer.block_request = Some((Instant::now(), r.clone()));
-		}
-	}
-	send_message::<B, P>(behaviour, stats, who, None, message)
-}
-
-=======
->>>>>>> e4e74bd6
 fn update_peer_request<B: BlockT, H: ExHashT>(
 	peers: &mut HashMap<PeerId, Peer<B, H>>,
 	who: &PeerId,
@@ -2081,42 +2029,6 @@
 		}
 
 		for (id, mut r) in self.sync.block_requests() {
-<<<<<<< HEAD
-			if self.use_new_block_requests_protocol {
-				update_peer_request(&mut self.context_data.peers, &id, &mut r);
-				let event = CustomMessageOutcome::BlockRequest {
-					target: id.clone(),
-					request: r,
-				};
-				self.pending_messages.push_back(event);
-			} else {
-				send_request::<_, _, P>(
-					&mut self.behaviour,
-					&mut self.context_data.stats,
-					&mut self.context_data.peers,
-					&id,
-					GenericMessage::BlockRequest(r),
-				)
-			}
-		}
-		for (id, mut r) in self.sync.justification_requests() {
-			if self.use_new_block_requests_protocol {
-				update_peer_request(&mut self.context_data.peers, &id, &mut r);
-				let event = CustomMessageOutcome::BlockRequest {
-					target: id,
-					request: r,
-				};
-				self.pending_messages.push_back(event);
-			} else {
-				send_request::<_, _, P>(
-					&mut self.behaviour,
-					&mut self.context_data.stats,
-					&mut self.context_data.peers,
-					&id,
-					GenericMessage::BlockRequest(r),
-				)
-			}
-=======
 			update_peer_request(&mut self.context_data.peers, &id, &mut r);
 			let event = CustomMessageOutcome::BlockRequest {
 				target: id.clone(),
@@ -2131,7 +2043,6 @@
 				request: r,
 			};
 			self.pending_messages.push_back(event);
->>>>>>> e4e74bd6
 		}
 		for (id, r) in self.sync.finality_proof_requests() {
 			let event = CustomMessageOutcome::FinalityProofRequest {
@@ -2145,17 +2056,7 @@
 			if let Some(peers) = self.pending_transactions_peers.remove(&tx_hash) {
 				peers.into_iter().for_each(|p| self.on_handle_transaction_import(p, result));
 			} else {
-<<<<<<< HEAD
-				send_request::<_, _, P>(
-					&mut self.behaviour,
-					&mut self.context_data.stats,
-					&mut self.context_data.peers,
-					&id,
-					GenericMessage::FinalityProofRequest(r),
-				)
-=======
 				warn!(target: "sub-libp2p", "Inconsistent state, no peers for pending transaction!");
->>>>>>> e4e74bd6
 			}
 		}
 		if let Some(message) = self.pending_messages.pop_front() {
