// This file is part of Substrate.

// Copyright (C) 2017-2020 Parity Technologies (UK) Ltd.
// SPDX-License-Identifier: GPL-3.0-or-later WITH Classpath-exception-2.0

// This program is free software: you can redistribute it and/or modify
// it under the terms of the GNU General Public License as published by
// the Free Software Foundation, either version 3 of the License, or
// (at your option) any later version.

// This program is distributed in the hope that it will be useful,
// but WITHOUT ANY WARRANTY; without even the implied warranty of
// MERCHANTABILITY or FITNESS FOR A PARTICULAR PURPOSE. See the
// GNU General Public License for more details.

// You should have received a copy of the GNU General Public License
// along with this program. If not, see <https://www.gnu.org/licenses/>.

use crate::{
	ExHashT,
	chain::Client,
	config::{BoxFinalityProofRequestBuilder, ProtocolId, TransactionPool, TransactionImportFuture, TransactionImport},
	error,
	utils::{interval, LruHashSet},
};

use bytes::{Bytes, BytesMut};
use futures::{prelude::*, stream::FuturesUnordered};
use generic_proto::{GenericProto, GenericProtoOut};
use libp2p::{Multiaddr, PeerId};
use libp2p::core::{ConnectedPoint, connection::{ConnectionId, ListenerId}};
use libp2p::swarm::{ProtocolsHandler, IntoProtocolsHandler};
use libp2p::swarm::{NetworkBehaviour, NetworkBehaviourAction, PollParameters};
use sp_consensus::{
	BlockOrigin,
	block_validation::BlockAnnounceValidator,
	import_queue::{BlockImportResult, BlockImportError, IncomingBlock, Origin}
};
use codec::{Decode, Encode};
use sp_runtime::{generic::BlockId, ConsensusEngineId, Justification};
use sp_runtime::traits::{
	Block as BlockT, Header as HeaderT, NumberFor, One, Zero, CheckedSub
};
use sp_arithmetic::traits::SaturatedConversion;
use message::{BlockAnnounce, Message};
use message::generic::{Message as GenericMessage, Roles};
use prometheus_endpoint::{
	Registry, Gauge, Counter, CounterVec, GaugeVec,
	PrometheusError, Opts, register, U64
};
use sync::{ChainSync, SyncState};
use std::borrow::Cow;
use std::collections::{HashMap, HashSet, VecDeque, hash_map::Entry};
use std::sync::Arc;
use std::fmt::Write;
use std::{cmp, io, num::NonZeroUsize, pin::Pin, task::Poll, time};
use log::{log, Level, trace, debug, warn, error};
<<<<<<< HEAD
use sc_client_api::{ChangesProof, ProofCommon};
=======
>>>>>>> 295a670f
use wasm_timer::Instant;

mod generic_proto;

pub mod message;
pub mod event;
pub mod sync;

pub use generic_proto::{NotificationsSink, Ready, NotifsHandlerError, LegacyConnectionKillError};

const REQUEST_TIMEOUT_SEC: u64 = 40;
/// Interval at which we perform time based maintenance
const TICK_TIMEOUT: time::Duration = time::Duration::from_millis(1100);
/// Interval at which we propagate transactions;
const PROPAGATE_TIMEOUT: time::Duration = time::Duration::from_millis(2900);

/// Maximim number of known block hashes to keep for a peer.
const MAX_KNOWN_BLOCKS: usize = 1024; // ~32kb per peer + LruHashSet overhead
/// Maximim number of known transaction hashes to keep for a peer.
///
/// This should be approx. 2 blocks full of transactions for the network to function properly.
const MAX_KNOWN_TRANSACTIONS: usize = 10240; // ~300kb per peer + overhead.

/// Maximim number of transaction validation request we keep at any moment.
const MAX_PENDING_TRANSACTIONS: usize = 8192;

/// Current protocol version.
pub(crate) const CURRENT_VERSION: u32 = 6;
/// Lowest version we support
pub(crate) const MIN_VERSION: u32 = 3;

// Maximum allowed entries in `BlockResponse`
const MAX_BLOCK_DATA_RESPONSE: u32 = 128;
// Maximum total bytes allowed for block bodies in `BlockResponse`
const MAX_BODIES_BYTES: usize = 8 * 1024 * 1024;

/// When light node connects to the full node and the full node is behind light node
/// for at least `LIGHT_MAXIMAL_BLOCKS_DIFFERENCE` blocks, we consider it not useful
/// and disconnect to free connection slot.
const LIGHT_MAXIMAL_BLOCKS_DIFFERENCE: u64 = 8192;

mod rep {
	use sc_peerset::ReputationChange as Rep;
	/// Reputation change when a peer doesn't respond in time to our messages.
	pub const TIMEOUT: Rep = Rep::new(-(1 << 10), "Request timeout");
	/// Reputation change when we are a light client and a peer is behind us.
	pub const PEER_BEHIND_US_LIGHT: Rep = Rep::new(-(1 << 8), "Useless for a light peer");
	/// Reputation change when a peer sends us any transaction.
	///
	/// This forces node to verify it, thus the negative value here. Once transaction is verified,
	/// reputation change should be refunded with `ANY_TRANSACTION_REFUND`
	pub const ANY_TRANSACTION: Rep = Rep::new(-(1 << 4), "Any transaction");
	/// Reputation change when a peer sends us any transaction that is not invalid.
	pub const ANY_TRANSACTION_REFUND: Rep = Rep::new(1 << 4, "Any transaction (refund)");
	/// Reputation change when a peer sends us an transaction that we didn't know about.
	pub const GOOD_TRANSACTION: Rep = Rep::new(1 << 7, "Good transaction");
	/// Reputation change when a peer sends us a bad transaction.
	pub const BAD_TRANSACTION: Rep = Rep::new(-(1 << 12), "Bad transaction");
	/// We received a message that failed to decode.
	pub const BAD_MESSAGE: Rep = Rep::new(-(1 << 12), "Bad message");
	/// We received an unexpected response.
	pub const UNEXPECTED_RESPONSE: Rep = Rep::new_fatal("Unexpected response packet");
	/// We received an unexpected transaction packet.
	pub const UNEXPECTED_TRANSACTIONS: Rep = Rep::new_fatal("Unexpected transactions packet");
	/// We received an unexpected light node request.
	pub const UNEXPECTED_REQUEST: Rep = Rep::new_fatal("Unexpected block request packet");
	/// Peer has different genesis.
	pub const GENESIS_MISMATCH: Rep = Rep::new_fatal("Genesis mismatch");
	/// Peer is on unsupported protocol version.
	pub const BAD_PROTOCOL: Rep = Rep::new_fatal("Unsupported protocol");
	/// Peer role does not match (e.g. light peer connecting to another light peer).
	pub const BAD_ROLE: Rep = Rep::new_fatal("Unsupported role");
	/// Peer response data does not have requested bits.
	pub const BAD_RESPONSE: Rep = Rep::new(-(1 << 12), "Incomplete response");
}

struct Metrics {
	obsolete_requests: Gauge<U64>,
	peers: Gauge<U64>,
	queued_blocks: Gauge<U64>,
	fork_targets: Gauge<U64>,
	finality_proofs: GaugeVec<U64>,
	justifications: GaugeVec<U64>,
	propagated_transactions: Counter<U64>,
	legacy_requests_received: CounterVec<U64>,
}

impl Metrics {
	fn register(r: &Registry) -> Result<Self, PrometheusError> {
		Ok(Metrics {
			obsolete_requests: {
				let g = Gauge::new("sync_obsolete_requests", "Number of obsolete requests")?;
				register(g, r)?
			},
			peers: {
				let g = Gauge::new("sync_peers", "Number of peers we sync with")?;
				register(g, r)?
			},
			queued_blocks: {
				let g = Gauge::new("sync_queued_blocks", "Number of blocks in import queue")?;
				register(g, r)?
			},
			fork_targets: {
				let g = Gauge::new("sync_fork_targets", "Number of fork sync targets")?;
				register(g, r)?
			},
			justifications: {
				let g = GaugeVec::new(
					Opts::new(
						"sync_extra_justifications",
						"Number of extra justifications requests"
					),
					&["status"],
				)?;
				register(g, r)?
			},
			finality_proofs: {
				let g = GaugeVec::new(
					Opts::new(
						"sync_extra_finality_proofs",
						"Number of extra finality proof requests",
					),
					&["status"],
				)?;
				register(g, r)?
			},
			propagated_transactions: register(Counter::new(
				"sync_propagated_transactions",
				"Number of transactions propagated to at least one peer",
			)?, r)?,
			legacy_requests_received: register(CounterVec::new(
				Opts::new(
					"sync_legacy_requests_received",
					"Number of block/finality/light-client requests received on the legacy substream",
				),
				&["kind"]
			)?, r)?,
		})
	}
}

#[pin_project::pin_project]
struct PendingTransaction<H> {
	#[pin]
	validation: TransactionImportFuture,
	tx_hash: H,
}

impl<H: ExHashT> Future for PendingTransaction<H> {
	type Output = (H, TransactionImport);

	fn poll(self: Pin<&mut Self>, cx: &mut std::task::Context<'_>) -> Poll<Self::Output> {
		let mut this = self.project();

		if let Poll::Ready(import_result) = Pin::new(&mut this.validation).poll_unpin(cx) {
			return Poll::Ready((this.tx_hash.clone(), import_result));
		}

		Poll::Pending
	}
}

// Lock must always be taken in order declared here.
pub struct Protocol<B: BlockT, H: ExHashT> {
	/// Interval at which we call `tick`.
	tick_timeout: Pin<Box<dyn Stream<Item = ()> + Send>>,
	/// Interval at which we call `propagate_transactions`.
	propagate_timeout: Pin<Box<dyn Stream<Item = ()> + Send>>,
	/// Pending list of messages to return from `poll` as a priority.
	pending_messages: VecDeque<CustomMessageOutcome<B>>,
	/// Pending transactions verification tasks.
	pending_transactions: FuturesUnordered<PendingTransaction<H>>,
	/// As multiple peers can send us the same transaction, we group
	/// these peers using the transaction hash while the transaction is
	/// imported. This prevents that we import the same transaction
	/// multiple times concurrently.
	pending_transactions_peers: HashMap<H, Vec<PeerId>>,
	config: ProtocolConfig,
	genesis_hash: B::Hash,
	sync: ChainSync<B>,
	context_data: ContextData<B, H>,
	/// List of nodes for which we perform additional logging because they are important for the
	/// user.
	important_peers: HashSet<PeerId>,
	/// Used to report reputation changes.
	peerset_handle: sc_peerset::PeersetHandle,
	transaction_pool: Arc<dyn TransactionPool<H, B>>,
	/// Handles opening the unique substream and sending and receiving raw messages.
	behaviour: GenericProto,
	/// For each legacy gossiping engine ID, the corresponding new protocol name.
	protocol_name_by_engine: HashMap<ConsensusEngineId, Cow<'static, [u8]>>,
	/// For each protocol name, the legacy equivalent.
	legacy_equiv_by_name: HashMap<Cow<'static, [u8]>, Fallback>,
	/// Name of the protocol used for transactions.
	transactions_protocol: Cow<'static, [u8]>,
	/// Name of the protocol used for block announces.
	block_announces_protocol: Cow<'static, [u8]>,
	/// Prometheus metrics.
	metrics: Option<Metrics>,
	/// The `PeerId`'s of all boot nodes.
	boot_node_ids: Arc<HashSet<PeerId>>,
}

#[derive(Default)]
struct PacketStats {
	bytes_in: u64,
	bytes_out: u64,
	count_in: u64,
	count_out: u64,
}
/// Peer information
#[derive(Debug, Clone)]
struct Peer<B: BlockT, H: ExHashT> {
	info: PeerInfo<B>,
	/// Current block request, if any.
	block_request: Option<(Instant, message::BlockRequest<B>)>,
	/// Requests we are no longer interested in.
	obsolete_requests: HashMap<message::RequestId, Instant>,
	/// Holds a set of transactions known to this peer.
	known_transactions: LruHashSet<H>,
	/// Holds a set of blocks known to this peer.
	known_blocks: LruHashSet<B::Hash>,
	/// Request counter,
	next_request_id: message::RequestId,
}

/// Info about a peer's known state.
#[derive(Clone, Debug)]
pub struct PeerInfo<B: BlockT> {
	/// Roles
	pub roles: Roles,
	/// Protocol version
	pub protocol_version: u32,
	/// Peer best block hash
	pub best_hash: B::Hash,
	/// Peer best block number
	pub best_number: <B::Header as HeaderT>::Number,
}

/// Data necessary to create a context.
struct ContextData<B: BlockT, H: ExHashT> {
	// All connected peers
	peers: HashMap<PeerId, Peer<B, H>>,
	stats: HashMap<&'static str, PacketStats>,
	pub chain: Arc<dyn Client<B>>,
}

/// Configuration for the Substrate-specific part of the networking layer.
#[derive(Clone)]
pub struct ProtocolConfig {
	/// Assigned roles.
	pub roles: Roles,
	/// Maximum number of peers to ask the same blocks in parallel.
	pub max_parallel_downloads: u32,
}

impl Default for ProtocolConfig {
	fn default() -> ProtocolConfig {
		ProtocolConfig {
			roles: Roles::FULL,
			max_parallel_downloads: 5,
		}
	}
}

/// Handshake sent when we open a block announces substream.
#[derive(Debug, PartialEq, Eq, Clone, Encode, Decode)]
struct BlockAnnouncesHandshake<B: BlockT> {
	/// Roles of the node.
	roles: Roles,
	/// Best block number.
	best_number: NumberFor<B>,
	/// Best block hash.
	best_hash: B::Hash,
	/// Genesis block hash.
	genesis_hash: B::Hash,
}

impl<B: BlockT> BlockAnnouncesHandshake<B> {
	fn build(protocol_config: &ProtocolConfig, chain: &Arc<dyn Client<B>>) -> Self {
		let info = chain.info();
		BlockAnnouncesHandshake {
			genesis_hash: info.genesis_hash,
			roles: protocol_config.roles,
			best_number: info.best_number,
			best_hash: info.best_hash,
		}
	}
}

/// Builds a SCALE-encoded "Status" message to send as handshake for the legacy protocol.
fn build_status_message<B: BlockT>(protocol_config: &ProtocolConfig, chain: &Arc<dyn Client<B>>) -> Vec<u8> {
	let info = chain.info();
	let status = message::generic::Status {
		version: CURRENT_VERSION,
		min_supported_version: MIN_VERSION,
		genesis_hash: info.genesis_hash,
		roles: protocol_config.roles.into(),
		best_number: info.best_number,
		best_hash: info.best_hash,
		chain_status: Vec::new(), // TODO: find a way to make this backwards-compatible
	};

	Message::<B>::Status(status).encode()
}

/// Fallback mechanism to use to send a notification if no substream is open.
#[derive(Debug, Clone, PartialEq, Eq)]
enum Fallback {
	/// Use a `Message::Consensus` with the given engine ID.
	Consensus(ConsensusEngineId),
	/// The message is the bytes encoding of a `Transactions<E>` (which is itself defined as a `Vec<E>`).
	Transactions,
	/// The message is the bytes encoding of a `BlockAnnounce<H>`.
	BlockAnnounce,
}

impl<B: BlockT, H: ExHashT> Protocol<B, H> {
	/// Create a new instance.
	pub fn new(
		config: ProtocolConfig,
		local_peer_id: PeerId,
		chain: Arc<dyn Client<B>>,
		transaction_pool: Arc<dyn TransactionPool<H, B>>,
		finality_proof_request_builder: Option<BoxFinalityProofRequestBuilder<B>>,
		protocol_id: ProtocolId,
		peerset_config: sc_peerset::PeersetConfig,
		block_announce_validator: Box<dyn BlockAnnounceValidator<B> + Send>,
		metrics_registry: Option<&Registry>,
		boot_node_ids: Arc<HashSet<PeerId>>,
	) -> error::Result<(Protocol<B, H>, sc_peerset::PeersetHandle)> {
		let info = chain.info();
		let sync = ChainSync::new(
			config.roles,
			chain.clone(),
			&info,
			finality_proof_request_builder,
			block_announce_validator,
			config.max_parallel_downloads,
		);

		let important_peers = {
			let mut imp_p = HashSet::new();
			for reserved in peerset_config.priority_groups.iter().flat_map(|(_, l)| l.iter()) {
				imp_p.insert(reserved.clone());
			}
			imp_p.shrink_to_fit();
			imp_p
		};

		let (peerset, peerset_handle) = sc_peerset::Peerset::from_config(peerset_config);
		let versions = &((MIN_VERSION as u8)..=(CURRENT_VERSION as u8)).collect::<Vec<u8>>();
		let mut behaviour = GenericProto::new(
			local_peer_id,
			protocol_id.clone(),
			versions,
			build_status_message(&config, &chain),
			peerset,
		);

		let mut legacy_equiv_by_name = HashMap::new();

		let transactions_protocol: Cow<'static, [u8]> = Cow::from({
			let mut proto = b"/".to_vec();
			proto.extend(protocol_id.as_ref().as_bytes());
			proto.extend(b"/transactions/1");
			proto
		});
		behaviour.register_notif_protocol(transactions_protocol.clone(), Vec::new());
		legacy_equiv_by_name.insert(transactions_protocol.clone(), Fallback::Transactions);

		let block_announces_protocol: Cow<'static, [u8]> = Cow::from({
			let mut proto = b"/".to_vec();
			proto.extend(protocol_id.as_ref().as_bytes());
			proto.extend(b"/block-announces/1");
			proto
		});
		behaviour.register_notif_protocol(
			block_announces_protocol.clone(),
			BlockAnnouncesHandshake::build(&config, &chain).encode()
		);
		legacy_equiv_by_name.insert(block_announces_protocol.clone(), Fallback::BlockAnnounce);

		let protocol = Protocol {
			tick_timeout: Box::pin(interval(TICK_TIMEOUT)),
			propagate_timeout: Box::pin(interval(PROPAGATE_TIMEOUT)),
			pending_messages: VecDeque::new(),
			pending_transactions: FuturesUnordered::new(),
			pending_transactions_peers: HashMap::new(),
			config,
			context_data: ContextData {
				peers: HashMap::new(),
				stats: HashMap::new(),
				chain,
			},
			genesis_hash: info.genesis_hash,
			sync,
			important_peers,
			transaction_pool,
			peerset_handle: peerset_handle.clone(),
			behaviour,
			protocol_name_by_engine: HashMap::new(),
			legacy_equiv_by_name,
			transactions_protocol,
			block_announces_protocol,
			metrics: if let Some(r) = metrics_registry {
				Some(Metrics::register(r)?)
			} else {
				None
			},
			boot_node_ids,
		};

		Ok((protocol, peerset_handle))
	}

	/// Returns the list of all the peers we have an open channel to.
	pub fn open_peers(&self) -> impl Iterator<Item = &PeerId> {
		self.behaviour.open_peers()
	}

	/// Returns true if we have a channel open with this node.
	pub fn is_open(&self, peer_id: &PeerId) -> bool {
		self.behaviour.is_open(peer_id)
	}

	/// Returns the list of all the peers that the peerset currently requests us to be connected to.
	pub fn requested_peers(&self) -> impl Iterator<Item = &PeerId> {
		self.behaviour.requested_peers()
	}

	/// Returns the number of discovered nodes that we keep in memory.
	pub fn num_discovered_peers(&self) -> usize {
		self.behaviour.num_discovered_peers()
	}

	/// Disconnects the given peer if we are connected to it.
	pub fn disconnect_peer(&mut self, peer_id: &PeerId) {
		self.behaviour.disconnect_peer(peer_id)
	}

	/// Returns true if we try to open protocols with the given peer.
	pub fn is_enabled(&self, peer_id: &PeerId) -> bool {
		self.behaviour.is_enabled(peer_id)
	}

	/// Returns the state of the peerset manager, for debugging purposes.
	pub fn peerset_debug_info(&mut self) -> serde_json::Value {
		self.behaviour.peerset_debug_info()
	}

	/// Returns the number of peers we're connected to.
	pub fn num_connected_peers(&self) -> usize {
		self.context_data.peers.values().count()
	}

	/// Returns the number of peers we're connected to and that are being queried.
	pub fn num_active_peers(&self) -> usize {
		self.context_data
			.peers
			.values()
			.filter(|p| p.block_request.is_some())
			.count()
	}

	/// Current global sync state.
	pub fn sync_state(&self) -> SyncState {
		self.sync.status().state
	}

	/// Target sync block number.
	pub fn best_seen_block(&self) -> Option<NumberFor<B>> {
		self.sync.status().best_seen_block
	}

	/// Number of peers participating in syncing.
	pub fn num_sync_peers(&self) -> u32 {
		self.sync.status().num_peers
	}

	/// Number of blocks in the import queue.
	pub fn num_queued_blocks(&self) -> u32 {
		self.sync.status().queued_blocks
	}

	/// Number of downloaded blocks.
	pub fn num_downloaded_blocks(&self) -> usize {
		self.sync.num_downloaded_blocks()
	}

	/// Number of active sync requests.
	pub fn num_sync_requests(&self) -> usize {
		self.sync.num_sync_requests()
	}

	/// Sync local state with the blockchain state.
	pub fn update_chain(&mut self) {
		let info = self.context_data.chain.info();
		self.sync.update_chain_info(&info.best_hash, info.best_number);
		self.behaviour.set_legacy_handshake_message(build_status_message(&self.config, &self.context_data.chain));
		self.behaviour.set_notif_protocol_handshake(
			&self.block_announces_protocol,
			BlockAnnouncesHandshake::build(&self.config, &self.context_data.chain).encode()
		);
	}

	/// Inform sync about an own imported block.
	pub fn own_block_imported(&mut self, hash: B::Hash, number: NumberFor<B>) {
		self.sync.update_chain_info(&hash, number);
	}

	fn update_peer_info(&mut self, who: &PeerId) {
		if let Some(info) = self.sync.peer_info(who) {
			if let Some(ref mut peer) = self.context_data.peers.get_mut(who) {
				peer.info.best_hash = info.best_hash;
				peer.info.best_number = info.best_number;
			}
		}
	}

	/// Returns information about all the peers we are connected to after the handshake message.
	pub fn peers_info(&self) -> impl Iterator<Item = (&PeerId, &PeerInfo<B>)> {
		self.context_data.peers.iter().map(|(id, peer)| (id, &peer.info))
	}

	pub fn on_custom_message(
		&mut self,
		who: PeerId,
		data: BytesMut,
	) -> CustomMessageOutcome<B> {

		let message = match <Message<B> as Decode>::decode(&mut &data[..]) {
			Ok(message) => message,
			Err(err) => {
				debug!(target: "sync", "Couldn't decode packet sent by {}: {:?}: {}", who, data, err.what());
				self.peerset_handle.report_peer(who, rep::BAD_MESSAGE);
				return CustomMessageOutcome::None;
			}
		};

		let mut stats = self.context_data.stats.entry(message.id()).or_default();
		stats.bytes_in += data.len() as u64;
		stats.count_in += 1;

		match message {
			GenericMessage::Status(_) =>
				debug!(target: "sub-libp2p", "Received unexpected Status"),
			GenericMessage::BlockRequest(r) => self.on_block_request(who, r),
			GenericMessage::BlockResponse(r) => {
				let outcome = self.on_block_response(who.clone(), r);
				self.update_peer_info(&who);
				return outcome
			},
			GenericMessage::BlockAnnounce(announce) => {
				let outcome = self.on_block_announce(who.clone(), announce);
				self.update_peer_info(&who);
				return outcome;
			},
			GenericMessage::Transactions(m) =>
				self.on_transactions(who, m),
			GenericMessage::RemoteCallResponse(_) =>
				warn!(target: "sub-libp2p", "Received unexpected RemoteCallResponse"),
			GenericMessage::RemoteReadResponse(_) =>
				warn!(target: "sub-libp2p", "Received unexpected RemoteReadResponse"),
			GenericMessage::RemoteHeaderResponse(_) =>
				warn!(target: "sub-libp2p", "Received unexpected RemoteHeaderResponse"),
			GenericMessage::RemoteChangesResponse(_) =>
				warn!(target: "sub-libp2p", "Received unexpected RemoteChangesResponse"),
			GenericMessage::FinalityProofResponse(_) =>
				warn!(target: "sub-libp2p", "Received unexpected FinalityProofResponse"),
			GenericMessage::FinalityProofRequest(_) |
			GenericMessage::RemoteReadChildRequest(_) |
			GenericMessage::RemoteCallRequest(_) |
			GenericMessage::RemoteReadRequest(_) |
			GenericMessage::RemoteHeaderRequest(_) |
			GenericMessage::RemoteChangesRequest(_) => {
				debug!(
					target: "sub-libp2p",
					"Received no longer supported legacy request from {:?}",
					who
				);
				self.disconnect_peer(&who);
				self.peerset_handle.report_peer(who, rep::BAD_PROTOCOL);
			},
			GenericMessage::Consensus(msg) =>
				return if self.protocol_name_by_engine.contains_key(&msg.engine_id) {
					CustomMessageOutcome::NotificationsReceived {
						remote: who,
						messages: vec![(msg.engine_id, From::from(msg.data))],
					}
				} else {
					warn!(target: "sync", "Received message on non-registered protocol: {:?}", msg.engine_id);
					CustomMessageOutcome::None
				},
			GenericMessage::ConsensusBatch(messages) => {
				let messages = messages
					.into_iter()
					.filter_map(|msg| {
						if self.protocol_name_by_engine.contains_key(&msg.engine_id) {
							Some((msg.engine_id, From::from(msg.data)))
						} else {
							warn!(target: "sync", "Received message on non-registered protocol: {:?}", msg.engine_id);
							None
						}
					})
					.collect::<Vec<_>>();

				return if !messages.is_empty() {
					CustomMessageOutcome::NotificationsReceived {
						remote: who,
						messages,
					}
				} else {
					CustomMessageOutcome::None
				};
			},
		}

		CustomMessageOutcome::None
	}

	fn send_message(
		&mut self,
		who: &PeerId,
		message: Option<(Cow<'static, [u8]>, Vec<u8>)>,
		legacy: Message<B>,
	) {
		send_message::<B>(
			&mut self.behaviour,
			&mut self.context_data.stats,
			who,
			message,
			legacy,
		);
	}

	fn update_peer_request(&mut self, who: &PeerId, request: &mut message::BlockRequest<B>) {
		update_peer_request::<B, H>(&mut self.context_data.peers, who, request)
	}

	/// Called by peer when it is disconnecting
	pub fn on_peer_disconnected(&mut self, peer: PeerId) -> CustomMessageOutcome<B> {
		if self.important_peers.contains(&peer) {
			warn!(target: "sync", "Reserved peer {} disconnected", peer);
		} else {
			trace!(target: "sync", "{} disconnected", peer);
		}

		if let Some(_peer_data) =  self.context_data.peers.remove(&peer) {
			self.sync.peer_disconnected(&peer);

			// Notify all the notification protocols as closed.
			CustomMessageOutcome::NotificationStreamClosed {
				remote: peer,
				protocols: self.protocol_name_by_engine.keys().cloned().collect(),
			}
		} else {
			CustomMessageOutcome::None
		}
	}

	fn on_block_request(&mut self, peer: PeerId, request: message::BlockRequest<B>) {
		if let Some(metrics) = &self.metrics {
			metrics.legacy_requests_received.with_label_values(&["block-request"]).inc();
		}

		trace!(target: "sync", "BlockRequest {} from {}: from {:?} to {:?} max {:?} for {:?}",
			request.id,
			peer,
			request.from,
			request.to,
			request.max,
			request.fields,
		);

		// sending block requests to the node that is unable to serve it is considered a bad behavior
		if !self.config.roles.is_full() {
			trace!(target: "sync", "Peer {} is trying to sync from the light node", peer);
			self.behaviour.disconnect_peer(&peer);
			self.peerset_handle.report_peer(peer, rep::UNEXPECTED_REQUEST);
			return;
		}

		let mut blocks = Vec::new();
		let mut id = match request.from {
			message::FromBlock::Hash(h) => BlockId::Hash(h),
			message::FromBlock::Number(n) => BlockId::Number(n),
		};
		let max = cmp::min(request.max.unwrap_or(u32::max_value()), MAX_BLOCK_DATA_RESPONSE) as usize;
		let get_header = request.fields.contains(message::BlockAttributes::HEADER);
		let get_body = request.fields.contains(message::BlockAttributes::BODY);
		let get_justification = request
			.fields
			.contains(message::BlockAttributes::JUSTIFICATION);
		let mut total_size = 0;
		while let Some(header) = self.context_data.chain.header(id).unwrap_or(None) {
			if blocks.len() >= max || (blocks.len() >= 1 && total_size > MAX_BODIES_BYTES) {
				break;
			}
			let number = *header.number();
			let hash = header.hash();
			let parent_hash = *header.parent_hash();
			let justification = if get_justification {
				self.context_data.chain.justification(&BlockId::Hash(hash)).unwrap_or(None)
			} else {
				None
			};
			let block_data = message::generic::BlockData {
				hash,
				header: if get_header { Some(header) } else { None },
				body: if get_body {
					self.context_data
						.chain
						.block_body(&BlockId::Hash(hash))
						.unwrap_or(None)
				} else {
					None
				},
				receipt: None,
				message_queue: None,
				justification,
			};
			// Stop if we don't have requested block body
			if get_body && block_data.body.is_none() {
				trace!(target: "sync", "Missing data for block request.");
				break;
			}
			total_size += block_data.body.as_ref().map_or(0, |b| b.len());
			blocks.push(block_data);
			match request.direction {
				message::Direction::Ascending => id = BlockId::Number(number + One::one()),
				message::Direction::Descending => {
					if number.is_zero() {
						break;
					}
					id = BlockId::Hash(parent_hash)
				}
			}
		}
		let response = message::generic::BlockResponse {
			id: request.id,
			blocks,
		};
		trace!(target: "sync", "Sending BlockResponse with {} blocks", response.blocks.len());
		self.send_message(&peer, None, GenericMessage::BlockResponse(response))
	}

	/// Adjusts the reputation of a node.
	pub fn report_peer(&self, who: PeerId, reputation: sc_peerset::ReputationChange) {
		self.peerset_handle.report_peer(who, reputation)
	}

	/// Must be called in response to a [`CustomMessageOutcome::BlockRequest`] being emitted.
	/// Must contain the same `PeerId` and request that have been emitted.
	pub fn on_block_response(
		&mut self,
		peer: PeerId,
		response: message::BlockResponse<B>,
	) -> CustomMessageOutcome<B> {
		let request = if let Some(ref mut p) = self.context_data.peers.get_mut(&peer) {
			if p.obsolete_requests.remove(&response.id).is_some() {
				trace!(target: "sync", "Ignoring obsolete block response packet from {} ({})", peer, response.id);
				return CustomMessageOutcome::None;
			}
			// Clear the request. If the response is invalid peer will be disconnected anyway.
			match p.block_request.take() {
				Some((_, request)) if request.id == response.id => request,
				Some(_) =>  {
					trace!(target: "sync", "Ignoring obsolete block response packet from {} ({})", peer, response.id);
					return CustomMessageOutcome::None;
				}
				None => {
					trace!(target: "sync", "Unexpected response packet from unknown peer {}", peer);
					self.behaviour.disconnect_peer(&peer);
					self.peerset_handle.report_peer(peer, rep::UNEXPECTED_RESPONSE);
					return CustomMessageOutcome::None;
				}
			}
		} else {
			trace!(target: "sync", "Unexpected response packet from unknown peer {}", peer);
			self.behaviour.disconnect_peer(&peer);
			self.peerset_handle.report_peer(peer, rep::UNEXPECTED_RESPONSE);
			return CustomMessageOutcome::None;
		};

		let blocks_range = || match (
			response.blocks.first().and_then(|b| b.header.as_ref().map(|h| h.number())),
			response.blocks.last().and_then(|b| b.header.as_ref().map(|h| h.number())),
		) {
			(Some(first), Some(last)) if first != last => format!(" ({}..{})", first, last),
			(Some(first), Some(_)) => format!(" ({})", first),
			_ => Default::default(),
		};
		trace!(target: "sync", "BlockResponse {} from {} with {} blocks {}",
			response.id,
			peer,
			response.blocks.len(),
			blocks_range(),
		);

		if request.fields == message::BlockAttributes::JUSTIFICATION {
			match self.sync.on_block_justification(peer, response) {
				Ok(sync::OnBlockJustification::Nothing) => CustomMessageOutcome::None,
				Ok(sync::OnBlockJustification::Import { peer, hash, number, justification }) =>
					CustomMessageOutcome::JustificationImport(peer, hash, number, justification),
				Err(sync::BadPeer(id, repu)) => {
					self.behaviour.disconnect_peer(&id);
					self.peerset_handle.report_peer(id, repu);
					CustomMessageOutcome::None
				}
			}
		} else {
			// Validate fields against the request.
			if request.fields.contains(message::BlockAttributes::HEADER) && response.blocks.iter().any(|b| b.header.is_none()) {
				self.behaviour.disconnect_peer(&peer);
				self.peerset_handle.report_peer(peer, rep::BAD_RESPONSE);
				trace!(target: "sync", "Missing header for a block");
				return CustomMessageOutcome::None
			}
			if request.fields.contains(message::BlockAttributes::BODY) && response.blocks.iter().any(|b| b.body.is_none()) {
				self.behaviour.disconnect_peer(&peer);
				self.peerset_handle.report_peer(peer, rep::BAD_RESPONSE);
				trace!(target: "sync", "Missing body for a block");
				return CustomMessageOutcome::None
			}

			match self.sync.on_block_data(&peer, Some(request), response) {
				Ok(sync::OnBlockData::Import(origin, blocks)) =>
					CustomMessageOutcome::BlockImport(origin, blocks),
				Ok(sync::OnBlockData::Request(peer, mut req)) => {
					self.update_peer_request(&peer, &mut req);
					CustomMessageOutcome::BlockRequest {
						target: peer,
						request: req,
					}
				}
				Err(sync::BadPeer(id, repu)) => {
					self.behaviour.disconnect_peer(&id);
					self.peerset_handle.report_peer(id, repu);
					CustomMessageOutcome::None
				}
			}
		}
	}

	/// Must be called in response to a [`CustomMessageOutcome::BlockRequest`] if it has failed.
	pub fn on_block_request_failed(
		&mut self,
		peer: &PeerId,
	) {
		self.peerset_handle.report_peer(peer.clone(), rep::TIMEOUT);
		self.behaviour.disconnect_peer(peer);
	}

	/// Perform time based maintenance.
	///
	/// > **Note**: This method normally doesn't have to be called except for testing purposes.
	pub fn tick(&mut self) {
		self.maintain_peers();
		self.report_metrics()
	}

	fn maintain_peers(&mut self) {
		let tick = Instant::now();
		let mut aborting = Vec::new();
		{
			for (who, peer) in self.context_data.peers.iter() {
				if peer.block_request.as_ref().map_or(false, |(t, _)| (tick - *t).as_secs() > REQUEST_TIMEOUT_SEC) {
					log!(
						target: "sync",
						if self.important_peers.contains(who) { Level::Warn } else { Level::Trace },
						"Request timeout {}", who
					);
					aborting.push(who.clone());
				} else if peer.obsolete_requests.values().any(|t| (tick - *t).as_secs() > REQUEST_TIMEOUT_SEC) {
					log!(
						target: "sync",
						if self.important_peers.contains(who) { Level::Warn } else { Level::Trace },
						"Obsolete timeout {}", who
					);
					aborting.push(who.clone());
				}
			}
		}

		for p in aborting {
			self.behaviour.disconnect_peer(&p);
			self.peerset_handle.report_peer(p, rep::TIMEOUT);
		}
	}

	/// Called on receipt of a status message via the legacy protocol on the first connection between two peers.
	pub fn on_peer_connected(
		&mut self,
		who: PeerId,
		status: message::Status<B>,
		notifications_sink: NotificationsSink,
	) -> CustomMessageOutcome<B> {
		trace!(target: "sync", "New peer {} {:?}", who, status);
		let _protocol_version = {
			if self.context_data.peers.contains_key(&who) {
				debug!(target: "sync", "Ignoring duplicate status packet from {}", who);
				return CustomMessageOutcome::None;
			}
			if status.genesis_hash != self.genesis_hash {
				log!(
					target: "sync",
					if self.important_peers.contains(&who) { Level::Warn } else { Level::Trace },
					"Peer is on different chain (our genesis: {} theirs: {})",
					self.genesis_hash, status.genesis_hash
				);
				self.peerset_handle.report_peer(who.clone(), rep::GENESIS_MISMATCH);
				self.behaviour.disconnect_peer(&who);

				if self.boot_node_ids.contains(&who) {
					error!(
						target: "sync",
						"Bootnode with peer id `{}` is on a different chain (our genesis: {} theirs: {})",
						who,
						self.genesis_hash,
						status.genesis_hash,
					);
				}

				return CustomMessageOutcome::None;
			}
			if status.version < MIN_VERSION && CURRENT_VERSION < status.min_supported_version {
				log!(
					target: "sync",
					if self.important_peers.contains(&who) { Level::Warn } else { Level::Trace },
					"Peer {:?} using unsupported protocol version {}", who, status.version
				);
				self.peerset_handle.report_peer(who.clone(), rep::BAD_PROTOCOL);
				self.behaviour.disconnect_peer(&who);
				return CustomMessageOutcome::None;
			}

			if self.config.roles.is_light() {
				// we're not interested in light peers
				if status.roles.is_light() {
					debug!(target: "sync", "Peer {} is unable to serve light requests", who);
					self.peerset_handle.report_peer(who.clone(), rep::BAD_ROLE);
					self.behaviour.disconnect_peer(&who);
					return CustomMessageOutcome::None;
				}

				// we don't interested in peers that are far behind us
				let self_best_block = self
					.context_data
					.chain
					.info()
					.best_number;
				let blocks_difference = self_best_block
					.checked_sub(&status.best_number)
					.unwrap_or_else(Zero::zero)
					.saturated_into::<u64>();
				if blocks_difference > LIGHT_MAXIMAL_BLOCKS_DIFFERENCE {
					debug!(target: "sync", "Peer {} is far behind us and will unable to serve light requests", who);
					self.peerset_handle.report_peer(who.clone(), rep::PEER_BEHIND_US_LIGHT);
					self.behaviour.disconnect_peer(&who);
					return CustomMessageOutcome::None;
				}
			}

			let peer = Peer {
				info: PeerInfo {
					protocol_version: status.version,
					roles: status.roles,
					best_hash: status.best_hash,
					best_number: status.best_number
				},
				block_request: None,
				known_transactions: LruHashSet::new(NonZeroUsize::new(MAX_KNOWN_TRANSACTIONS)
					.expect("Constant is nonzero")),
				known_blocks: LruHashSet::new(NonZeroUsize::new(MAX_KNOWN_BLOCKS)
					.expect("Constant is nonzero")),
				next_request_id: 0,
				obsolete_requests: HashMap::new(),
			};
			self.context_data.peers.insert(who.clone(), peer);

			debug!(target: "sync", "Connected {}", who);
			status.version
		};

		let info = self.context_data.peers.get(&who).expect("We just inserted above; QED").info.clone();
		self.pending_messages.push_back(CustomMessageOutcome::PeerNewBest(who.clone(), status.best_number));
		if info.roles.is_full() {
			match self.sync.new_peer(who.clone(), info.best_hash, info.best_number) {
				Ok(None) => (),
				Ok(Some(mut req)) => {
					self.update_peer_request(&who, &mut req);
					self.pending_messages.push_back(CustomMessageOutcome::BlockRequest {
						target: who.clone(),
						request: req,
					});
				},
				Err(sync::BadPeer(id, repu)) => {
					self.behaviour.disconnect_peer(&id);
					self.peerset_handle.report_peer(id, repu)
				}
			}
		}

		// Notify all the notification protocols as open.
		CustomMessageOutcome::NotificationStreamOpened {
			remote: who,
			protocols: self.protocol_name_by_engine.keys().cloned().collect(),
			roles: info.roles,
			notifications_sink,
		}
	}

	/// Registers a new notifications protocol.
	///
	/// While registering a protocol while we already have open connections is discouraged, we
	/// nonetheless handle it by notifying that we opened channels with everyone. This function
	/// returns a list of substreams to open as a result.
	pub fn register_notifications_protocol<'a>(
		&'a mut self,
		engine_id: ConsensusEngineId,
		protocol_name: impl Into<Cow<'static, [u8]>>,
		handshake_message: Vec<u8>,
	) -> impl Iterator<Item = (&'a PeerId, Roles, &'a NotificationsSink)> + 'a {
		let protocol_name = protocol_name.into();
		if self.protocol_name_by_engine.insert(engine_id, protocol_name.clone()).is_some() {
			error!(target: "sub-libp2p", "Notifications protocol already registered: {:?}", protocol_name);
		} else {
			self.behaviour.register_notif_protocol(protocol_name.clone(), handshake_message);
			self.legacy_equiv_by_name.insert(protocol_name, Fallback::Consensus(engine_id));
		}

		let behaviour = &self.behaviour;
		self.context_data.peers.iter().filter_map(move |(peer_id, peer)| {
			if let Some(notifications_sink) = behaviour.notifications_sink(peer_id) {
				Some((peer_id, peer.info.roles, notifications_sink))
			} else {
				log::error!("State mismatch: no notifications sink for opened peer {:?}", peer_id);
				None
			}
		})
	}

	/// Called when peer sends us new transactions
	fn on_transactions(
		&mut self,
		who: PeerId,
		transactions: message::Transactions<B::Extrinsic>,
	) {
		// sending transaction to light node is considered a bad behavior
		if !self.config.roles.is_full() {
			trace!(target: "sync", "Peer {} is trying to send transactions to the light node", who);
			self.behaviour.disconnect_peer(&who);
			self.peerset_handle.report_peer(who, rep::UNEXPECTED_TRANSACTIONS);
			return;
		}

		// Accept transactions only when fully synced
		if self.sync.status().state != SyncState::Idle {
			trace!(target: "sync", "{} Ignoring transactions while syncing", who);
			return;
		}

		trace!(target: "sync", "Received {} transactions from {}", transactions.len(), who);
		if let Some(ref mut peer) = self.context_data.peers.get_mut(&who) {
			for t in transactions {
				if self.pending_transactions.len() > MAX_PENDING_TRANSACTIONS {
					debug!(
						target: "sync",
						"Ignoring any further transactions that exceed `MAX_PENDING_TRANSACTIONS`({}) limit",
						MAX_PENDING_TRANSACTIONS,
					);
					break;
				}

				let hash = self.transaction_pool.hash_of(&t);
				peer.known_transactions.insert(hash.clone());

				self.peerset_handle.report_peer(who.clone(), rep::ANY_TRANSACTION);

				match self.pending_transactions_peers.entry(hash.clone()) {
					Entry::Vacant(entry) => {
						self.pending_transactions.push(PendingTransaction {
							validation: self.transaction_pool.import(t),
							tx_hash: hash,
						});
						entry.insert(vec![who.clone()]);
					},
					Entry::Occupied(mut entry) => {
						entry.get_mut().push(who.clone());
					}
				}
			}
		}
	}

	fn on_handle_transaction_import(&mut self, who: PeerId, import: TransactionImport) {
		match import {
			TransactionImport::KnownGood => self.peerset_handle.report_peer(who, rep::ANY_TRANSACTION_REFUND),
			TransactionImport::NewGood => self.peerset_handle.report_peer(who, rep::GOOD_TRANSACTION),
			TransactionImport::Bad => self.peerset_handle.report_peer(who, rep::BAD_TRANSACTION),
			TransactionImport::None => {},
		}
	}

	/// Propagate one transaction.
	pub fn propagate_transaction(
		&mut self,
		hash: &H,
	) {
		debug!(target: "sync", "Propagating transaction [{:?}]", hash);
		// Accept transactions only when fully synced
		if self.sync.status().state != SyncState::Idle {
			return;
		}
		if let Some(transaction) = self.transaction_pool.transaction(hash) {
			let propagated_to = self.do_propagate_transactions(&[(hash.clone(), transaction)]);
			self.transaction_pool.on_broadcasted(propagated_to);
		}
	}

	fn do_propagate_transactions(
		&mut self,
		transactions: &[(H, B::Extrinsic)],
	) -> HashMap<H, Vec<String>> {
		let mut propagated_to = HashMap::<_, Vec<_>>::new();
		let mut propagated_transactions = 0;

		for (who, peer) in self.context_data.peers.iter_mut() {
			// never send transactions to the light node
			if !peer.info.roles.is_full() {
				continue;
			}

			let (hashes, to_send): (Vec<_>, Vec<_>) = transactions
				.iter()
				.filter(|&(ref hash, _)| peer.known_transactions.insert(hash.clone()))
				.cloned()
				.unzip();

			propagated_transactions += hashes.len();

			if !to_send.is_empty() {
				for hash in hashes {
					propagated_to
						.entry(hash)
						.or_default()
						.push(who.to_base58());
				}
				trace!(target: "sync", "Sending {} transactions to {}", to_send.len(), who);
				let encoded = to_send.encode();
				send_message::<B> (
					&mut self.behaviour,
					&mut self.context_data.stats,
					&who,
					Some((self.transactions_protocol.clone(), encoded)),
					GenericMessage::Transactions(to_send)
				)
			}
		}

		if let Some(ref metrics) = self.metrics {
			metrics.propagated_transactions.inc_by(propagated_transactions as _)
		}

		propagated_to
	}

	/// Call when we must propagate ready transactions to peers.
	pub fn propagate_transactions(&mut self) {
		debug!(target: "sync", "Propagating transactions");
		// Accept transactions only when fully synced
		if self.sync.status().state != SyncState::Idle {
			return;
		}
		let transactions = self.transaction_pool.transactions();
		let propagated_to = self.do_propagate_transactions(&transactions);
		self.transaction_pool.on_broadcasted(propagated_to);
	}

	/// Make sure an important block is propagated to peers.
	///
	/// In chain-based consensus, we often need to make sure non-best forks are
	/// at least temporarily synced.
	pub fn announce_block(&mut self, hash: B::Hash, data: Vec<u8>) {
		let header = match self.context_data.chain.header(BlockId::Hash(hash)) {
			Ok(Some(header)) => header,
			Ok(None) => {
				warn!("Trying to announce unknown block: {}", hash);
				return;
			}
			Err(e) => {
				warn!("Error reading block header {}: {:?}", hash, e);
				return;
			}
		};

		// don't announce genesis block since it will be ignored
		if header.number().is_zero() {
			return;
		}

		let is_best = self.context_data.chain.info().best_hash == hash;
		debug!(target: "sync", "Reannouncing block {:?} is_best: {}", hash, is_best);
		self.send_announcement(&header, data, is_best, true)
	}

	fn send_announcement(&mut self, header: &B::Header, data: Vec<u8>, is_best: bool, force: bool) {
		let hash = header.hash();

		for (who, ref mut peer) in self.context_data.peers.iter_mut() {
			trace!(target: "sync", "Announcing block {:?} to {}", hash, who);
			let inserted = peer.known_blocks.insert(hash);
			if inserted || force {
				let message = message::BlockAnnounce {
					header: header.clone(),
					state: if peer.info.protocol_version >= 4  {
						if is_best {
							Some(message::BlockState::Best)
						} else {
							Some(message::BlockState::Normal)
						}
					} else  {
						None
					},
					data: if peer.info.protocol_version >= 4 {
						Some(data.clone())
					} else {
						None
					},
				};

				let encoded = message.encode();

				send_message::<B> (
					&mut self.behaviour,
					&mut self.context_data.stats,
					&who,
					Some((self.block_announces_protocol.clone(), encoded)),
					Message::<B>::BlockAnnounce(message),
				)
			}
		}
	}

	fn on_block_announce(
		&mut self,
		who: PeerId,
		announce: BlockAnnounce<B::Header>,
	) -> CustomMessageOutcome<B> {
		let hash = announce.header.hash();
		let number = *announce.header.number();

		if let Some(ref mut peer) = self.context_data.peers.get_mut(&who) {
			peer.known_blocks.insert(hash.clone());
		}

		let is_their_best = match announce.state.unwrap_or(message::BlockState::Best) {
			message::BlockState::Best => true,
			message::BlockState::Normal => false,
		};

		match self.sync.on_block_announce(&who, hash, &announce, is_their_best) {
			sync::OnBlockAnnounce::Nothing => {
				// `on_block_announce` returns `OnBlockAnnounce::ImportHeader`
				// when we have all data required to import the block
				// in the BlockAnnounce message. This is only when:
				// 1) we're on light client;
				// AND
				// 2) parent block is already imported and not pruned.
				if is_their_best {
					return CustomMessageOutcome::PeerNewBest(who, number);
				} else {
					return CustomMessageOutcome::None;
				}
			}
			sync::OnBlockAnnounce::ImportHeader => () // We proceed with the import.
		}

		// to import header from announced block let's construct response to request that normally would have
		// been sent over network (but it is not in our case)
		let blocks_to_import = self.sync.on_block_data(
			&who,
			None,
			message::generic::BlockResponse {
				id: 0,
				blocks: vec![
					message::generic::BlockData {
						hash: hash,
						header: Some(announce.header),
						body: None,
						receipt: None,
						message_queue: None,
						justification: None,
					},
				],
			},
		);

		if is_their_best {
			self.pending_messages.push_back(CustomMessageOutcome::PeerNewBest(who, number));
		}

		match blocks_to_import {
			Ok(sync::OnBlockData::Import(origin, blocks)) => {
				CustomMessageOutcome::BlockImport(origin, blocks)
			},
			Ok(sync::OnBlockData::Request(peer, mut req)) => {
				self.update_peer_request(&peer, &mut req);
				CustomMessageOutcome::BlockRequest {
					target: peer,
					request: req,
				}
			}
			Err(sync::BadPeer(id, repu)) => {
				self.behaviour.disconnect_peer(&id);
				self.peerset_handle.report_peer(id, repu);
				CustomMessageOutcome::None
			}
		}
	}

	/// Call this when a block has been finalized. The sync layer may have some additional
	/// requesting to perform.
	pub fn on_block_finalized(&mut self, hash: B::Hash, header: &B::Header) {
		self.sync.on_block_finalized(&hash, *header.number())
	}

<<<<<<< HEAD
	fn on_remote_call_request(
		&mut self,
		who: PeerId,
		request: message::RemoteCallRequest<B::Hash>,
	) {
		trace!(target: "sync", "Remote call request {} from {} ({} at {})",
			request.id,
			who,
			request.method,
			request.block
		);

		if let Some(metrics) = &self.metrics {
			metrics.legacy_requests_received.with_label_values(&["remote-call"]).inc();
		}

		let proof = match self.context_data.chain.execution_proof(
			&BlockId::Hash(request.block),
			&request.method,
			&request.data,
		) {
			Ok((_, proof)) => proof,
			Err(error) => {
				trace!(target: "sync", "Remote call request {} from {} ({} at {}) failed with: {}",
					request.id,
					who,
					request.method,
					request.block,
					error
				);
				self.peerset_handle.report_peer(who.clone(), rep::RPC_FAILED);
				ProofCommon::empty()
			}
		};

		self.send_message(
			&who,
			None,
			GenericMessage::RemoteCallResponse(message::RemoteCallResponse {
				id: request.id,
				proof: proof.into_nodes(),
			}),
		);
	}

=======
>>>>>>> 295a670f
	/// Request a justification for the given block.
	///
	/// Uses `protocol` to queue a new justification request and tries to dispatch all pending
	/// requests.
	pub fn request_justification(&mut self, hash: &B::Hash, number: NumberFor<B>) {
		self.sync.request_justification(&hash, number)
	}

	/// Request syncing for the given block from given set of peers.
	/// Uses `protocol` to queue a new block download request and tries to dispatch all pending
	/// requests.
	pub fn set_sync_fork_request(&mut self, peers: Vec<PeerId>, hash: &B::Hash, number: NumberFor<B>) {
		self.sync.set_sync_fork_request(peers, hash, number)
	}

	/// A batch of blocks have been processed, with or without errors.
	/// Call this when a batch of blocks have been processed by the importqueue, with or without
	/// errors.
	pub fn on_blocks_processed(
		&mut self,
		imported: usize,
		count: usize,
		results: Vec<(Result<BlockImportResult<NumberFor<B>>, BlockImportError>, B::Hash)>
	) {
		let new_best = results.iter().rev().find_map(|r| match r {
			(Ok(BlockImportResult::ImportedUnknown(n, aux, _)), hash) if aux.is_new_best => Some((*n, hash.clone())),
			_ => None,
		});
		if let Some((best_num, best_hash)) = new_best {
			self.sync.update_chain_info(&best_hash, best_num);
			self.behaviour.set_legacy_handshake_message(build_status_message(&self.config, &self.context_data.chain));
			self.behaviour.set_notif_protocol_handshake(
				&self.block_announces_protocol,
				BlockAnnouncesHandshake::build(&self.config, &self.context_data.chain).encode()
			);
		}
		let results = self.sync.on_blocks_processed(
			imported,
			count,
			results,
		);
		for result in results {
			match result {
				Ok((id, mut req)) => {
					update_peer_request(&mut self.context_data.peers, &id, &mut req);
					self.pending_messages.push_back(CustomMessageOutcome::BlockRequest {
						target: id,
						request: req,
					});
				}
				Err(sync::BadPeer(id, repu)) => {
					self.behaviour.disconnect_peer(&id);
					self.peerset_handle.report_peer(id, repu)
				}
			}
		}
	}

	/// Call this when a justification has been processed by the import queue, with or without
	/// errors.
	pub fn justification_import_result(&mut self, hash: B::Hash, number: NumberFor<B>, success: bool) {
		self.sync.on_justification_import(hash, number, success)
	}

	/// Request a finality proof for the given block.
	///
	/// Queues a new finality proof request and tries to dispatch all pending requests.
	pub fn request_finality_proof(&mut self, hash: &B::Hash, number: NumberFor<B>) {
		self.sync.request_finality_proof(&hash, number)
	}

	/// Notify the protocol that we have learned about the existence of nodes.
	///
	/// Can be called multiple times with the same `PeerId`s.
	pub fn add_discovered_nodes(&mut self, peer_ids: impl Iterator<Item = PeerId>) {
		self.behaviour.add_discovered_nodes(peer_ids)
	}

	pub fn finality_proof_import_result(
		&mut self,
		request_block: (B::Hash, NumberFor<B>),
		finalization_result: Result<(B::Hash, NumberFor<B>), ()>,
	) {
		self.sync.on_finality_proof_import(request_block, finalization_result)
	}

<<<<<<< HEAD
	fn on_remote_read_request(
		&mut self,
		who: PeerId,
		request: message::RemoteReadRequest<B::Hash>,
	) {
		if let Some(metrics) = &self.metrics {
			metrics.legacy_requests_received.with_label_values(&["remote-read"]).inc();
		}

		if request.keys.is_empty() {
			debug!(target: "sync", "Invalid remote read request sent by {}", who);
			self.behaviour.disconnect_peer(&who);
			self.peerset_handle.report_peer(who, rep::BAD_MESSAGE);
			return;
		}

		let keys_str = || match request.keys.len() {
			1 => HexDisplay::from(&request.keys[0]).to_string(),
			_ => format!(
				"{}..{}",
				HexDisplay::from(&request.keys[0]),
				HexDisplay::from(&request.keys[request.keys.len() - 1]),
			),
		};

		trace!(target: "sync", "Remote read request {} from {} ({} at {})",
			request.id, who, keys_str(), request.block);
		let proof = match self.context_data.chain.read_proof(
			&BlockId::Hash(request.block),
			&mut request.keys.iter().map(AsRef::as_ref)
		) {
			Ok(proof) => proof,
			Err(error) => {
				trace!(target: "sync", "Remote read request {} from {} ({} at {}) failed with: {}",
					request.id,
					who,
					keys_str(),
					request.block,
					error
				);
				ProofCommon::empty()
			}
		};
		self.send_message(
			&who,
			None,
			GenericMessage::RemoteReadResponse(message::RemoteReadResponse {
				id: request.id,
				proof: proof.into_nodes(),
			}),
		);
	}

	fn on_remote_read_child_request(
		&mut self,
		who: PeerId,
		request: message::RemoteReadChildRequest<B::Hash>,
	) {
		if let Some(metrics) = &self.metrics {
			metrics.legacy_requests_received.with_label_values(&["remote-child"]).inc();
		}

		if request.keys.is_empty() {
			debug!(target: "sync", "Invalid remote child read request sent by {}", who);
			self.behaviour.disconnect_peer(&who);
			self.peerset_handle.report_peer(who, rep::BAD_MESSAGE);
			return;
		}

		let keys_str = || match request.keys.len() {
			1 => HexDisplay::from(&request.keys[0]).to_string(),
			_ => format!(
				"{}..{}",
				HexDisplay::from(&request.keys[0]),
				HexDisplay::from(&request.keys[request.keys.len() - 1]),
			),
		};

		trace!(target: "sync", "Remote read child request {} from {} ({} {} at {})",
			request.id, who, HexDisplay::from(&request.storage_key), keys_str(), request.block);
		let prefixed_key = PrefixedStorageKey::new_ref(&request.storage_key);
		let child_info = match ChildType::from_prefixed_key(prefixed_key) {
			Some((ChildType::ParentKeyId, storage_key)) => Ok(ChildInfo::new_default(storage_key)),
			None => Err("Invalid child storage key".into()),
		};
		let proof = match child_info.and_then(|child_info| self.context_data.chain.read_child_proof(
			&BlockId::Hash(request.block),
			&child_info,
			&mut request.keys.iter().map(AsRef::as_ref),
		)) {
			Ok(proof) => proof,
			Err(error) => {
				trace!(target: "sync", "Remote read child request {} from {} ({} {} at {}) failed with: {}",
					request.id,
					who,
					HexDisplay::from(&request.storage_key),
					keys_str(),
					request.block,
					error
				);
				ProofCommon::empty()
			}
		};
		self.send_message(
			&who,
			None,
			GenericMessage::RemoteReadResponse(message::RemoteReadResponse {
				id: request.id,
				proof: proof.into_nodes(),
			}),
		);
	}

	fn on_remote_header_request(
		&mut self,
		who: PeerId,
		request: message::RemoteHeaderRequest<NumberFor<B>>,
	) {
		if let Some(metrics) = &self.metrics {
			metrics.legacy_requests_received.with_label_values(&["remote-header"]).inc();
		}

		trace!(target: "sync", "Remote header proof request {} from {} ({})",
			request.id, who, request.block);
		let (header, proof) = match self.context_data.chain.header_proof(&BlockId::Number(request.block)) {
			Ok((header, proof)) => (Some(header), proof),
			Err(error) => {
				trace!(target: "sync", "Remote header proof request {} from {} ({}) failed with: {}",
					request.id,
					who,
					request.block,
					error
				);
				(Default::default(), ProofCommon::empty())
			}
		};
		self.send_message(
			&who,
			None,
			GenericMessage::RemoteHeaderResponse(message::RemoteHeaderResponse {
				id: request.id,
				header,
				proof: proof.into_nodes(),
			}),
		);
	}

	fn on_remote_changes_request(
		&mut self,
		who: PeerId,
		request: message::RemoteChangesRequest<B::Hash>,
	) {
		if let Some(metrics) = &self.metrics {
			metrics.legacy_requests_received.with_label_values(&["remote-changes"]).inc();
		}

		trace!(target: "sync", "Remote changes proof request {} from {} for key {} ({}..{})",
			request.id,
			who,
			if let Some(sk) = request.storage_key.as_ref() {
				format!("{} : {}", HexDisplay::from(sk), HexDisplay::from(&request.key))
			} else {
				HexDisplay::from(&request.key).to_string()
			},
			request.first,
			request.last
		);
		let key = StorageKey(request.key);
		let prefixed_key =  request.storage_key.as_ref()
			.map(|storage_key| PrefixedStorageKey::new_ref(storage_key));
		let (first, last, min, max) = (request.first, request.last, request.min, request.max);
		let proof = match self.context_data.chain.key_changes_proof(
			first,
			last,
			min,
			max,
			prefixed_key,
			&key,
		) {
			Ok(proof) => proof,
			Err(error) => {
				trace!(target: "sync", "Remote changes proof request {} from {} for key {} ({}..{}) failed with: {}",
					request.id,
					who,
					if let Some(sk) = request.storage_key.as_ref() {
						format!("{} : {}", HexDisplay::from(sk), HexDisplay::from(&key.0))
					} else {
						HexDisplay::from(&key.0).to_string()
					},
					request.first,
					request.last,
					error
				);
				ChangesProof::<B::Header> {
					max_block: Zero::zero(),
					proof: vec![],
					roots: BTreeMap::new(),
					roots_proof: ProofCommon::empty(),
				}
			}
		};
		self.send_message(
			&who,
			None,
			GenericMessage::RemoteChangesResponse(message::RemoteChangesResponse {
				id: request.id,
				max: proof.max_block,
				proof: proof.proof,
				roots: proof.roots.into_iter().collect(),
				roots_proof: proof.roots_proof.into_nodes(),
			}),
		);
	}

	fn on_finality_proof_request(
		&mut self,
		who: PeerId,
		request: message::FinalityProofRequest<B::Hash>,
	) {
		if let Some(metrics) = &self.metrics {
			metrics.legacy_requests_received.with_label_values(&["finality-proof"]).inc();
		}

		trace!(target: "sync", "Finality proof request from {} for {}", who, request.block);
		let finality_proof = self.finality_proof_provider.as_ref()
			.ok_or_else(|| String::from("Finality provider is not configured"))
			.and_then(|provider|
				provider.prove_finality(request.block, &request.request).map_err(|e| e.to_string())
			);
		let finality_proof = match finality_proof {
			Ok(finality_proof) => finality_proof,
			Err(error) => {
				trace!(target: "sync", "Finality proof request from {} for {} failed with: {}",
					who,
					request.block,
					error
				);
				None
			},
		};
		self.send_message(
			&who,
			None,
			GenericMessage::FinalityProofResponse(message::FinalityProofResponse {
				id: 0,
				block: request.block,
				proof: finality_proof,
			}),
		);
	}

=======
>>>>>>> 295a670f
	/// Must be called after a [`CustomMessageOutcome::FinalityProofRequest`] has been emitted,
	/// to notify of the response having arrived.
	pub fn on_finality_proof_response(
		&mut self,
		who: PeerId,
		response: message::FinalityProofResponse<B::Hash>,
	) -> CustomMessageOutcome<B> {
		trace!(target: "sync", "Finality proof response from {} for {}", who, response.block);
		match self.sync.on_block_finality_proof(who, response) {
			Ok(sync::OnBlockFinalityProof::Nothing) => CustomMessageOutcome::None,
			Ok(sync::OnBlockFinalityProof::Import { peer, hash, number, proof }) =>
				CustomMessageOutcome::FinalityProofImport(peer, hash, number, proof),
			Err(sync::BadPeer(id, repu)) => {
				self.behaviour.disconnect_peer(&id);
				self.peerset_handle.report_peer(id, repu);
				CustomMessageOutcome::None
			}
		}
	}

	fn format_stats(&self) -> String {
		let mut out = String::new();
		for (id, stats) in &self.context_data.stats {
			let _ = writeln!(
				&mut out,
				"{}: In: {} bytes ({}), Out: {} bytes ({})",
				id,
				stats.bytes_in,
				stats.count_in,
				stats.bytes_out,
				stats.count_out,
			);
		}
		out
	}

	fn report_metrics(&self) {
		use std::convert::TryInto;

		if let Some(metrics) = &self.metrics {
			let mut obsolete_requests: u64 = 0;
			for peer in self.context_data.peers.values() {
				let n = peer.obsolete_requests.len().try_into().unwrap_or(std::u64::MAX);
				obsolete_requests = obsolete_requests.saturating_add(n);
			}
			metrics.obsolete_requests.set(obsolete_requests);

			let n = self.context_data.peers.len().try_into().unwrap_or(std::u64::MAX);
			metrics.peers.set(n);

			let m = self.sync.metrics();

			metrics.fork_targets.set(m.fork_targets.into());
			metrics.queued_blocks.set(m.queued_blocks.into());

			metrics.justifications.with_label_values(&["pending"])
				.set(m.justifications.pending_requests.into());
			metrics.justifications.with_label_values(&["active"])
				.set(m.justifications.active_requests.into());
			metrics.justifications.with_label_values(&["failed"])
				.set(m.justifications.failed_requests.into());
			metrics.justifications.with_label_values(&["importing"])
				.set(m.justifications.importing_requests.into());

			metrics.finality_proofs.with_label_values(&["pending"])
				.set(m.finality_proofs.pending_requests.into());
			metrics.finality_proofs.with_label_values(&["active"])
				.set(m.finality_proofs.active_requests.into());
			metrics.finality_proofs.with_label_values(&["failed"])
				.set(m.finality_proofs.failed_requests.into());
			metrics.finality_proofs.with_label_values(&["importing"])
				.set(m.finality_proofs.importing_requests.into());
		}
	}
}

/// Outcome of an incoming custom message.
#[derive(Debug)]
#[must_use]
pub enum CustomMessageOutcome<B: BlockT> {
	BlockImport(BlockOrigin, Vec<IncomingBlock<B>>),
	JustificationImport(Origin, B::Hash, NumberFor<B>, Justification),
	FinalityProofImport(Origin, B::Hash, NumberFor<B>, Vec<u8>),
	/// Notification protocols have been opened with a remote.
	NotificationStreamOpened {
		remote: PeerId,
		protocols: Vec<ConsensusEngineId>,
		roles: Roles,
		notifications_sink: NotificationsSink
	},
	/// The [`NotificationsSink`] of some notification protocols need an update.
	NotificationStreamReplaced {
		remote: PeerId,
		protocols: Vec<ConsensusEngineId>,
		notifications_sink: NotificationsSink,
	},
	/// Notification protocols have been closed with a remote.
	NotificationStreamClosed { remote: PeerId, protocols: Vec<ConsensusEngineId> },
	/// Messages have been received on one or more notifications protocols.
	NotificationsReceived { remote: PeerId, messages: Vec<(ConsensusEngineId, Bytes)> },
	/// A new block request must be emitted.
	/// You must later call either [`Protocol::on_block_response`] or
	/// [`Protocol::on_block_request_failed`].
	/// Each peer can only have one active request. If a request already exists for this peer, it
	/// must be silently discarded.
	/// It is the responsibility of the handler to ensure that a timeout exists.
	BlockRequest { target: PeerId, request: message::BlockRequest<B> },
	/// A new finality proof request must be emitted.
	/// Once you have the response, you must call `Protocol::on_finality_proof_response`.
	/// It is the responsibility of the handler to ensure that a timeout exists.
	/// If the request times out, or the peer responds in an invalid way, the peer has to be
	/// disconnect. This will inform the state machine that the request it has emitted is stale.
	FinalityProofRequest { target: PeerId, block_hash: B::Hash, request: Vec<u8> },
	/// Peer has a reported a new head of chain.
	PeerNewBest(PeerId, NumberFor<B>),
	None,
}

fn update_peer_request<B: BlockT, H: ExHashT>(
	peers: &mut HashMap<PeerId, Peer<B, H>>,
	who: &PeerId,
	request: &mut message::BlockRequest<B>,
) {
	if let Some(ref mut peer) = peers.get_mut(who) {
		request.id = peer.next_request_id;
		peer.next_request_id += 1;
		if let Some((timestamp, request)) = peer.block_request.take() {
			trace!(target: "sync", "Request {} for {} is now obsolete.", request.id, who);
			peer.obsolete_requests.insert(request.id, timestamp);
		}
		peer.block_request = Some((Instant::now(), request.clone()));
	}
}

fn send_message<B: BlockT>(
	behaviour: &mut GenericProto,
	stats: &mut HashMap<&'static str, PacketStats>,
	who: &PeerId,
	message: Option<(Cow<'static, [u8]>, Vec<u8>)>,
	legacy_message: Message<B>,
) {
	let encoded = legacy_message.encode();
	let mut stats = stats.entry(legacy_message.id()).or_default();
	stats.bytes_out += encoded.len() as u64;
	stats.count_out += 1;
	if let Some((proto, msg)) = message {
		behaviour.write_notification(who, proto, msg, encoded);
	} else {
		behaviour.send_packet(who, encoded);
	}
}

impl<B: BlockT, H: ExHashT> NetworkBehaviour for Protocol<B, H> {
	type ProtocolsHandler = <GenericProto as NetworkBehaviour>::ProtocolsHandler;
	type OutEvent = CustomMessageOutcome<B>;

	fn new_handler(&mut self) -> Self::ProtocolsHandler {
		self.behaviour.new_handler()
	}

	fn addresses_of_peer(&mut self, peer_id: &PeerId) -> Vec<Multiaddr> {
		self.behaviour.addresses_of_peer(peer_id)
	}

	fn inject_connection_established(&mut self, peer_id: &PeerId, conn: &ConnectionId, endpoint: &ConnectedPoint) {
		self.behaviour.inject_connection_established(peer_id, conn, endpoint)
	}

	fn inject_connection_closed(&mut self, peer_id: &PeerId, conn: &ConnectionId, endpoint: &ConnectedPoint) {
		self.behaviour.inject_connection_closed(peer_id, conn, endpoint)
	}

	fn inject_connected(&mut self, peer_id: &PeerId) {
		self.behaviour.inject_connected(peer_id)
	}

	fn inject_disconnected(&mut self, peer_id: &PeerId) {
		self.behaviour.inject_disconnected(peer_id)
	}

	fn inject_event(
		&mut self,
		peer_id: PeerId,
		connection: ConnectionId,
		event: <<Self::ProtocolsHandler as IntoProtocolsHandler>::Handler as ProtocolsHandler>::OutEvent,
	) {
		self.behaviour.inject_event(peer_id, connection, event)
	}

	fn poll(
		&mut self,
		cx: &mut std::task::Context,
		params: &mut impl PollParameters,
	) -> Poll<
		NetworkBehaviourAction<
			<<Self::ProtocolsHandler as IntoProtocolsHandler>::Handler as ProtocolsHandler>::InEvent,
			Self::OutEvent
		>
	> {
		if let Some(message) = self.pending_messages.pop_front() {
			return Poll::Ready(NetworkBehaviourAction::GenerateEvent(message));
		}

		while let Poll::Ready(Some(())) = self.tick_timeout.poll_next_unpin(cx) {
			self.tick();
		}

		while let Poll::Ready(Some(())) = self.propagate_timeout.poll_next_unpin(cx) {
			self.propagate_transactions();
		}

		for (id, mut r) in self.sync.block_requests() {
			update_peer_request(&mut self.context_data.peers, &id, &mut r);
			let event = CustomMessageOutcome::BlockRequest {
				target: id.clone(),
				request: r,
			};
			self.pending_messages.push_back(event);
		}
		for (id, mut r) in self.sync.justification_requests() {
			update_peer_request(&mut self.context_data.peers, &id, &mut r);
			let event = CustomMessageOutcome::BlockRequest {
				target: id,
				request: r,
			};
			self.pending_messages.push_back(event);
		}
		for (id, r) in self.sync.finality_proof_requests() {
			let event = CustomMessageOutcome::FinalityProofRequest {
				target: id,
				block_hash: r.block,
				request: r.request,
			};
			self.pending_messages.push_back(event);
		}
		if let Poll::Ready(Some((tx_hash, result))) = self.pending_transactions.poll_next_unpin(cx) {
			if let Some(peers) = self.pending_transactions_peers.remove(&tx_hash) {
				peers.into_iter().for_each(|p| self.on_handle_transaction_import(p, result));
			} else {
				warn!(target: "sub-libp2p", "Inconsistent state, no peers for pending transaction!");
			}
		}
		if let Some(message) = self.pending_messages.pop_front() {
			return Poll::Ready(NetworkBehaviourAction::GenerateEvent(message));
		}

		let event = match self.behaviour.poll(cx, params) {
			Poll::Pending => return Poll::Pending,
			Poll::Ready(NetworkBehaviourAction::GenerateEvent(ev)) => ev,
			Poll::Ready(NetworkBehaviourAction::DialAddress { address }) =>
				return Poll::Ready(NetworkBehaviourAction::DialAddress { address }),
			Poll::Ready(NetworkBehaviourAction::DialPeer { peer_id, condition }) =>
				return Poll::Ready(NetworkBehaviourAction::DialPeer { peer_id, condition }),
			Poll::Ready(NetworkBehaviourAction::NotifyHandler { peer_id, handler, event }) =>
				return Poll::Ready(NetworkBehaviourAction::NotifyHandler { peer_id, handler, event }),
			Poll::Ready(NetworkBehaviourAction::ReportObservedAddr { address }) =>
				return Poll::Ready(NetworkBehaviourAction::ReportObservedAddr { address }),
		};

		let outcome = match event {
			GenericProtoOut::CustomProtocolOpen { peer_id, received_handshake, notifications_sink, .. } => {
				match <Message<B> as Decode>::decode(&mut &received_handshake[..]) {
					Ok(GenericMessage::Status(handshake)) =>
						self.on_peer_connected(peer_id, handshake, notifications_sink),
					Ok(msg) => {
						debug!(
							target: "sync",
							"Expected Status message from {}, but got {:?}",
							peer_id,
							msg,
						);
						self.peerset_handle.report_peer(peer_id, rep::BAD_MESSAGE);
						CustomMessageOutcome::None
					}
					Err(err) => {
						debug!(
							target: "sync",
							"Couldn't decode handshake sent by {}: {:?}: {}",
							peer_id,
							received_handshake,
							err.what()
						);
						self.peerset_handle.report_peer(peer_id, rep::BAD_MESSAGE);
						CustomMessageOutcome::None
					}
				}
			}
			GenericProtoOut::CustomProtocolReplaced { peer_id, notifications_sink, .. } => {
				CustomMessageOutcome::NotificationStreamReplaced {
					remote: peer_id,
					protocols: self.protocol_name_by_engine.keys().cloned().collect(),
					notifications_sink,
				}
			},
			GenericProtoOut::CustomProtocolClosed { peer_id, .. } => {
				self.on_peer_disconnected(peer_id)
			},
			GenericProtoOut::LegacyMessage { peer_id, message } =>
				self.on_custom_message(peer_id, message),
			GenericProtoOut::Notification { peer_id, protocol_name, message } =>
				match self.legacy_equiv_by_name.get(&protocol_name) {
					Some(Fallback::Consensus(engine_id)) => {
						CustomMessageOutcome::NotificationsReceived {
							remote: peer_id,
							messages: vec![(*engine_id, message.freeze())],
						}
					}
					Some(Fallback::Transactions) => {
						if let Ok(m) = message::Transactions::decode(&mut message.as_ref()) {
							self.on_transactions(peer_id, m);
						} else {
							warn!(target: "sub-libp2p", "Failed to decode transactions list");
						}
						CustomMessageOutcome::None
					}
					Some(Fallback::BlockAnnounce) => {
						if let Ok(announce) = message::BlockAnnounce::decode(&mut message.as_ref()) {
							let outcome = self.on_block_announce(peer_id.clone(), announce);
							self.update_peer_info(&peer_id);
							outcome
						} else {
							warn!(target: "sub-libp2p", "Failed to decode block announce");
							CustomMessageOutcome::None
						}
					}
					None => {
						error!(target: "sub-libp2p", "Received notification from unknown protocol {:?}", protocol_name);
						CustomMessageOutcome::None
					}
				}
		};

		if let CustomMessageOutcome::None = outcome {
			Poll::Pending
		} else {
			Poll::Ready(NetworkBehaviourAction::GenerateEvent(outcome))
		}
	}

	fn inject_addr_reach_failure(
		&mut self,
		peer_id: Option<&PeerId>,
		addr: &Multiaddr,
		error: &dyn std::error::Error
	) {
		self.behaviour.inject_addr_reach_failure(peer_id, addr, error)
	}

	fn inject_dial_failure(&mut self, peer_id: &PeerId) {
		self.behaviour.inject_dial_failure(peer_id)
	}

	fn inject_new_listen_addr(&mut self, addr: &Multiaddr) {
		self.behaviour.inject_new_listen_addr(addr)
	}

	fn inject_expired_listen_addr(&mut self, addr: &Multiaddr) {
		self.behaviour.inject_expired_listen_addr(addr)
	}

	fn inject_new_external_addr(&mut self, addr: &Multiaddr) {
		self.behaviour.inject_new_external_addr(addr)
	}

	fn inject_listener_error(&mut self, id: ListenerId, err: &(dyn std::error::Error + 'static)) {
		self.behaviour.inject_listener_error(id, err);
	}

	fn inject_listener_closed(&mut self, id: ListenerId, reason: Result<(), &io::Error>) {
		self.behaviour.inject_listener_closed(id, reason);
	}
}

impl<B: BlockT, H: ExHashT> Drop for Protocol<B, H> {
	fn drop(&mut self) {
		debug!(target: "sync", "Network stats:\n{}", self.format_stats());
	}
}<|MERGE_RESOLUTION|>--- conflicted
+++ resolved
@@ -55,10 +55,6 @@
 use std::fmt::Write;
 use std::{cmp, io, num::NonZeroUsize, pin::Pin, task::Poll, time};
 use log::{log, Level, trace, debug, warn, error};
-<<<<<<< HEAD
-use sc_client_api::{ChangesProof, ProofCommon};
-=======
->>>>>>> 295a670f
 use wasm_timer::Instant;
 
 mod generic_proto;
@@ -1387,54 +1383,6 @@
 		self.sync.on_block_finalized(&hash, *header.number())
 	}
 
-<<<<<<< HEAD
-	fn on_remote_call_request(
-		&mut self,
-		who: PeerId,
-		request: message::RemoteCallRequest<B::Hash>,
-	) {
-		trace!(target: "sync", "Remote call request {} from {} ({} at {})",
-			request.id,
-			who,
-			request.method,
-			request.block
-		);
-
-		if let Some(metrics) = &self.metrics {
-			metrics.legacy_requests_received.with_label_values(&["remote-call"]).inc();
-		}
-
-		let proof = match self.context_data.chain.execution_proof(
-			&BlockId::Hash(request.block),
-			&request.method,
-			&request.data,
-		) {
-			Ok((_, proof)) => proof,
-			Err(error) => {
-				trace!(target: "sync", "Remote call request {} from {} ({} at {}) failed with: {}",
-					request.id,
-					who,
-					request.method,
-					request.block,
-					error
-				);
-				self.peerset_handle.report_peer(who.clone(), rep::RPC_FAILED);
-				ProofCommon::empty()
-			}
-		};
-
-		self.send_message(
-			&who,
-			None,
-			GenericMessage::RemoteCallResponse(message::RemoteCallResponse {
-				id: request.id,
-				proof: proof.into_nodes(),
-			}),
-		);
-	}
-
-=======
->>>>>>> 295a670f
 	/// Request a justification for the given block.
 	///
 	/// Uses `protocol` to queue a new justification request and tries to dispatch all pending
@@ -1521,260 +1469,6 @@
 		self.sync.on_finality_proof_import(request_block, finalization_result)
 	}
 
-<<<<<<< HEAD
-	fn on_remote_read_request(
-		&mut self,
-		who: PeerId,
-		request: message::RemoteReadRequest<B::Hash>,
-	) {
-		if let Some(metrics) = &self.metrics {
-			metrics.legacy_requests_received.with_label_values(&["remote-read"]).inc();
-		}
-
-		if request.keys.is_empty() {
-			debug!(target: "sync", "Invalid remote read request sent by {}", who);
-			self.behaviour.disconnect_peer(&who);
-			self.peerset_handle.report_peer(who, rep::BAD_MESSAGE);
-			return;
-		}
-
-		let keys_str = || match request.keys.len() {
-			1 => HexDisplay::from(&request.keys[0]).to_string(),
-			_ => format!(
-				"{}..{}",
-				HexDisplay::from(&request.keys[0]),
-				HexDisplay::from(&request.keys[request.keys.len() - 1]),
-			),
-		};
-
-		trace!(target: "sync", "Remote read request {} from {} ({} at {})",
-			request.id, who, keys_str(), request.block);
-		let proof = match self.context_data.chain.read_proof(
-			&BlockId::Hash(request.block),
-			&mut request.keys.iter().map(AsRef::as_ref)
-		) {
-			Ok(proof) => proof,
-			Err(error) => {
-				trace!(target: "sync", "Remote read request {} from {} ({} at {}) failed with: {}",
-					request.id,
-					who,
-					keys_str(),
-					request.block,
-					error
-				);
-				ProofCommon::empty()
-			}
-		};
-		self.send_message(
-			&who,
-			None,
-			GenericMessage::RemoteReadResponse(message::RemoteReadResponse {
-				id: request.id,
-				proof: proof.into_nodes(),
-			}),
-		);
-	}
-
-	fn on_remote_read_child_request(
-		&mut self,
-		who: PeerId,
-		request: message::RemoteReadChildRequest<B::Hash>,
-	) {
-		if let Some(metrics) = &self.metrics {
-			metrics.legacy_requests_received.with_label_values(&["remote-child"]).inc();
-		}
-
-		if request.keys.is_empty() {
-			debug!(target: "sync", "Invalid remote child read request sent by {}", who);
-			self.behaviour.disconnect_peer(&who);
-			self.peerset_handle.report_peer(who, rep::BAD_MESSAGE);
-			return;
-		}
-
-		let keys_str = || match request.keys.len() {
-			1 => HexDisplay::from(&request.keys[0]).to_string(),
-			_ => format!(
-				"{}..{}",
-				HexDisplay::from(&request.keys[0]),
-				HexDisplay::from(&request.keys[request.keys.len() - 1]),
-			),
-		};
-
-		trace!(target: "sync", "Remote read child request {} from {} ({} {} at {})",
-			request.id, who, HexDisplay::from(&request.storage_key), keys_str(), request.block);
-		let prefixed_key = PrefixedStorageKey::new_ref(&request.storage_key);
-		let child_info = match ChildType::from_prefixed_key(prefixed_key) {
-			Some((ChildType::ParentKeyId, storage_key)) => Ok(ChildInfo::new_default(storage_key)),
-			None => Err("Invalid child storage key".into()),
-		};
-		let proof = match child_info.and_then(|child_info| self.context_data.chain.read_child_proof(
-			&BlockId::Hash(request.block),
-			&child_info,
-			&mut request.keys.iter().map(AsRef::as_ref),
-		)) {
-			Ok(proof) => proof,
-			Err(error) => {
-				trace!(target: "sync", "Remote read child request {} from {} ({} {} at {}) failed with: {}",
-					request.id,
-					who,
-					HexDisplay::from(&request.storage_key),
-					keys_str(),
-					request.block,
-					error
-				);
-				ProofCommon::empty()
-			}
-		};
-		self.send_message(
-			&who,
-			None,
-			GenericMessage::RemoteReadResponse(message::RemoteReadResponse {
-				id: request.id,
-				proof: proof.into_nodes(),
-			}),
-		);
-	}
-
-	fn on_remote_header_request(
-		&mut self,
-		who: PeerId,
-		request: message::RemoteHeaderRequest<NumberFor<B>>,
-	) {
-		if let Some(metrics) = &self.metrics {
-			metrics.legacy_requests_received.with_label_values(&["remote-header"]).inc();
-		}
-
-		trace!(target: "sync", "Remote header proof request {} from {} ({})",
-			request.id, who, request.block);
-		let (header, proof) = match self.context_data.chain.header_proof(&BlockId::Number(request.block)) {
-			Ok((header, proof)) => (Some(header), proof),
-			Err(error) => {
-				trace!(target: "sync", "Remote header proof request {} from {} ({}) failed with: {}",
-					request.id,
-					who,
-					request.block,
-					error
-				);
-				(Default::default(), ProofCommon::empty())
-			}
-		};
-		self.send_message(
-			&who,
-			None,
-			GenericMessage::RemoteHeaderResponse(message::RemoteHeaderResponse {
-				id: request.id,
-				header,
-				proof: proof.into_nodes(),
-			}),
-		);
-	}
-
-	fn on_remote_changes_request(
-		&mut self,
-		who: PeerId,
-		request: message::RemoteChangesRequest<B::Hash>,
-	) {
-		if let Some(metrics) = &self.metrics {
-			metrics.legacy_requests_received.with_label_values(&["remote-changes"]).inc();
-		}
-
-		trace!(target: "sync", "Remote changes proof request {} from {} for key {} ({}..{})",
-			request.id,
-			who,
-			if let Some(sk) = request.storage_key.as_ref() {
-				format!("{} : {}", HexDisplay::from(sk), HexDisplay::from(&request.key))
-			} else {
-				HexDisplay::from(&request.key).to_string()
-			},
-			request.first,
-			request.last
-		);
-		let key = StorageKey(request.key);
-		let prefixed_key =  request.storage_key.as_ref()
-			.map(|storage_key| PrefixedStorageKey::new_ref(storage_key));
-		let (first, last, min, max) = (request.first, request.last, request.min, request.max);
-		let proof = match self.context_data.chain.key_changes_proof(
-			first,
-			last,
-			min,
-			max,
-			prefixed_key,
-			&key,
-		) {
-			Ok(proof) => proof,
-			Err(error) => {
-				trace!(target: "sync", "Remote changes proof request {} from {} for key {} ({}..{}) failed with: {}",
-					request.id,
-					who,
-					if let Some(sk) = request.storage_key.as_ref() {
-						format!("{} : {}", HexDisplay::from(sk), HexDisplay::from(&key.0))
-					} else {
-						HexDisplay::from(&key.0).to_string()
-					},
-					request.first,
-					request.last,
-					error
-				);
-				ChangesProof::<B::Header> {
-					max_block: Zero::zero(),
-					proof: vec![],
-					roots: BTreeMap::new(),
-					roots_proof: ProofCommon::empty(),
-				}
-			}
-		};
-		self.send_message(
-			&who,
-			None,
-			GenericMessage::RemoteChangesResponse(message::RemoteChangesResponse {
-				id: request.id,
-				max: proof.max_block,
-				proof: proof.proof,
-				roots: proof.roots.into_iter().collect(),
-				roots_proof: proof.roots_proof.into_nodes(),
-			}),
-		);
-	}
-
-	fn on_finality_proof_request(
-		&mut self,
-		who: PeerId,
-		request: message::FinalityProofRequest<B::Hash>,
-	) {
-		if let Some(metrics) = &self.metrics {
-			metrics.legacy_requests_received.with_label_values(&["finality-proof"]).inc();
-		}
-
-		trace!(target: "sync", "Finality proof request from {} for {}", who, request.block);
-		let finality_proof = self.finality_proof_provider.as_ref()
-			.ok_or_else(|| String::from("Finality provider is not configured"))
-			.and_then(|provider|
-				provider.prove_finality(request.block, &request.request).map_err(|e| e.to_string())
-			);
-		let finality_proof = match finality_proof {
-			Ok(finality_proof) => finality_proof,
-			Err(error) => {
-				trace!(target: "sync", "Finality proof request from {} for {} failed with: {}",
-					who,
-					request.block,
-					error
-				);
-				None
-			},
-		};
-		self.send_message(
-			&who,
-			None,
-			GenericMessage::FinalityProofResponse(message::FinalityProofResponse {
-				id: 0,
-				block: request.block,
-				proof: finality_proof,
-			}),
-		);
-	}
-
-=======
->>>>>>> 295a670f
 	/// Must be called after a [`CustomMessageOutcome::FinalityProofRequest`] has been emitted,
 	/// to notify of the response having arrived.
 	pub fn on_finality_proof_response(
