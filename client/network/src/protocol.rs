--- conflicted
+++ resolved
@@ -36,12 +36,8 @@
 	block_validation::BlockAnnounceValidator,
 	import_queue::{BlockImportResult, BlockImportError, IncomingBlock, Origin}
 };
-<<<<<<< HEAD
 use sc_client_api::BackendProof as StorageProof;
-use codec::{Decode, Encode};
-=======
 use codec::{Decode, DecodeAll, Encode};
->>>>>>> f37a462b
 use sp_runtime::{generic::BlockId, ConsensusEngineId, Justification};
 use sp_runtime::traits::{
 	Block as BlockT, Header as HeaderT, NumberFor, Zero, CheckedSub, HashFor,
@@ -591,12 +587,7 @@
 		who: PeerId,
 		data: BytesMut,
 	) -> CustomMessageOutcome<B> {
-<<<<<<< HEAD
-
 		let message = match <Message<B, P> as Decode>::decode(&mut &data[..]) {
-=======
-		let message = match <Message<B> as Decode>::decode(&mut &data[..]) {
->>>>>>> f37a462b
 			Ok(message) => message,
 			Err(err) => {
 				debug!(
@@ -1640,15 +1631,10 @@
 
 		let outcome = match event {
 			GenericProtoOut::CustomProtocolOpen { peer_id, received_handshake, notifications_sink, .. } => {
-<<<<<<< HEAD
-				match <Message<B, P> as Decode>::decode(&mut &received_handshake[..]) {
-					Ok(GenericMessage::Status(handshake)) =>
-						self.on_peer_connected(peer_id, handshake, notifications_sink),
-=======
 				// `received_handshake` can be either a `Status` message if received from the
 				// legacy substream ,or a `BlockAnnouncesHandshake` if received from the block
 				// announces substream.
-				match <Message<B> as DecodeAll>::decode_all(&mut &received_handshake[..]) {
+				match <Message<B, P> as DecodeAll>::decode_all(&mut &received_handshake[..]) {
 					Ok(GenericMessage::Status(handshake)) => {
 						let handshake = BlockAnnouncesHandshake {
 							roles: handshake.roles,
@@ -1659,7 +1645,6 @@
 
 						self.on_peer_connected(peer_id, handshake, notifications_sink)
 					},
->>>>>>> f37a462b
 					Ok(msg) => {
 						debug!(
 							target: "sync",
