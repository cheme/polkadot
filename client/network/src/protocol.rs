--- conflicted
+++ resolved
@@ -398,12 +398,7 @@
 		block_announce_validator: Box<dyn BlockAnnounceValidator<B> + Send>,
 		metrics_registry: Option<&Registry>,
 		boot_node_ids: Arc<HashSet<PeerId>>,
-<<<<<<< HEAD
-		queue_size_report: Option<HistogramVec>,
 	) -> error::Result<(Protocol<B, H, P>, sc_peerset::PeersetHandle)> {
-=======
-	) -> error::Result<(Protocol<B, H>, sc_peerset::PeersetHandle)> {
->>>>>>> c63cadb1
 		let info = chain.info();
 		let sync = ChainSync::new(
 			config.roles,
@@ -1078,36 +1073,7 @@
 			remote: who,
 			protocols: self.protocol_name_by_engine.keys().cloned().collect(),
 			roles: info.roles,
-<<<<<<< HEAD
-		}
-	}
-
-	/// Send a notification to the given peer we're connected to.
-	///
-	/// Doesn't do anything if we don't have a notifications substream for that protocol with that
-	/// peer.
-	pub fn write_notification(
-		&mut self,
-		target: PeerId,
-		engine_id: ConsensusEngineId,
-		message: impl Into<Vec<u8>>,
-	) {
-		if let Some(protocol_name) = self.protocol_name_by_engine.get(&engine_id) {
-			let message = message.into();
-			let fallback = GenericMessage::<(), (), (), (), SimpleProof>::Consensus(ConsensusMessage {
-				engine_id,
-				data: message.clone(),
-			}).encode();
-			self.behaviour.write_notification(&target, protocol_name.clone(), message, fallback);
-		} else {
-			error!(
-				target: "sub-libp2p",
-				"Sending a notification with a protocol that wasn't registered: {:?}",
-				engine_id
-			);
-=======
 			notifications_sink,
->>>>>>> c63cadb1
 		}
 	}
 
@@ -2074,16 +2040,10 @@
 		};
 
 		let outcome = match event {
-<<<<<<< HEAD
-			GenericProtoOut::CustomProtocolOpen { peer_id, received_handshake, .. } => {
+			GenericProtoOut::CustomProtocolOpen { peer_id, received_handshake, notifications_sink, .. } => {
 				match <Message<B, P> as Decode>::decode(&mut &received_handshake[..]) {
-					Ok(GenericMessage::Status(handshake)) => self.on_peer_connected(peer_id, handshake),
-=======
-			GenericProtoOut::CustomProtocolOpen { peer_id, received_handshake, notifications_sink, .. } => {
-				match <Message<B> as Decode>::decode(&mut &received_handshake[..]) {
 					Ok(GenericMessage::Status(handshake)) =>
 						self.on_peer_connected(peer_id, handshake, notifications_sink),
->>>>>>> c63cadb1
 					Ok(msg) => {
 						debug!(
 							target: "sync",
