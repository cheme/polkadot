// This file is part of Substrate.

// Copyright (C) 2017-2021 Parity Technologies (UK) Ltd.
// SPDX-License-Identifier: GPL-3.0-or-later WITH Classpath-exception-2.0

// This program is free software: you can redistribute it and/or modify
// it under the terms of the GNU General Public License as published by
// the Free Software Foundation, either version 3 of the License, or
// (at your option) any later version.

// This program is distributed in the hope that it will be useful,
// but WITHOUT ANY WARRANTY; without even the implied warranty of
// MERCHANTABILITY or FITNESS FOR A PARTICULAR PURPOSE. See the
// GNU General Public License for more details.

// You should have received a copy of the GNU General Public License
// along with this program. If not, see <https://www.gnu.org/licenses/>.

//! Light client backend. Only stores headers and justifications of blocks.
//! Everything else is requested from full nodes on demand.

use std::collections::{HashMap, HashSet};
use std::sync::Arc;
use parking_lot::RwLock;

use codec::{Decode, Encode};

use sp_core::ChangesTrieConfiguration;
use sp_core::storage::{well_known_keys, ChildInfo};
use sp_core::offchain::storage::InMemOffchainStorage;
use sp_state_machine::{
	Backend as StateBackend, TrieBackend, InMemoryBackend, ChangesTrieTransaction,
	StorageCollection, ChildStorageCollection, IndexOperation,
};
use sp_runtime::{generic::BlockId, Justification, Justifications, Storage};
use sp_runtime::traits::{Block as BlockT, NumberFor, Zero, Header, HashFor};
use sp_blockchain::{Error as ClientError, Result as ClientResult};
use sc_client_api::{
	backend::{
		AuxStore, Backend as ClientBackend, BlockImportOperation, RemoteBackend, NewBlockState,
		PrunableStateChangesTrieStorage,
	},
	blockchain::{
		HeaderBackend as BlockchainHeaderBackend, well_known_cache_keys,
	},
	light::Storage as BlockchainStorage,
	in_mem::check_genesis_storage,
	UsageInfo,
};
use super::blockchain::Blockchain;
use hash_db::Hasher;

const IN_MEMORY_EXPECT_PROOF: &str = "InMemory state backend has Void error type and always succeeds; qed";

/// Light client backend.
pub struct Backend<S, H: Hasher> {
	blockchain: Arc<Blockchain<S>>,
	genesis_state: RwLock<Option<InMemoryBackend<H>>>,
	import_lock: RwLock<()>,
}

/// Light block (header and justification) import operation.
pub struct ImportOperation<Block: BlockT, S> {
	header: Option<Block::Header>,
	cache: HashMap<well_known_cache_keys::Id, Vec<u8>>,
	leaf_state: NewBlockState,
	aux_ops: Vec<(Vec<u8>, Option<Vec<u8>>)>,
	finalized_blocks: Vec<BlockId<Block>>,
	set_head: Option<BlockId<Block>>,
	storage_update: Option<InMemoryBackend<HashFor<Block>>>,
	changes_trie_config_update: Option<Option<ChangesTrieConfiguration>>,
	_phantom: std::marker::PhantomData<S>,
}

/// Either in-memory genesis state, or locally-unavailable state.
pub enum GenesisOrUnavailableState<H: Hasher> {
	/// Genesis state - storage values are stored in-memory.
	Genesis(InMemoryBackend<H>),
	/// We know that state exists, but all calls will fail with error, because it
	/// isn't locally available.
	Unavailable,
}

impl<S, H: Hasher> Backend<S, H> {
	/// Create new light backend.
	pub fn new(blockchain: Arc<Blockchain<S>>) -> Self {
		Self {
			blockchain,
			genesis_state: RwLock::new(None),
			import_lock: Default::default(),
		}
	}

	/// Get shared blockchain reference.
	pub fn blockchain(&self) -> &Arc<Blockchain<S>> {
		&self.blockchain
	}
}

impl<S: AuxStore, H: Hasher> AuxStore for Backend<S, H> {
	fn insert_aux<
		'a,
		'b: 'a,
		'c: 'a,
		I: IntoIterator<Item=&'a(&'c [u8], &'c [u8])>,
		D: IntoIterator<Item=&'a &'b [u8]>,
	>(&self, insert: I, delete: D) -> ClientResult<()> {
		self.blockchain.storage().insert_aux(insert, delete)
	}

	fn get_aux(&self, key: &[u8]) -> ClientResult<Option<Vec<u8>>> {
		self.blockchain.storage().get_aux(key)
	}
}

impl<S, Block> ClientBackend<Block> for Backend<S, HashFor<Block>>
	where
		Block: BlockT,
		S: BlockchainStorage<Block>,
		Block::Hash: Ord,
{
	type BlockImportOperation = ImportOperation<Block, S>;
	type Blockchain = Blockchain<S>;
	type State = GenesisOrUnavailableState<HashFor<Block>>;
	type OffchainStorage = InMemOffchainStorage;

	fn begin_operation(&self) -> ClientResult<Self::BlockImportOperation> {
		Ok(ImportOperation {
			header: None,
			cache: Default::default(),
			leaf_state: NewBlockState::Normal,
			aux_ops: Vec::new(),
			finalized_blocks: Vec::new(),
			set_head: None,
			storage_update: None,
			changes_trie_config_update: None,
			_phantom: Default::default(),
		})
	}

	fn begin_state_operation(
		&self,
		_operation: &mut Self::BlockImportOperation,
		_block: BlockId<Block>
	) -> ClientResult<()> {
		Ok(())
	}

	fn commit_operation(
		&self,
		mut operation: Self::BlockImportOperation,
	) -> ClientResult<()> {
		if !operation.finalized_blocks.is_empty() {
			for block in operation.finalized_blocks {
				self.blockchain.storage().finalize_header(block)?;
			}
		}

		if let Some(header) = operation.header {
			let is_genesis_import = header.number().is_zero();
			if let Some(new_config) = operation.changes_trie_config_update {
				operation.cache.insert(well_known_cache_keys::CHANGES_TRIE_CONFIG, new_config.encode());
			}
			self.blockchain.storage().import_header(
				header,
				operation.cache,
				operation.leaf_state,
				operation.aux_ops,
			)?;

			// when importing genesis block => remember its state
			if is_genesis_import {
				*self.genesis_state.write() = operation.storage_update.take();
			}
		} else {
			for (key, maybe_val) in operation.aux_ops {
				match maybe_val {
					Some(val) => self.blockchain.storage().insert_aux(
						&[(&key[..], &val[..])],
						std::iter::empty(),
					)?,
					None => self.blockchain.storage().insert_aux(std::iter::empty(), &[&key[..]])?,
				}
			}
		}

		if let Some(set_head) = operation.set_head {
			self.blockchain.storage().set_head(set_head)?;
		}

		Ok(())
	}

	fn finalize_block(
		&self,
		block: BlockId<Block>,
		_justification: Option<Justification>,
	) -> ClientResult<()> {
		self.blockchain.storage().finalize_header(block)
	}

	fn append_justification(
		&self,
		_block: BlockId<Block>,
		_justification: Justification,
	) -> ClientResult<()> {
		Ok(())
	}

	fn blockchain(&self) -> &Blockchain<S> {
		&self.blockchain
	}

	fn usage_info(&self) -> Option<UsageInfo> {
		self.blockchain.storage().usage_info()
	}

	fn changes_trie_storage(&self) -> Option<&dyn PrunableStateChangesTrieStorage<Block>> {
		None
	}

	fn offchain_storage(&self) -> Option<Self::OffchainStorage> {
		None
	}

	fn state_at(&self, block: BlockId<Block>) -> ClientResult<Self::State> {
		let block_number = self.blockchain.expect_block_number_from_id(&block)?;

		// special case for genesis block
		if block_number.is_zero() {
			if let Some(genesis_state) = self.genesis_state.read().clone() {
				return Ok(GenesisOrUnavailableState::Genesis(genesis_state));
			}
		}

		// else return unavailable state. We do not return error here, because error
		// would mean that we do not know this state at all. But we know that it exists
		Ok(GenesisOrUnavailableState::Unavailable)
	}

	fn revert(
		&self,
		_n: NumberFor<Block>,
		_revert_finalized: bool,
	) -> ClientResult<(NumberFor<Block>, HashSet<Block::Hash>)> {
		Err(ClientError::NotAvailableOnLightClient)
	}

	fn get_import_lock(&self) -> &RwLock<()> {
		&self.import_lock
	}
}

impl<S, Block> RemoteBackend<Block> for Backend<S, HashFor<Block>>
where
	Block: BlockT,
	S: BlockchainStorage<Block> + 'static,
	Block::Hash: Ord,
{
	fn is_local_state_available(&self, block: &BlockId<Block>) -> bool {
		self.genesis_state.read().is_some()
			&& self.blockchain.expect_block_number_from_id(block)
				.map(|num| num.is_zero())
				.unwrap_or(false)
	}

	fn remote_blockchain(&self) -> Arc<dyn super::blockchain::RemoteBlockchain<Block>> {
		self.blockchain.clone()
	}
}

impl<S, Block> BlockImportOperation<Block> for ImportOperation<Block, S>
	where
		Block: BlockT,
		S: BlockchainStorage<Block>,
		Block::Hash: Ord,
{
	type State = GenesisOrUnavailableState<HashFor<Block>>;

	fn state(&self) -> ClientResult<Option<&Self::State>> {
		// None means 'locally-stateless' backend
		Ok(None)
	}

	fn set_block_data(
		&mut self,
		header: Block::Header,
		_body: Option<Vec<Block::Extrinsic>>,
		_justifications: Option<Justifications>,
		state: NewBlockState,
	) -> ClientResult<()> {
		self.leaf_state = state;
		self.header = Some(header);
		Ok(())
	}

	fn update_cache(&mut self, cache: HashMap<well_known_cache_keys::Id, Vec<u8>>) {
		self.cache = cache;
	}

	fn update_db_storage(
		&mut self,
		_update: <Self::State as StateBackend<HashFor<Block>>>::Transaction,
	) -> ClientResult<()> {
		// we're not storing anything locally => ignore changes
		Ok(())
	}

	fn update_changes_trie(
		&mut self,
		_update: ChangesTrieTransaction<HashFor<Block>, NumberFor<Block>>,
	) -> ClientResult<()> {
		// we're not storing anything locally => ignore changes
		Ok(())
	}

	fn reset_storage(&mut self, input: Storage) -> ClientResult<Block::Hash> {
		check_genesis_storage(&input)?;

		// changes trie configuration
		let changes_trie_config = input.top.iter()
			.find(|(k, _)| &k[..] == well_known_keys::CHANGES_TRIE_CONFIG)
			.map(|(_, v)| Decode::decode(&mut &v[..])
				.expect("changes trie configuration is encoded properly at genesis"));
		self.changes_trie_config_update = Some(changes_trie_config);

		// this is only called when genesis block is imported => shouldn't be performance bottleneck
		let mut storage: HashMap<Option<ChildInfo>, _> = HashMap::new();
		storage.insert(None, input.top);

		// create a list of children keys to re-compute roots for
		let child_delta = input.children_default
			.iter()
			.map(|(_storage_key, storage_child)| (&storage_child.child_info, std::iter::empty()));

		// make sure to persist the child storage
		for (_child_key, storage_child) in input.children_default.clone() {
			storage.insert(Some(storage_child.child_info), storage_child.data);
		}

		let storage_update = InMemoryBackend::from(storage);
		let (storage_root, _) = storage_update.full_storage_root(std::iter::empty(), child_delta);
		self.storage_update = Some(storage_update);

		Ok(storage_root)
	}

	fn insert_aux<I>(&mut self, ops: I) -> ClientResult<()>
		where I: IntoIterator<Item=(Vec<u8>, Option<Vec<u8>>)>
	{
		self.aux_ops.append(&mut ops.into_iter().collect());
		Ok(())
	}

	fn update_storage(
		&mut self,
		_update: StorageCollection,
		_child_update: ChildStorageCollection,
	) -> ClientResult<()> {
		// we're not storing anything locally => ignore changes
		Ok(())
	}

	fn mark_finalized(
		&mut self,
		block: BlockId<Block>,
		_justifications: Option<Justification>,
	) -> ClientResult<()> {
		self.finalized_blocks.push(block);
		Ok(())
	}

	fn mark_head(&mut self, block: BlockId<Block>) -> ClientResult<()> {
		self.set_head = Some(block);
		Ok(())
	}

	fn update_transaction_index(&mut self, _index: Vec<IndexOperation>) -> sp_blockchain::Result<()> {
		// noop for the light client
		Ok(())
	}
}

impl<H: Hasher> std::fmt::Debug for GenesisOrUnavailableState<H> {
	fn fmt(&self, f: &mut std::fmt::Formatter<'_>) -> std::fmt::Result {
		match *self {
			GenesisOrUnavailableState::Genesis(ref state) => state.fmt(f),
			GenesisOrUnavailableState::Unavailable => write!(f, "Unavailable"),
		}
	}
}

impl<H: Hasher> StateBackend<H> for GenesisOrUnavailableState<H>
	where
		H::Out: Ord + codec::Codec,
{
	type Error = ClientError;
	type Transaction = <InMemoryBackend<H> as StateBackend<H>>::Transaction;
	type TrieBackendStorage = <InMemoryBackend<H> as StateBackend<H>>::TrieBackendStorage;

	fn storage(&self, key: &[u8]) -> ClientResult<Option<Vec<u8>>> {
		match *self {
			GenesisOrUnavailableState::Genesis(ref state) =>
				Ok(state.storage(key).expect(IN_MEMORY_EXPECT_PROOF)),
			GenesisOrUnavailableState::Unavailable => Err(ClientError::NotAvailableOnLightClient),
		}
	}

	fn child_storage(
		&self,
		child_info: &ChildInfo,
		key: &[u8],
	) -> ClientResult<Option<Vec<u8>>> {
		match *self {
			GenesisOrUnavailableState::Genesis(ref state) =>
				Ok(state.child_storage(child_info, key).expect(IN_MEMORY_EXPECT_PROOF)),
			GenesisOrUnavailableState::Unavailable => Err(ClientError::NotAvailableOnLightClient),
		}
	}

	fn next_storage_key(&self, key: &[u8]) -> Result<Option<Vec<u8>>, Self::Error> {
		match *self {
			GenesisOrUnavailableState::Genesis(ref state) =>
				Ok(state.next_storage_key(key).expect(IN_MEMORY_EXPECT_PROOF)),
			GenesisOrUnavailableState::Unavailable => Err(ClientError::NotAvailableOnLightClient),
		}
	}

	fn next_child_storage_key(
		&self,
		child_info: &ChildInfo,
		key: &[u8],
	) -> Result<Option<Vec<u8>>, Self::Error> {
		match *self {
			GenesisOrUnavailableState::Genesis(ref state) => Ok(
				state.next_child_storage_key(child_info, key)
					.expect(IN_MEMORY_EXPECT_PROOF)
			),
			GenesisOrUnavailableState::Unavailable => Err(ClientError::NotAvailableOnLightClient),
		}
	}

	fn for_keys_with_prefix<A: FnMut(&[u8])>(&self, prefix: &[u8], action: A) {
		match *self {
			GenesisOrUnavailableState::Genesis(ref state) => state.for_keys_with_prefix(prefix, action),
			GenesisOrUnavailableState::Unavailable => (),
		}
	}

	fn for_key_values_with_prefix<A: FnMut(&[u8], &[u8])>(&self, prefix: &[u8], action: A) {
		match *self {
			GenesisOrUnavailableState::Genesis(ref state) => state.for_key_values_with_prefix(prefix, action),
			GenesisOrUnavailableState::Unavailable => (),
		}
	}

	fn apply_to_child_keys_while<A: FnMut(&[u8]) -> bool>(
		&self,
		child_info: &ChildInfo,
		action: A,
	) {
		match *self {
			GenesisOrUnavailableState::Genesis(ref state) =>
				state.apply_to_child_keys_while(child_info, action),
			GenesisOrUnavailableState::Unavailable => (),
		}
	}

	fn for_child_keys_with_prefix<A: FnMut(&[u8])>(
		&self,
		child_info: &ChildInfo,
		prefix: &[u8],
		action: A,
	) {
		match *self {
			GenesisOrUnavailableState::Genesis(ref state) =>
				state.for_child_keys_with_prefix(child_info, prefix, action),
			GenesisOrUnavailableState::Unavailable => (),
		}
	}

	fn storage_root<'a>(
		&self,
		delta: impl Iterator<Item=(&'a [u8], Option<&'a [u8]>)>,
	) -> (H::Out, Self::Transaction) where H::Out: Ord {
		match *self {
			GenesisOrUnavailableState::Genesis(ref state) =>
				state.storage_root(delta),
			GenesisOrUnavailableState::Unavailable => Default::default(),
		}
	}

	fn child_storage_root<'a>(
		&self,
		child_info: &ChildInfo,
		delta: impl Iterator<Item=(&'a [u8], Option<&'a [u8]>)>,
	) -> (H::Out, bool, Self::Transaction) where H::Out: Ord {
		match *self {
			GenesisOrUnavailableState::Genesis(ref state) => {
				let (root, is_equal, _) = state.child_storage_root(child_info, delta);
				(root, is_equal, Default::default())
			},
			GenesisOrUnavailableState::Unavailable =>
				(H::Out::default(), true, Default::default()),
		}
	}

	fn pairs(&self) -> Vec<(Vec<u8>, Vec<u8>)> {
		match *self {
			GenesisOrUnavailableState::Genesis(ref state) => state.pairs(),
			GenesisOrUnavailableState::Unavailable => Vec::new(),
		}
	}

	fn keys(&self, prefix: &[u8]) -> Vec<Vec<u8>> {
		match *self {
			GenesisOrUnavailableState::Genesis(ref state) => state.keys(prefix),
			GenesisOrUnavailableState::Unavailable => Vec::new(),
		}
	}

	fn register_overlay_stats(&mut self, _stats: &sp_state_machine::StateMachineStats) { }

	fn usage_info(&self) -> sp_state_machine::UsageInfo {
		sp_state_machine::UsageInfo::empty()
	}

	fn as_trie_backend(&mut self) -> Option<&TrieBackend<Self::TrieBackendStorage, H>> {
		match self {
			GenesisOrUnavailableState::Genesis(ref mut state) => state.as_trie_backend(),
			GenesisOrUnavailableState::Unavailable => None,
		}
	}
<<<<<<< HEAD

	fn async_backend(&self) -> Box<dyn sp_state_machine::AsyncBackend> {
		match self {
			GenesisOrUnavailableState::Genesis(state) => state.async_backend(),
			GenesisOrUnavailableState::Unavailable => Box::new(()),
		}
	}
=======
>>>>>>> 046908af
}<|MERGE_RESOLUTION|>--- conflicted
+++ resolved
@@ -53,7 +53,7 @@
 const IN_MEMORY_EXPECT_PROOF: &str = "InMemory state backend has Void error type and always succeeds; qed";
 
 /// Light client backend.
-pub struct Backend<S, H: Hasher> {
+pub struct Backend<S, H: Hasher + 'static> {
 	blockchain: Arc<Blockchain<S>>,
 	genesis_state: RwLock<Option<InMemoryBackend<H>>>,
 	import_lock: RwLock<()>,
@@ -73,7 +73,7 @@
 }
 
 /// Either in-memory genesis state, or locally-unavailable state.
-pub enum GenesisOrUnavailableState<H: Hasher> {
+pub enum GenesisOrUnavailableState<H: Hasher + 'static> {
 	/// Genesis state - storage values are stored in-memory.
 	Genesis(InMemoryBackend<H>),
 	/// We know that state exists, but all calls will fail with error, because it
@@ -390,7 +390,7 @@
 	}
 }
 
-impl<H: Hasher> StateBackend<H> for GenesisOrUnavailableState<H>
+impl<H: Hasher + 'static> StateBackend<H> for GenesisOrUnavailableState<H>
 	where
 		H::Out: Ord + codec::Codec,
 {
@@ -531,7 +531,6 @@
 			GenesisOrUnavailableState::Unavailable => None,
 		}
 	}
-<<<<<<< HEAD
 
 	fn async_backend(&self) -> Box<dyn sp_state_machine::AsyncBackend> {
 		match self {
@@ -539,6 +538,4 @@
 			GenesisOrUnavailableState::Unavailable => Box::new(()),
 		}
 	}
-=======
->>>>>>> 046908af
 }