// This file is part of Substrate.

// Copyright (C) 2017-2020 Parity Technologies (UK) Ltd.
// SPDX-License-Identifier: GPL-3.0-or-later WITH Classpath-exception-2.0

// This program is free software: you can redistribute it and/or modify
// it under the terms of the GNU General Public License as published by
// the Free Software Foundation, either version 3 of the License, or
// (at your option) any later version.

// This program is distributed in the hope that it will be useful,
// but WITHOUT ANY WARRANTY; without even the implied warranty of
// MERCHANTABILITY or FITNESS FOR A PARTICULAR PURPOSE. See the
// GNU General Public License for more details.

// You should have received a copy of the GNU General Public License
// along with this program. If not, see <https://www.gnu.org/licenses/>.

//! Light client components.

use sp_runtime::traits::{Block as BlockT, HashFor};
<<<<<<< HEAD
use sc_client_api::{CloneableSpawn, ProofCheckBackendT};
=======
>>>>>>> c63cadb1
use std::sync::Arc;
use sp_core::traits::{CodeExecutor, SpawnNamed};

pub mod backend;
pub mod blockchain;
pub mod call_executor;
pub mod fetcher;

pub use {backend::*, blockchain::*, call_executor::*, fetcher::*};

/// Create an instance of fetch data checker.
pub fn new_fetch_checker<E, B, S, P>(
	blockchain: Arc<Blockchain<S>>,
	executor: E,
<<<<<<< HEAD
	spawn_handle: Box<dyn CloneableSpawn>,
) -> LightDataChecker<E, HashFor<B>, B, S, P>
=======
	spawn_handle: Box<dyn SpawnNamed>,
) -> LightDataChecker<E, HashFor<B>, B, S>
>>>>>>> c63cadb1
	where
		B: BlockT,
		E: CodeExecutor,
		S: BlockchainStorage<B>,
		P: ProofCheckBackendT<HashFor<B>>,
{
	LightDataChecker::new(blockchain, executor, spawn_handle)
}

/// Create an instance of light client blockchain backend.
pub fn new_light_blockchain<B: BlockT, S: BlockchainStorage<B>>(storage: S) -> Arc<Blockchain<S>> {
	Arc::new(Blockchain::new(storage))
}

/// Create an instance of light client backend.
pub fn new_light_backend<B, S, GS>(blockchain: Arc<Blockchain<S>>) -> Arc<Backend<S, GS>>
	where
		B: BlockT,
		S: BlockchainStorage<B>,
{
	Arc::new(Backend::new(blockchain))
}<|MERGE_RESOLUTION|>--- conflicted
+++ resolved
@@ -19,10 +19,7 @@
 //! Light client components.
 
 use sp_runtime::traits::{Block as BlockT, HashFor};
-<<<<<<< HEAD
-use sc_client_api::{CloneableSpawn, ProofCheckBackendT};
-=======
->>>>>>> c63cadb1
+use sc_client_api::ProofCheckBackendT;
 use std::sync::Arc;
 use sp_core::traits::{CodeExecutor, SpawnNamed};
 
@@ -37,13 +34,8 @@
 pub fn new_fetch_checker<E, B, S, P>(
 	blockchain: Arc<Blockchain<S>>,
 	executor: E,
-<<<<<<< HEAD
-	spawn_handle: Box<dyn CloneableSpawn>,
+	spawn_handle: Box<dyn SpawnNamed>,
 ) -> LightDataChecker<E, HashFor<B>, B, S, P>
-=======
-	spawn_handle: Box<dyn SpawnNamed>,
-) -> LightDataChecker<E, HashFor<B>, B, S>
->>>>>>> c63cadb1
 	where
 		B: BlockT,
 		E: CodeExecutor,
