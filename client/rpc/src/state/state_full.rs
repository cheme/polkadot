--- conflicted
+++ resolved
@@ -365,15 +365,8 @@
 							&BlockId::Hash(block),
 							&mut keys.iter().map(|key| key.0.as_ref()),
 						)
-<<<<<<< HEAD
-						.map(|proof| <ProofRawClientFor<BE, Block>>::into(proof))
-						.map(|proof| ReadProof { at: block, encoded_proof: proof.encode().into() })
-=======
-						// A next version of this rpc should use a parameter proof and includ only encoded
-						// proof in `ReadProof`.
-						.map(|proof| proof.into_nodes().into_iter().map(|node| node.into()).collect())
-						.map(|proof| ReadProof { at: block, proof })
->>>>>>> 59746506
+						.map(|proof: ProofRawClientFor<BE, Block>| proof.into())
+						.map(|proof: ProofFor<BE, Block>| ReadProof { at: block, encoded_proof: proof.encode().into() })
 				})
 				.map_err(client_err),
 		))
