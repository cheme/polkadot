// Copyright 2017-2020 Parity Technologies (UK) Ltd.
// This file is part of Substrate.

// Substrate is free software: you can redistribute it and/or modify
// it under the terms of the GNU General Public License as published by
// the Free Software Foundation, either version 3 of the License, or
// (at your option) any later version.

// Substrate is distributed in the hope that it will be useful,
// but WITHOUT ANY WARRANTY; without even the implied warranty of
// MERCHANTABILITY or FITNESS FOR A PARTICULAR PURPOSE.  See the
// GNU General Public License for more details.

// You should have received a copy of the GNU General Public License
// along with Substrate.  If not, see <http://www.gnu.org/licenses/>.

//! Substrate Client

use std::{
	marker::PhantomData, collections::{HashSet, BTreeMap, HashMap}, sync::Arc, panic::UnwindSafe,
	result,
};
use log::{info, trace, warn};
use futures::channel::mpsc;
use parking_lot::{Mutex, RwLock};
use codec::{Encode, Decode};
use hash_db::Prefix;
use sp_core::{
	ChangesTrieConfiguration, convert_hash, traits::CodeExecutor,
	NativeOrEncoded, storage::{StorageKey, StorageData, well_known_keys, ChildInfo},
};
use sc_telemetry::{telemetry, SUBSTRATE_INFO};
use sp_runtime::{
	Justification, BuildStorage,
	generic::{BlockId, SignedBlock, DigestItem},
	traits::{
		Block as BlockT, Header as HeaderT, Zero, NumberFor, HasherFor, SaturatedConversion, One,
		DigestFor,
	},
};
use sp_state_machine::{
	DBValue, Backend as StateBackend, ChangesTrieAnchorBlockId,
	prove_read, prove_child_read, ChangesTrieRootsStorage, ChangesTrieStorage,
	ChangesTrieConfigurationRange, key_changes, key_changes_proof, StorageProof,
	merge_storage_proofs,
};
use sc_executor::{RuntimeVersion, RuntimeInfo};
use sp_consensus::{
	Error as ConsensusError, BlockStatus, BlockImportParams, BlockCheckParams, ImportResult,
	BlockOrigin, ForkChoiceStrategy, SelectChain, RecordProof,
};
use sp_blockchain::{self as blockchain,
	Backend as ChainBackend,
	HeaderBackend as ChainHeaderBackend, ProvideCache, Cache,
	well_known_cache_keys::Id as CacheKeyId,
	HeaderMetadata, CachedHeaderMetadata,
};

use sp_api::{
	CallApiAt, ConstructRuntimeApi, Core as CoreApi, ApiExt, ApiRef, ProvideRuntimeApi,
	CallApiAtParams,
};
use sc_block_builder::BlockBuilderApi;

pub use sc_client_api::{
	backend::{
		self, BlockImportOperation, PrunableStateChangesTrieStorage,
		ClientImportOperation, Finalizer, ImportSummary, NewBlockState,
		changes_tries_state_at_block,
	},
	client::{
		ImportNotifications, FinalityNotification, FinalityNotifications, BlockImportNotification,
		ClientInfo, BlockchainEvents, BlockBody, ProvideUncles, BadBlocks, ForkBlocks,
		BlockOf,
	},
	execution_extensions::{ExecutionExtensions, ExecutionStrategies},
	notifications::{StorageNotifications, StorageEventStream},
	CallExecutor,
};
use sp_blockchain::Error;

use crate::{
	call_executor::LocalCallExecutor,
	light::{call_executor::prove_execution, fetcher::ChangesProof},
	in_mem, genesis, cht,
};

/// Substrate Client
pub struct Client<B, E, Block, RA> where Block: BlockT {
	backend: Arc<B>,
	executor: E,
	storage_notifications: Mutex<StorageNotifications<Block>>,
	import_notification_sinks: Mutex<Vec<mpsc::UnboundedSender<BlockImportNotification<Block>>>>,
	finality_notification_sinks: Mutex<Vec<mpsc::UnboundedSender<FinalityNotification<Block>>>>,
	// holds the block hash currently being imported. TODO: replace this with block queue
	importing_block: RwLock<Option<Block::Hash>>,
	fork_blocks: ForkBlocks<Block>,
	bad_blocks: BadBlocks<Block>,
	execution_extensions: ExecutionExtensions<Block>,
	_phantom: PhantomData<RA>,
}

// used in importing a block, where additional changes are made after the runtime
// executed.
enum PrePostHeader<H> {
	// they are the same: no post-runtime digest items.
	Same(H),
	// different headers (pre, post).
	Different(H, H),
}

impl<H> PrePostHeader<H> {
	// get a reference to the "post-header" -- the header as it should be after all changes are applied.
	fn post(&self) -> &H {
		match *self {
			PrePostHeader::Same(ref h) => h,
			PrePostHeader::Different(_, ref h) => h,
		}
	}

	// convert to the "post-header" -- the header as it should be after all changes are applied.
	fn into_post(self) -> H {
		match self {
			PrePostHeader::Same(h) => h,
			PrePostHeader::Different(_, h) => h,
		}
	}
}

/// Create an instance of in-memory client.
pub fn new_in_mem<E, Block, S, RA>(
	executor: E,
	genesis_storage: &S,
	keystore: Option<sp_core::traits::BareCryptoStorePtr>,
) -> sp_blockchain::Result<Client<
	in_mem::Backend<Block>,
	LocalCallExecutor<in_mem::Backend<Block>, E>,
	Block,
	RA
>> where
	E: CodeExecutor + RuntimeInfo,
	S: BuildStorage,
	Block: BlockT,
{
	new_with_backend(Arc::new(in_mem::Backend::new()), executor, genesis_storage, keystore)
}

/// Create a client with the explicitly provided backend.
/// This is useful for testing backend implementations.
pub fn new_with_backend<B, E, Block, S, RA>(
	backend: Arc<B>,
	executor: E,
	build_genesis_storage: &S,
	keystore: Option<sp_core::traits::BareCryptoStorePtr>,
) -> sp_blockchain::Result<Client<B, LocalCallExecutor<B, E>, Block, RA>>
	where
		E: CodeExecutor + RuntimeInfo,
		S: BuildStorage,
		Block: BlockT,
		B: backend::LocalBackend<Block> + 'static,
{
	let call_executor = LocalCallExecutor::new(backend.clone(), executor);
	let extensions = ExecutionExtensions::new(Default::default(), keystore);
	Client::new(
		backend,
		call_executor,
		build_genesis_storage,
		Default::default(),
		Default::default(),
		extensions,
	)
}

impl<B, E, Block, RA> BlockOf for Client<B, E, Block, RA> where
	B: backend::Backend<Block>,
	E: CallExecutor<Block>,
	Block: BlockT,
{
	type Type = Block;
}

impl<B, E, Block, RA> Client<B, E, Block, RA> where
	B: backend::Backend<Block>,
	E: CallExecutor<Block>,
	Block: BlockT,
{
	/// Creates new Substrate Client with given blockchain and code executor.
	pub fn new<S: BuildStorage>(
		backend: Arc<B>,
		executor: E,
		build_genesis_storage: &S,
		fork_blocks: ForkBlocks<Block>,
		bad_blocks: BadBlocks<Block>,
		execution_extensions: ExecutionExtensions<Block>,
	) -> sp_blockchain::Result<Self> {
		if backend.blockchain().header(BlockId::Number(Zero::zero()))?.is_none() {
			let genesis_storage = build_genesis_storage.build_storage()?;
			let mut op = backend.begin_operation()?;
			backend.begin_state_operation(&mut op, BlockId::Hash(Default::default()))?;
			let state_root = op.reset_storage(genesis_storage)?;
			let genesis_block = genesis::construct_genesis_block::<Block>(state_root.into());
			info!("Initializing Genesis block/state (state: {}, header-hash: {})",
				genesis_block.header().state_root(),
				genesis_block.header().hash()
			);
			op.set_block_data(
				genesis_block.deconstruct().0,
				Some(vec![]),
				None,
				NewBlockState::Final
			)?;
			backend.commit_operation(op)?;
		}

		Ok(Client {
			backend,
			executor,
			storage_notifications: Default::default(),
			import_notification_sinks: Default::default(),
			finality_notification_sinks: Default::default(),
			importing_block: Default::default(),
			fork_blocks,
			bad_blocks,
			execution_extensions,
			_phantom: Default::default(),
		})
	}

	/// Get a reference to the execution extensions.
	pub fn execution_extensions(&self) -> &ExecutionExtensions<Block> {
		&self.execution_extensions
	}

	/// Get a reference to the state at a given block.
	pub fn state_at(&self, block: &BlockId<Block>) -> sp_blockchain::Result<B::State> {
		self.backend.state_at(*block)
	}

	/// Given a `BlockId` and a key prefix, return the matching child storage keys in that block.
	pub fn storage_keys(&self, id: &BlockId<Block>, key_prefix: &StorageKey) -> sp_blockchain::Result<Vec<StorageKey>> {
		let keys = self.state_at(id)?.keys(&key_prefix.0).into_iter().map(StorageKey).collect();
		Ok(keys)
	}

	/// Given a `BlockId` and a key, return the value under the key in that block.
	pub fn storage(&self, id: &BlockId<Block>, key: &StorageKey) -> sp_blockchain::Result<Option<StorageData>> {
		Ok(self.state_at(id)?
			.storage(&key.0).map_err(|e| sp_blockchain::Error::from_state(Box::new(e)))?
			.map(StorageData)
		)
	}

	/// Given a `BlockId` and a key, return the value under the hash in that block.
	pub fn storage_hash(&self, id: &BlockId<Block>, key: &StorageKey)
		-> sp_blockchain::Result<Option<Block::Hash>> {
		Ok(self.state_at(id)?
			.storage_hash(&key.0).map_err(|e| sp_blockchain::Error::from_state(Box::new(e)))?
		)
	}

	/// Given a `BlockId`, a key prefix, and a child storage key, return the matching child storage keys.
	pub fn child_storage_keys(
		&self,
		id: &BlockId<Block>,
		child_storage_key: &StorageKey,
		child_info: ChildInfo,
		key_prefix: &StorageKey
	) -> sp_blockchain::Result<Vec<StorageKey>> {
		let keys = self.state_at(id)?
			.child_keys(&child_storage_key.0, child_info, &key_prefix.0)
			.into_iter()
			.map(StorageKey)
			.collect();
		Ok(keys)
	}

	/// Given a `BlockId`, a key and a child storage key, return the value under the key in that block.
	pub fn child_storage(
		&self,
		id: &BlockId<Block>,
		storage_key: &StorageKey,
		child_info: ChildInfo,
		key: &StorageKey
	) -> sp_blockchain::Result<Option<StorageData>> {
		Ok(self.state_at(id)?
			.child_storage(&storage_key.0, child_info, &key.0)
			.map_err(|e| sp_blockchain::Error::from_state(Box::new(e)))?
			.map(StorageData))
	}

	/// Given a `BlockId`, a key and a child storage key, return the hash under the key in that block.
	pub fn child_storage_hash(
		&self,
		id: &BlockId<Block>,
		storage_key: &StorageKey,
		child_info: ChildInfo,
		key: &StorageKey
	) -> sp_blockchain::Result<Option<Block::Hash>> {
		Ok(self.state_at(id)?
			.child_storage_hash(&storage_key.0, child_info, &key.0)
			.map_err(|e| sp_blockchain::Error::from_state(Box::new(e)))?
		)
	}

	/// Get the code at a given block.
	pub fn code_at(&self, id: &BlockId<Block>) -> sp_blockchain::Result<Vec<u8>> {
		Ok(self.storage(id, &StorageKey(well_known_keys::CODE.to_vec()))?
			.expect("None is returned if there's no value stored for the given key;\
				':code' key is always defined; qed").0)
	}

	/// Get the RuntimeVersion at a given block.
	pub fn runtime_version_at(&self, id: &BlockId<Block>) -> sp_blockchain::Result<RuntimeVersion> {
		self.executor.runtime_version(id)
	}

	/// Get call executor reference.
	pub fn executor(&self) -> &E {
		&self.executor
	}

	/// Reads storage value at a given block + key, returning read proof.
	pub fn read_proof<I>(&self, id: &BlockId<Block>, keys: I) -> sp_blockchain::Result<StorageProof> where
		I: IntoIterator,
		I::Item: AsRef<[u8]>,
	{
		self.state_at(id)
			.and_then(|state| prove_read(state, keys)
				.map_err(Into::into))
	}

	/// Reads child storage value at a given block + storage_key + key, returning
	/// read proof.
	pub fn read_child_proof<I>(
		&self,
		id: &BlockId<Block>,
		storage_key: &[u8],
		child_info: ChildInfo,
		keys: I,
	) -> sp_blockchain::Result<StorageProof> where
		I: IntoIterator,
		I::Item: AsRef<[u8]>,
	{
		self.state_at(id)
			.and_then(|state| prove_child_read(state, storage_key, child_info, keys)
				.map_err(Into::into))
	}

	/// Execute a call to a contract on top of state in a block of given hash
	/// AND returning execution proof.
	///
	/// No changes are made.
	pub fn execution_proof(&self,
		id: &BlockId<Block>,
		method: &str,
		call_data: &[u8]
	) -> sp_blockchain::Result<(Vec<u8>, StorageProof)> {
		let state = self.state_at(id)?;
		let header = self.prepare_environment_block(id)?;
		prove_execution(state, header, &self.executor, method, call_data)
	}

	/// Reads given header and generates CHT-based header proof.
	pub fn header_proof(&self, id: &BlockId<Block>) -> sp_blockchain::Result<(Block::Header, StorageProof)> {
		self.header_proof_with_cht_size(id, cht::size())
	}

	/// Get block hash by number.
	pub fn block_hash(&self,
		block_number: <<Block as BlockT>::Header as HeaderT>::Number
	) -> sp_blockchain::Result<Option<Block::Hash>> {
		self.backend.blockchain().hash(block_number)
	}

	/// Reads given header and generates CHT-based header proof for CHT of given size.
	pub fn header_proof_with_cht_size(
		&self,
		id: &BlockId<Block>,
		cht_size: NumberFor<Block>,
	) -> sp_blockchain::Result<(Block::Header, StorageProof)> {
		let proof_error = || sp_blockchain::Error::Backend(format!("Failed to generate header proof for {:?}", id));
		let header = self.backend.blockchain().expect_header(*id)?;
		let block_num = *header.number();
		let cht_num = cht::block_to_cht_number(cht_size, block_num).ok_or_else(proof_error)?;
		let cht_start = cht::start_number(cht_size, cht_num);
		let mut current_num = cht_start;
		let cht_range = ::std::iter::from_fn(|| {
			let old_current_num = current_num;
			current_num = current_num + One::one();
			Some(old_current_num)
		});
		let headers = cht_range.map(|num| self.block_hash(num));
		let proof = cht::build_proof::<Block::Header, HasherFor<Block>, _, _>(
			cht_size,
			cht_num,
			std::iter::once(block_num),
			headers,
		)?;
		Ok((header, proof))
	}

	/// Get longest range within [first; last] that is possible to use in `key_changes`
	/// and `key_changes_proof` calls.
	/// Range could be shortened from the beginning if some changes tries have been pruned.
	/// Returns Ok(None) if changes tries are not supported.
	pub fn max_key_changes_range(
		&self,
		first: NumberFor<Block>,
		last: BlockId<Block>,
	) -> sp_blockchain::Result<Option<(NumberFor<Block>, BlockId<Block>)>> {
		let last_number = self.backend.blockchain().expect_block_number_from_id(&last)?;
		let last_hash = self.backend.blockchain().expect_block_hash_from_id(&last)?;
		if first > last_number {
			return Err(sp_blockchain::Error::ChangesTrieAccessFailed("Invalid changes trie range".into()));
		}

		let (storage, configs) = match self.require_changes_trie(first, last_hash, false).ok() {
			Some((storage, configs)) => (storage, configs),
			None => return Ok(None),
		};

		let first_available_changes_trie = configs.last().map(|config| config.0);
		match first_available_changes_trie {
			Some(first_available_changes_trie) => {
				let oldest_unpruned = storage.oldest_pruned_digest_range_end();
				let first = std::cmp::max(first_available_changes_trie, oldest_unpruned);
				Ok(Some((first, last)))
			},
			None => Ok(None)
		}
	}

	/// Get pairs of (block, extrinsic) where key has been changed at given blocks range.
	/// Works only for runtimes that are supporting changes tries.
	///
	/// Changes are returned in descending order (i.e. last block comes first).
	pub fn key_changes(
		&self,
		first: NumberFor<Block>,
		last: BlockId<Block>,
		storage_key: Option<&StorageKey>,
		key: &StorageKey
	) -> sp_blockchain::Result<Vec<(NumberFor<Block>, u32)>> {
		let last_number = self.backend.blockchain().expect_block_number_from_id(&last)?;
		let last_hash = self.backend.blockchain().expect_block_hash_from_id(&last)?;
		let (storage, configs) = self.require_changes_trie(first, last_hash, true)?;

		let mut result = Vec::new();
		let best_number = self.backend.blockchain().info().best_number;
		for (config_zero, config_end, config) in configs {
			let range_first = ::std::cmp::max(first, config_zero + One::one());
			let range_anchor = match config_end {
				Some((config_end_number, config_end_hash)) => if last_number > config_end_number {
					ChangesTrieAnchorBlockId { hash: config_end_hash, number: config_end_number }
				} else {
					ChangesTrieAnchorBlockId { hash: convert_hash(&last_hash), number: last_number }
				},
				None => ChangesTrieAnchorBlockId { hash: convert_hash(&last_hash), number: last_number },
			};

			let config_range = ChangesTrieConfigurationRange {
				config: &config,
				zero: config_zero.clone(),
				end: config_end.map(|(config_end_number, _)| config_end_number),
			};
			let result_range: Vec<(NumberFor<Block>, u32)> = key_changes::<HasherFor<Block>, _>(
				config_range,
				storage.storage(),
				range_first,
				&range_anchor,
				best_number,
				storage_key.as_ref().map(|x| &x.0[..]),
				&key.0)
			.and_then(|r| r.map(|r| r.map(|(block, tx)| (block, tx))).collect::<Result<_, _>>())
			.map_err(|err| sp_blockchain::Error::ChangesTrieAccessFailed(err))?;
			result.extend(result_range);
		}

<<<<<<< HEAD
		key_changes::<HasherFor<Block>, _>(
			config_range,
			&*storage,
			first,
			&ChangesTrieAnchorBlockId {
				hash: convert_hash(&last_hash),
				number: last_number,
			},
			self.backend.blockchain().info().best_number,
			storage_key.as_ref().map(|storage_key| storage_key.0.as_slice()),
			&key.0)
		.and_then(|r| r.map(|r| r.map(|(block, tx)| (block, tx))).collect::<Result<_, _>>())
		.map_err(|err| sp_blockchain::Error::ChangesTrieAccessFailed(err))
=======
		Ok(result)
>>>>>>> 8e986433
	}

	/// Get proof for computation of (block, extrinsic) pairs where key has been changed at given blocks range.
	/// `min` is the hash of the first block, which changes trie root is known to the requester - when we're using
	/// changes tries from ascendants of this block, we should provide proofs for changes tries roots
	/// `max` is the hash of the last block known to the requester - we can't use changes tries from descendants
	/// of this block.
	/// Works only for runtimes that are supporting changes tries.
	pub fn key_changes_proof(
		&self,
		first: Block::Hash,
		last: Block::Hash,
		min: Block::Hash,
		max: Block::Hash,
		storage_key: Option<&StorageKey>,
		key: &StorageKey,
	) -> sp_blockchain::Result<ChangesProof<Block::Header>> {
		self.key_changes_proof_with_cht_size(
			first,
			last,
			min,
			max,
			storage_key,
			key,
			cht::size(),
		)
	}

	/// Does the same work as `key_changes_proof`, but assumes that CHTs are of passed size.
	pub fn key_changes_proof_with_cht_size(
		&self,
		first: Block::Hash,
		last: Block::Hash,
		min: Block::Hash,
		max: Block::Hash,
		storage_key: Option<&StorageKey>,
		key: &StorageKey,
		cht_size: NumberFor<Block>,
	) -> sp_blockchain::Result<ChangesProof<Block::Header>> {
		struct AccessedRootsRecorder<'a, Block: BlockT> {
			storage: &'a dyn ChangesTrieStorage<HasherFor<Block>, NumberFor<Block>>,
			min: NumberFor<Block>,
			required_roots_proofs: Mutex<BTreeMap<NumberFor<Block>, Block::Hash>>,
		};

		impl<'a, Block: BlockT> ChangesTrieRootsStorage<HasherFor<Block>, NumberFor<Block>> for
			AccessedRootsRecorder<'a, Block>
		{
			fn build_anchor(&self, hash: Block::Hash)
				-> Result<ChangesTrieAnchorBlockId<Block::Hash, NumberFor<Block>>, String>
			{
				self.storage.build_anchor(hash)
			}

			fn root(
				&self,
				anchor: &ChangesTrieAnchorBlockId<Block::Hash, NumberFor<Block>>,
				block: NumberFor<Block>,
			) -> Result<Option<Block::Hash>, String> {
				let root = self.storage.root(anchor, block)?;
				if block < self.min {
					if let Some(ref root) = root {
						self.required_roots_proofs.lock().insert(
							block,
							root.clone()
						);
					}
				}
				Ok(root)
			}
		}

		impl<'a, Block: BlockT> ChangesTrieStorage<HasherFor<Block>, NumberFor<Block>> for
			AccessedRootsRecorder<'a, Block>
		{
			fn as_roots_storage(&self)
				-> &dyn sp_state_machine::ChangesTrieRootsStorage<HasherFor<Block>, NumberFor<Block>>
			{
				self
			}

			fn with_cached_changed_keys(
				&self,
				root: &Block::Hash,
				functor: &mut dyn FnMut(&HashMap<Option<Vec<u8>>, HashSet<Vec<u8>>>),
			) -> bool {
				self.storage.with_cached_changed_keys(root, functor)
			}

			fn get(&self, key: &Block::Hash, prefix: Prefix) -> Result<Option<DBValue>, String> {
				self.storage.get(key, prefix)
			}
		}

		let first_number = self.backend.blockchain()
			.expect_block_number_from_id(&BlockId::Hash(first))?;
		let (storage, configs) = self.require_changes_trie(first_number, last, true)?;
		let min_number = self.backend.blockchain().expect_block_number_from_id(&BlockId::Hash(min))?;

		let recording_storage = AccessedRootsRecorder::<Block> {
			storage: storage.storage(),
			min: min_number,
			required_roots_proofs: Mutex::new(BTreeMap::new()),
		};

		let max_number = std::cmp::min(
			self.backend.blockchain().info().best_number,
			self.backend.blockchain().expect_block_number_from_id(&BlockId::Hash(max))?,
		);

		// fetch key changes proof
<<<<<<< HEAD
		let first_number = self.backend.blockchain()
			.expect_block_number_from_id(&BlockId::Hash(first))?;
		let last_number = self.backend.blockchain()
			.expect_block_number_from_id(&BlockId::Hash(last))?;
		let key_changes_proof = key_changes_proof::<HasherFor<Block>, _>(
			config_range,
			&recording_storage,
			first_number,
			&ChangesTrieAnchorBlockId {
				hash: convert_hash(&last),
				number: last_number,
			},
			max_number,
			storage_key.as_ref().map(|storage_key| storage_key.0.as_slice()),
			&key.0,
		)
		.map_err(|err| sp_blockchain::Error::from(sp_blockchain::Error::ChangesTrieAccessFailed(err)))?;
=======
		let mut proof = Vec::new();
		for (config_zero, config_end, config) in configs {
			let last_number = self.backend.blockchain()
				.expect_block_number_from_id(&BlockId::Hash(last))?;
			let config_range = ChangesTrieConfigurationRange {
				config: &config,
				zero: config_zero,
				end: config_end.map(|(config_end_number, _)| config_end_number),
			};
			let proof_range = key_changes_proof::<HasherFor<Block>, _>(
				config_range,
				&recording_storage,
				first_number,
				&ChangesTrieAnchorBlockId {
					hash: convert_hash(&last),
					number: last_number,
				},
				max_number,
				storage_key.as_ref().map(|x| &x.0[..]),
				&key.0,
			)
			.map_err(|err| sp_blockchain::Error::ChangesTrieAccessFailed(err))?;
			proof.extend(proof_range);
		}
>>>>>>> 8e986433

		// now gather proofs for all changes tries roots that were touched during key_changes_proof
		// execution AND are unknown (i.e. replaced with CHT) to the requester
		let roots = recording_storage.required_roots_proofs.into_inner();
		let roots_proof = self.changes_trie_roots_proof(cht_size, roots.keys().cloned())?;

		Ok(ChangesProof {
			max_block: max_number,
			proof,
			roots: roots.into_iter().map(|(n, h)| (n, convert_hash(&h))).collect(),
			roots_proof,
		})
	}

	/// Generate CHT-based proof for roots of changes tries at given blocks.
	fn changes_trie_roots_proof<I: IntoIterator<Item=NumberFor<Block>>>(
		&self,
		cht_size: NumberFor<Block>,
		blocks: I
	) -> sp_blockchain::Result<StorageProof> {
		// most probably we have touched several changes tries that are parts of the single CHT
		// => GroupBy changes tries by CHT number and then gather proof for the whole group at once
		let mut proofs = Vec::new();

		cht::for_each_cht_group::<Block::Header, _, _, _>(cht_size, blocks, |_, cht_num, cht_blocks| {
			let cht_proof = self.changes_trie_roots_proof_at_cht(cht_size, cht_num, cht_blocks)?;
			proofs.push(cht_proof);
			Ok(())
		}, ())?;

		Ok(merge_storage_proofs(proofs))
	}

	/// Generates CHT-based proof for roots of changes tries at given blocks (that are part of single CHT).
	fn changes_trie_roots_proof_at_cht(
		&self,
		cht_size: NumberFor<Block>,
		cht_num: NumberFor<Block>,
		blocks: Vec<NumberFor<Block>>
	) -> sp_blockchain::Result<StorageProof> {
		let cht_start = cht::start_number(cht_size, cht_num);
		let mut current_num = cht_start;
		let cht_range = ::std::iter::from_fn(|| {
			let old_current_num = current_num;
			current_num = current_num + One::one();
			Some(old_current_num)
		});
		let roots = cht_range
			.map(|num| self.header(&BlockId::Number(num))
			.map(|block|
				block.and_then(|block| block.digest().log(DigestItem::as_changes_trie_root).cloned()))
			);
		let proof = cht::build_proof::<Block::Header, HasherFor<Block>, _, _>(
			cht_size,
			cht_num,
			blocks,
			roots,
		)?;
		Ok(proof)
	}

	/// Returns changes trie storage and all configurations that have been active in the range [first; last].
	///
	/// Configurations are returned in descending order (and obviously never overlap).
	/// If fail_if_disabled is false, returns maximal consequent configurations ranges, starting from last and
	/// stopping on either first, or when CT have been disabled.
	/// If fail_if_disabled is true, fails when there's a subrange where CT have been disabled
	/// inside first..last blocks range.
	fn require_changes_trie(
		&self,
		first: NumberFor<Block>,
		last: Block::Hash,
		fail_if_disabled: bool,
	) -> sp_blockchain::Result<(
		&dyn PrunableStateChangesTrieStorage<Block>,
		Vec<(NumberFor<Block>, Option<(NumberFor<Block>, Block::Hash)>, ChangesTrieConfiguration)>,
	)> {
		let storage = match self.backend.changes_trie_storage() {
			Some(storage) => storage,
			None => return Err(sp_blockchain::Error::ChangesTriesNotSupported),
		};

		let mut configs = Vec::with_capacity(1);
		let mut current = last;
		loop {
			let config_range = storage.configuration_at(&BlockId::Hash(current))?;
			match config_range.config {
				Some(config) => configs.push((config_range.zero.0, config_range.end, config)),
				None if !fail_if_disabled => return Ok((storage, configs)),
				None => return Err(sp_blockchain::Error::ChangesTriesNotSupported),
			}

			if config_range.zero.0 < first {
				break;
			}

			current = *self.backend.blockchain().expect_header(BlockId::Hash(config_range.zero.1))?.parent_hash();
		}

		Ok((storage, configs))
	}

	/// Create a new block, built on the head of the chain.
	pub fn new_block(
		&self,
		inherent_digests: DigestFor<Block>,
	) -> sp_blockchain::Result<sc_block_builder::BlockBuilder<Block, Self, B>> where
		E: Clone + Send + Sync,
		RA: Send + Sync,
		Self: ProvideRuntimeApi<Block>,
		<Self as ProvideRuntimeApi<Block>>::Api: BlockBuilderApi<Block, Error = Error> +
			ApiExt<Block, StateBackend = backend::StateBackendFor<B, Block>>
	{
		let info = self.chain_info();
		sc_block_builder::BlockBuilder::new(
			self,
			info.best_hash,
			info.best_number,
			RecordProof::No,
			inherent_digests,
			&self.backend,
		)
	}

	/// Create a new block, built on top of `parent`.
	///
	/// When proof recording is enabled, all accessed trie nodes are saved.
	/// These recorded trie nodes can be used by a third party to proof the
	/// output of this block builder without having access to the full storage.
	pub fn new_block_at<R: Into<RecordProof>>(
		&self,
		parent: &BlockId<Block>,
		inherent_digests: DigestFor<Block>,
		record_proof: R,
	) -> sp_blockchain::Result<sc_block_builder::BlockBuilder<Block, Self, B>> where
		E: Clone + Send + Sync,
		RA: Send + Sync,
		Self: ProvideRuntimeApi<Block>,
		<Self as ProvideRuntimeApi<Block>>::Api: BlockBuilderApi<Block, Error = Error> +
			ApiExt<Block, StateBackend = backend::StateBackendFor<B, Block>>
	{
		sc_block_builder::BlockBuilder::new(
			self,
			self.expect_block_hash_from_id(parent)?,
			self.expect_block_number_from_id(parent)?,
			record_proof.into(),
			inherent_digests,
			&self.backend
		)
	}

	/// Lock the import lock, and run operations inside.
	pub fn lock_import_and_run<R, Err, F>(&self, f: F) -> Result<R, Err> where
		F: FnOnce(&mut ClientImportOperation<Block, B>) -> Result<R, Err>,
		Err: From<sp_blockchain::Error>,
	{
		let inner = || {
			let _import_lock = self.backend.get_import_lock().write();

			let mut op = ClientImportOperation {
				op: self.backend.begin_operation()?,
				notify_imported: None,
				notify_finalized: Vec::new(),
			};

			let r = f(&mut op)?;

			let ClientImportOperation { op, notify_imported, notify_finalized } = op;
			self.backend.commit_operation(op)?;
			self.notify_finalized(notify_finalized)?;

			if let Some(notify_imported) = notify_imported {
				self.notify_imported(notify_imported)?;
			}

			Ok(r)
		};

		let result = inner();
		*self.importing_block.write() = None;

		result
	}

	/// Apply a checked and validated block to an operation. If a justification is provided
	/// then `finalized` *must* be true.
	fn apply_block(
		&self,
		operation: &mut ClientImportOperation<Block, B>,
		import_block: BlockImportParams<Block, backend::TransactionFor<B, Block>>,
		new_cache: HashMap<CacheKeyId, Vec<u8>>,
	) -> sp_blockchain::Result<ImportResult> where
		Self: ProvideRuntimeApi<Block>,
		<Self as ProvideRuntimeApi<Block>>::Api: CoreApi<Block, Error = Error> +
			ApiExt<Block, StateBackend = B::State>,
	{
		let BlockImportParams {
			origin,
			header,
			justification,
			post_digests,
			body,
			storage_changes,
			finalized,
			auxiliary,
			fork_choice,
			import_existing,
			..
		} = import_block;

		assert!(justification.is_some() && finalized || justification.is_none());

		let import_headers = if post_digests.is_empty() {
			PrePostHeader::Same(header)
		} else {
			let mut post_header = header.clone();
			for item in post_digests {
				post_header.digest_mut().push(item);
			}
			PrePostHeader::Different(header, post_header)
		};

		let hash = import_headers.post().hash();
		let height = (*import_headers.post().number()).saturated_into::<u64>();

		*self.importing_block.write() = Some(hash);

		let result = self.execute_and_import_block(
			operation,
			origin,
			hash,
			import_headers,
			justification,
			body,
			storage_changes,
			new_cache,
			finalized,
			auxiliary,
			fork_choice,
			import_existing,
		);

		if let Ok(ImportResult::Imported(ref aux)) = result {
			if aux.is_new_best {
				telemetry!(SUBSTRATE_INFO; "block.import";
					"height" => height,
					"best" => ?hash,
					"origin" => ?origin
				);
			}
		}

		result
	}

	fn execute_and_import_block(
		&self,
		operation: &mut ClientImportOperation<Block, B>,
		origin: BlockOrigin,
		hash: Block::Hash,
		import_headers: PrePostHeader<Block::Header>,
		justification: Option<Justification>,
		body: Option<Vec<Block::Extrinsic>>,
		storage_changes: Option<sp_api::StorageChanges<backend::StateBackendFor<B, Block>, Block>>,
		new_cache: HashMap<CacheKeyId, Vec<u8>>,
		finalized: bool,
		aux: Vec<(Vec<u8>, Option<Vec<u8>>)>,
		fork_choice: ForkChoiceStrategy,
		import_existing: bool,
	) -> sp_blockchain::Result<ImportResult> where
		Self: ProvideRuntimeApi<Block>,
		<Self as ProvideRuntimeApi<Block>>::Api: CoreApi<Block, Error = Error> +
				ApiExt<Block, StateBackend = B::State>,
	{
		let parent_hash = import_headers.post().parent_hash().clone();
		let status = self.backend.blockchain().status(BlockId::Hash(hash))?;
		match (import_existing, status) {
			(false, blockchain::BlockStatus::InChain) => return Ok(ImportResult::AlreadyInChain),
			(false, blockchain::BlockStatus::Unknown) => {},
			(true, blockchain::BlockStatus::InChain) =>  {},
			(true, blockchain::BlockStatus::Unknown) =>
				return Err(Error::UnknownBlock(format!("{:?}", hash))),
		}

		let info = self.backend.blockchain().info();

		// the block is lower than our last finalized block so it must revert
		// finality, refusing import.
		if *import_headers.post().number() <= info.finalized_number {
			return Err(sp_blockchain::Error::NotInFinalizedChain);
		}

		// this is a fairly arbitrary choice of where to draw the line on making notifications,
		// but the general goal is to only make notifications when we are already fully synced
		// and get a new chain head.
		let make_notifications = match origin {
			BlockOrigin::NetworkBroadcast | BlockOrigin::Own | BlockOrigin::ConsensusBroadcast => true,
			BlockOrigin::Genesis | BlockOrigin::NetworkInitialSync | BlockOrigin::File => false,
		};

		let storage_changes = match storage_changes {
			Some(storage_changes) => {
				self.backend.begin_state_operation(&mut operation.op, BlockId::Hash(parent_hash))?;

				// ensure parent block is finalized to maintain invariant that
				// finality is called sequentially.
				if finalized {
					self.apply_finality_with_block_hash(
						operation,
						parent_hash,
						None,
						info.best_hash,
						make_notifications,
					)?;
				}

				operation.op.update_cache(new_cache);

				let (main_sc, child_sc, tx, _, changes_trie_tx) = storage_changes.into_inner();

				operation.op.update_db_storage(tx)?;
				operation.op.update_storage(main_sc.clone(), child_sc.clone())?;

				if let Some(changes_trie_transaction) = changes_trie_tx {
					operation.op.update_changes_trie(changes_trie_transaction)?;
				}

				Some((main_sc, child_sc))
			},
			None => None,
		};

		let is_new_best = finalized || match fork_choice {
			ForkChoiceStrategy::LongestChain => import_headers.post().number() > &info.best_number,
			ForkChoiceStrategy::Custom(v) => v,
		};

		let leaf_state = if finalized {
			NewBlockState::Final
		} else if is_new_best {
			NewBlockState::Best
		} else {
			NewBlockState::Normal
		};

		let retracted = if is_new_best {
			let route_from_best = sp_blockchain::tree_route(
				self.backend.blockchain(),
				info.best_hash,
				parent_hash,
			)?;
			route_from_best.retracted().iter().rev().map(|e| e.hash.clone()).collect()
		} else {
			Vec::default()
		};

		trace!(
			"Imported {}, (#{}), best={}, origin={:?}",
			hash,
			import_headers.post().number(),
			is_new_best,
			origin,
		);

		operation.op.set_block_data(
			import_headers.post().clone(),
			body,
			justification,
			leaf_state,
		)?;

		operation.op.insert_aux(aux)?;

		if make_notifications {
			if finalized {
				operation.notify_finalized.push(hash);
			}

			operation.notify_imported = Some(ImportSummary {
				hash,
				origin,
				header: import_headers.into_post(),
				is_new_best,
				storage_changes,
				retracted,
			})
		}

		Ok(ImportResult::imported(is_new_best))
	}

	/// Prepares the storage changes for a block.
	///
	/// It checks if the state should be enacted and if the `import_block` maybe already provides
	/// the required storage changes. If the state should be enacted and the storage changes are not
	/// provided, the block is re-executed to get the storage changes.
	fn prepare_block_storage_changes(
		&self,
		import_block: &mut BlockImportParams<Block, backend::TransactionFor<B, Block>>,
	) -> sp_blockchain::Result<Option<ImportResult>>
		where
			Self: ProvideRuntimeApi<Block>,
			<Self as ProvideRuntimeApi<Block>>::Api: CoreApi<Block, Error = Error> +
				ApiExt<Block, StateBackend = B::State>,
	{
		let parent_hash = import_block.header.parent_hash();
		let at = BlockId::Hash(*parent_hash);
		let enact_state = match self.block_status(&at)? {
			BlockStatus::Unknown => return Ok(Some(ImportResult::UnknownParent)),
			BlockStatus::InChainWithState | BlockStatus::Queued => true,
			BlockStatus::InChainPruned if import_block.allow_missing_state => false,
			BlockStatus::InChainPruned => return Ok(Some(ImportResult::MissingState)),
			BlockStatus::KnownBad => return Ok(Some(ImportResult::KnownBad)),
		};

		match (enact_state, &mut import_block.storage_changes, &mut import_block.body) {
			// We have storage changes and should enact the state, so we don't need to do anything
			// here
			(true, Some(_), _) => {},
			// We should enact state, but don't have any storage changes, so we need to execute the
			// block.
			(true, ref mut storage_changes @ None, Some(ref body)) => {
				let runtime_api = self.runtime_api();

				runtime_api.execute_block(
					&at,
					Block::new(import_block.header.clone(), body.clone()),
				)?;

				let state = self.backend.state_at(at)?;
				let changes_trie_state = changes_tries_state_at_block(
					&at,
					self.backend.changes_trie_storage(),
				)?;

				let gen_storage_changes = runtime_api.into_storage_changes(
					&state,
					changes_trie_state.as_ref(),
					*parent_hash,
				);

				{
					let _lock = self.backend.get_import_lock().read();
					self.backend.destroy_state(state)?;
				}

				// Make sure to consume the error, only after we have destroyed the state.
				let gen_storage_changes = gen_storage_changes?;

				if import_block.header.state_root()
					!= &gen_storage_changes.transaction_storage_root
				{
					return Err(Error::InvalidStateRoot)
				} else {
					**storage_changes = Some(gen_storage_changes);
				}
			},
			// No block body, no storage changes
			(true, None, None) => {},
			// We should not enact the state, so we set the storage changes to `None`.
			(false, changes, _) => {
				changes.take();
			}
		};

		Ok(None)
	}

	fn apply_finality_with_block_hash(
		&self,
		operation: &mut ClientImportOperation<Block, B>,
		block: Block::Hash,
		justification: Option<Justification>,
		best_block: Block::Hash,
		notify: bool,
	) -> sp_blockchain::Result<()> {
		// find tree route from last finalized to given block.
		let last_finalized = self.backend.blockchain().last_finalized()?;

		if block == last_finalized {
			warn!("Possible safety violation: attempted to re-finalize last finalized block {:?} ", last_finalized);
			return Ok(());
		}

		let route_from_finalized = sp_blockchain::tree_route(self.backend.blockchain(), last_finalized, block)?;

		if let Some(retracted) = route_from_finalized.retracted().get(0) {
			warn!("Safety violation: attempted to revert finalized block {:?} which is not in the \
				same chain as last finalized {:?}", retracted, last_finalized);

			return Err(sp_blockchain::Error::NotInFinalizedChain);
		}

		let route_from_best = sp_blockchain::tree_route(self.backend.blockchain(), best_block, block)?;

		// if the block is not a direct ancestor of the current best chain,
		// then some other block is the common ancestor.
		if route_from_best.common_block().hash != block {
			// NOTE: we're setting the finalized block as best block, this might
			// be slightly inaccurate since we might have a "better" block
			// further along this chain, but since best chain selection logic is
			// pluggable we cannot make a better choice here. usages that need
			// an accurate "best" block need to go through `SelectChain`
			// instead.
			operation.op.mark_head(BlockId::Hash(block))?;
		}

		let enacted = route_from_finalized.enacted();
		assert!(enacted.len() > 0);
		for finalize_new in &enacted[..enacted.len() - 1] {
			operation.op.mark_finalized(BlockId::Hash(finalize_new.hash), None)?;
		}

		assert_eq!(enacted.last().map(|e| e.hash), Some(block));
		operation.op.mark_finalized(BlockId::Hash(block), justification)?;

		if notify {
			// sometimes when syncing, tons of blocks can be finalized at once.
			// we'll send notifications spuriously in that case.
			const MAX_TO_NOTIFY: usize = 256;
			let enacted = route_from_finalized.enacted();
			let start = enacted.len() - ::std::cmp::min(enacted.len(), MAX_TO_NOTIFY);
			for finalized in &enacted[start..] {
				operation.notify_finalized.push(finalized.hash);
			}
		}

		Ok(())
	}

	fn notify_finalized(
		&self,
		notify_finalized: Vec<Block::Hash>,
	) -> sp_blockchain::Result<()> {
		let mut sinks = self.finality_notification_sinks.lock();

		for finalized_hash in notify_finalized {
			let header = self.header(&BlockId::Hash(finalized_hash))?
				.expect("header already known to exist in DB because it is indicated in the tree route; qed");

			telemetry!(SUBSTRATE_INFO; "notify.finalized";
				"height" => format!("{}", header.number()),
				"best" => ?finalized_hash,
			);

			let notification = FinalityNotification {
				header,
				hash: finalized_hash,
			};

			sinks.retain(|sink| sink.unbounded_send(notification.clone()).is_ok());
		}

		Ok(())
	}

	fn notify_imported(&self, notify_import: ImportSummary<Block>) -> sp_blockchain::Result<()> {
		if let Some(storage_changes) = notify_import.storage_changes {
			// TODO [ToDr] How to handle re-orgs? Should we re-emit all storage changes?
			self.storage_notifications.lock()
				.trigger(
					&notify_import.hash,
					storage_changes.0.into_iter(),
					storage_changes.1.into_iter().map(|(storage_key, v)| (storage_key, v.into_iter())),
				);
		}

		let notification = BlockImportNotification::<Block> {
			hash: notify_import.hash,
			origin: notify_import.origin,
			header: notify_import.header,
			is_new_best: notify_import.is_new_best,
			retracted: notify_import.retracted,
		};

		self.import_notification_sinks.lock()
			.retain(|sink| sink.unbounded_send(notification.clone()).is_ok());

		Ok(())
	}

	/// Attempts to revert the chain by `n` blocks guaranteeing that no block is
	/// reverted past the last finalized block. Returns the number of blocks
	/// that were successfully reverted.
	pub fn revert(&self, n: NumberFor<Block>) -> sp_blockchain::Result<NumberFor<Block>> {
		Ok(self.backend.revert(n, false)?)
	}

	/// Attempts to revert the chain by `n` blocks disregarding finality. This
	/// method will revert any finalized blocks as requested and can potentially
	/// leave the node in an inconsistent state. Other modules in the system that
	/// persist data and that rely on finality (e.g. consensus parts) will be
	/// unaffected by the revert. Use this method with caution and making sure
	/// that no other data needs to be reverted for consistency aside from the
	/// block data.
	///
	/// Returns the number of blocks that were successfully reverted.
	pub fn unsafe_revert(&self, n: NumberFor<Block>) -> sp_blockchain::Result<NumberFor<Block>> {
		Ok(self.backend.revert(n, true)?)
	}

	/// Get usage info about current client.
	pub fn usage_info(&self) -> ClientInfo<Block> {
		ClientInfo {
			chain: self.chain_info(),
			usage: self.backend.usage_info(),
		}
	}

	/// Get blockchain info.
	pub fn chain_info(&self) -> blockchain::Info<Block> {
		self.backend.blockchain().info()
	}

	/// Get block status.
	pub fn block_status(&self, id: &BlockId<Block>) -> sp_blockchain::Result<BlockStatus> {
		// this can probably be implemented more efficiently
		if let BlockId::Hash(ref h) = id {
			if self.importing_block.read().as_ref().map_or(false, |importing| h == importing) {
				return Ok(BlockStatus::Queued);
			}
		}
		let hash_and_number = match id.clone() {
			BlockId::Hash(hash) => self.backend.blockchain().number(hash)?.map(|n| (hash, n)),
			BlockId::Number(n) => self.backend.blockchain().hash(n)?.map(|hash| (hash, n)),
		};
		match hash_and_number {
			Some((hash, number)) => {
				if self.backend.have_state_at(&hash, number) {
					Ok(BlockStatus::InChainWithState)
				} else {
					Ok(BlockStatus::InChainPruned)
				}
			}
			None => Ok(BlockStatus::Unknown),
		}
	}

	/// Get block header by id.
	pub fn header(&self, id: &BlockId<Block>) -> sp_blockchain::Result<Option<<Block as BlockT>::Header>> {
		self.backend.blockchain().header(*id)
	}

	/// Get block body by id.
	pub fn body(&self, id: &BlockId<Block>) -> sp_blockchain::Result<Option<Vec<<Block as BlockT>::Extrinsic>>> {
		self.backend.blockchain().body(*id)
	}

	/// Get block justification set by id.
	pub fn justification(&self, id: &BlockId<Block>) -> sp_blockchain::Result<Option<Justification>> {
		self.backend.blockchain().justification(*id)
	}

	/// Get full block by id.
	pub fn block(&self, id: &BlockId<Block>)
		-> sp_blockchain::Result<Option<SignedBlock<Block>>>
	{
		Ok(match (self.header(id)?, self.body(id)?, self.justification(id)?) {
			(Some(header), Some(extrinsics), justification) =>
				Some(SignedBlock { block: Block::new(header, extrinsics), justification }),
			_ => None,
		})
	}

	/// Gets the uncles of the block with `target_hash` going back `max_generation` ancestors.
	pub fn uncles(&self, target_hash: Block::Hash, max_generation: NumberFor<Block>) -> sp_blockchain::Result<Vec<Block::Hash>> {
		let load_header = |id: Block::Hash| -> sp_blockchain::Result<Block::Header> {
			match self.backend.blockchain().header(BlockId::Hash(id))? {
				Some(hdr) => Ok(hdr),
				None => Err(Error::UnknownBlock(format!("{:?}", id))),
			}
		};

		let genesis_hash = self.backend.blockchain().info().genesis_hash;
		if genesis_hash == target_hash { return Ok(Vec::new()); }

		let mut current_hash = target_hash;
		let mut current = load_header(current_hash)?;
		let mut ancestor_hash = *current.parent_hash();
		let mut ancestor = load_header(ancestor_hash)?;
		let mut uncles = Vec::new();

		for _generation in 0..max_generation.saturated_into() {
			let children = self.backend.blockchain().children(ancestor_hash)?;
			uncles.extend(children.into_iter().filter(|h| h != &current_hash));
			current_hash = ancestor_hash;
			if genesis_hash == current_hash { break; }
			current = ancestor;
			ancestor_hash = *current.parent_hash();
			ancestor = load_header(ancestor_hash)?;
		}
		trace!("Collected {} uncles", uncles.len());
		Ok(uncles)
	}

	/// Prepare in-memory header that is used in execution environment.
	fn prepare_environment_block(&self, parent: &BlockId<Block>) -> sp_blockchain::Result<Block::Header> {
		let parent_header = self.backend.blockchain().expect_header(*parent)?;
		Ok(<<Block as BlockT>::Header as HeaderT>::new(
			self.backend.blockchain().expect_block_number_from_id(parent)? + One::one(),
			Default::default(),
			Default::default(),
			parent_header.hash(),
			Default::default(),
		))
	}
}

impl<B, E, Block, RA> HeaderMetadata<Block> for Client<B, E, Block, RA> where
	B: backend::Backend<Block>,
	E: CallExecutor<Block>,
	Block: BlockT,
{
	type Error = sp_blockchain::Error;

	fn header_metadata(&self, hash: Block::Hash) -> Result<CachedHeaderMetadata<Block>, Self::Error> {
		self.backend.blockchain().header_metadata(hash)
	}

	fn insert_header_metadata(&self, hash: Block::Hash, metadata: CachedHeaderMetadata<Block>) {
		self.backend.blockchain().insert_header_metadata(hash, metadata)
	}

	fn remove_header_metadata(&self, hash: Block::Hash) {
		self.backend.blockchain().remove_header_metadata(hash)
	}
}

impl<B, E, Block, RA> ProvideUncles<Block> for Client<B, E, Block, RA> where
	B: backend::Backend<Block>,
	E: CallExecutor<Block>,
	Block: BlockT,
{
	fn uncles(&self, target_hash: Block::Hash, max_generation: NumberFor<Block>) -> sp_blockchain::Result<Vec<Block::Header>> {
		Ok(Client::uncles(self, target_hash, max_generation)?
			.into_iter()
			.filter_map(|hash| Client::header(self, &BlockId::Hash(hash)).unwrap_or(None))
			.collect()
		)
	}
}

impl<B, E, Block, RA> ChainHeaderBackend<Block> for Client<B, E, Block, RA> where
	B: backend::Backend<Block>,
	E: CallExecutor<Block> + Send + Sync,
	Block: BlockT,
	RA: Send + Sync,
{
	fn header(&self, id: BlockId<Block>) -> sp_blockchain::Result<Option<Block::Header>> {
		self.backend.blockchain().header(id)
	}

	fn info(&self) -> blockchain::Info<Block> {
		self.backend.blockchain().info()
	}

	fn status(&self, id: BlockId<Block>) -> sp_blockchain::Result<blockchain::BlockStatus> {
		self.backend.blockchain().status(id)
	}

	fn number(&self, hash: Block::Hash) -> sp_blockchain::Result<Option<<<Block as BlockT>::Header as HeaderT>::Number>> {
		self.backend.blockchain().number(hash)
	}

	fn hash(&self, number: NumberFor<Block>) -> sp_blockchain::Result<Option<Block::Hash>> {
		self.backend.blockchain().hash(number)
	}
}

impl<B, E, Block, RA> sp_runtime::traits::BlockIdTo<Block> for Client<B, E, Block, RA> where
	B: backend::Backend<Block>,
	E: CallExecutor<Block> + Send + Sync,
	Block: BlockT,
	RA: Send + Sync,
{
	type Error = Error;

	fn to_hash(&self, block_id: &BlockId<Block>) -> sp_blockchain::Result<Option<Block::Hash>> {
		self.block_hash_from_id(block_id)
	}

	fn to_number(&self, block_id: &BlockId<Block>) -> sp_blockchain::Result<Option<NumberFor<Block>>> {
		self.block_number_from_id(block_id)
	}
}

impl<B, E, Block, RA> ChainHeaderBackend<Block> for &Client<B, E, Block, RA> where
	B: backend::Backend<Block>,
	E: CallExecutor<Block> + Send + Sync,
	Block: BlockT,
	RA: Send + Sync,
{
	fn header(&self, id: BlockId<Block>) -> sp_blockchain::Result<Option<Block::Header>> {
		(**self).backend.blockchain().header(id)
	}

	fn info(&self) -> blockchain::Info<Block> {
		(**self).backend.blockchain().info()
	}

	fn status(&self, id: BlockId<Block>) -> sp_blockchain::Result<blockchain::BlockStatus> {
		(**self).status(id)
	}

	fn number(&self, hash: Block::Hash) -> sp_blockchain::Result<Option<<<Block as BlockT>::Header as HeaderT>::Number>> {
		(**self).number(hash)
	}

	fn hash(&self, number: NumberFor<Block>) -> sp_blockchain::Result<Option<Block::Hash>> {
		(**self).hash(number)
	}
}

impl<B, E, Block, RA> ProvideCache<Block> for Client<B, E, Block, RA> where
	B: backend::Backend<Block>,
	Block: BlockT,
{
	fn cache(&self) -> Option<Arc<dyn Cache<Block>>> {
		self.backend.blockchain().cache()
	}
}

impl<B, E, Block, RA> ProvideRuntimeApi<Block> for Client<B, E, Block, RA> where
	B: backend::Backend<Block>,
	E: CallExecutor<Block, Backend = B> + Send + Sync,
	Block: BlockT,
	RA: ConstructRuntimeApi<Block, Self>,
{
	type Api = <RA as ConstructRuntimeApi<Block, Self>>::RuntimeApi;

	fn runtime_api<'a>(&'a self) -> ApiRef<'a, Self::Api> {
		RA::construct_runtime_api(self)
	}
}

impl<B, E, Block, RA> CallApiAt<Block> for Client<B, E, Block, RA> where
	B: backend::Backend<Block>,
	E: CallExecutor<Block, Backend = B> + Send + Sync,
	Block: BlockT,
{
	type Error = Error;
	type StateBackend = B::State;

	fn call_api_at<
		'a,
		R: Encode + Decode + PartialEq,
		NC: FnOnce() -> result::Result<R, String> + UnwindSafe,
		C: CoreApi<Block, Error = Error>,
	>(
		&self,
		params: CallApiAtParams<'a, Block, C, NC, B::State>,
	) -> sp_blockchain::Result<NativeOrEncoded<R>> {
		let core_api = params.core_api;
		let at = params.at;

		let (manager, extensions) = self.execution_extensions.manager_and_extensions(
			at,
			params.context,
		);

		self.executor.contextual_call::<_, fn(_,_) -> _,_,_>(
			|| core_api.initialize_block(at, &self.prepare_environment_block(at)?),
			at,
			params.function,
			&params.arguments,
			params.overlayed_changes,
			Some(params.storage_transaction_cache),
			params.initialize_block,
			manager,
			params.native_call,
			params.recorder,
			Some(extensions),
		)
	}

	fn runtime_version_at(&self, at: &BlockId<Block>) -> sp_blockchain::Result<RuntimeVersion> {
		self.runtime_version_at(at)
	}
}

/// NOTE: only use this implementation when you are sure there are NO consensus-level BlockImport
/// objects. Otherwise, importing blocks directly into the client would be bypassing
/// important verification work.
impl<B, E, Block, RA> sp_consensus::BlockImport<Block> for &Client<B, E, Block, RA> where
	B: backend::Backend<Block>,
	E: CallExecutor<Block> + Send + Sync,
	Block: BlockT,
	Client<B, E, Block, RA>: ProvideRuntimeApi<Block>,
	<Client<B, E, Block, RA> as ProvideRuntimeApi<Block>>::Api: CoreApi<Block, Error = Error> +
		ApiExt<Block, StateBackend = B::State>,
{
	type Error = ConsensusError;
	type Transaction = backend::TransactionFor<B, Block>;

	/// Import a checked and validated block. If a justification is provided in
	/// `BlockImportParams` then `finalized` *must* be true.
	///
	/// NOTE: only use this implementation when there are NO consensus-level BlockImport
	/// objects. Otherwise, importing blocks directly into the client would be bypassing
	/// important verification work.
	///
	/// If you are not sure that there are no BlockImport objects provided by the consensus
	/// algorithm, don't use this function.
	fn import_block(
		&mut self,
		mut import_block: BlockImportParams<Block, backend::TransactionFor<B, Block>>,
		new_cache: HashMap<CacheKeyId, Vec<u8>>,
	) -> Result<ImportResult, Self::Error> {
		if let Some(res) = self.prepare_block_storage_changes(&mut import_block).map_err(|e| {
			warn!("Block prepare storage changes error:\n{:?}", e);
			ConsensusError::ClientImport(e.to_string())
		})? {
			return Ok(res)
		}

		self.lock_import_and_run(|operation| {
			self.apply_block(operation, import_block, new_cache)
		}).map_err(|e| {
			warn!("Block import error:\n{:?}", e);
			ConsensusError::ClientImport(e.to_string()).into()
		})
	}

	/// Check block preconditions.
	fn check_block(
		&mut self,
		block: BlockCheckParams<Block>,
	) -> Result<ImportResult, Self::Error> {
		let BlockCheckParams { hash, number, parent_hash, allow_missing_state, import_existing } = block;

		// Check the block against white and black lists if any are defined
		// (i.e. fork blocks and bad blocks respectively)
		let fork_block = self.fork_blocks.as_ref()
			.and_then(|fs| fs.iter().find(|(n, _)| *n == number));

		if let Some((_, h)) = fork_block {
			if &hash != h  {
				trace!(
					"Rejecting block from known invalid fork. Got {:?}, expected: {:?} at height {}",
					hash,
					h,
					number
				);
				return Ok(ImportResult::KnownBad);
			}
		}

		let bad_block = self.bad_blocks.as_ref()
			.filter(|bs| bs.contains(&hash))
			.is_some();

		if bad_block {
			trace!(
				"Rejecting known bad block: #{} {:?}",
				number,
				hash,
			);
			return Ok(ImportResult::KnownBad);
		}

		// Own status must be checked first. If the block and ancestry is pruned
		// this function must return `AlreadyInChain` rather than `MissingState`
		match self.block_status(&BlockId::Hash(hash))
			.map_err(|e| ConsensusError::ClientImport(e.to_string()))?
		{
			BlockStatus::InChainWithState | BlockStatus::Queued if !import_existing  => return Ok(ImportResult::AlreadyInChain),
			BlockStatus::InChainWithState | BlockStatus::Queued => {},
			BlockStatus::InChainPruned => return Ok(ImportResult::AlreadyInChain),
			BlockStatus::Unknown => {},
			BlockStatus::KnownBad => return Ok(ImportResult::KnownBad),
		}

		match self.block_status(&BlockId::Hash(parent_hash))
			.map_err(|e| ConsensusError::ClientImport(e.to_string()))?
			{
				BlockStatus::InChainWithState | BlockStatus::Queued => {},
				BlockStatus::Unknown => return Ok(ImportResult::UnknownParent),
				BlockStatus::InChainPruned if allow_missing_state => {},
				BlockStatus::InChainPruned => return Ok(ImportResult::MissingState),
				BlockStatus::KnownBad => return Ok(ImportResult::KnownBad),
			}


		Ok(ImportResult::imported(false))
	}
}

impl<B, E, Block, RA> sp_consensus::BlockImport<Block> for Client<B, E, Block, RA> where
	B: backend::Backend<Block>,
	E: CallExecutor<Block> + Send + Sync,
	Block: BlockT,
	Self: ProvideRuntimeApi<Block>,
	<Self as ProvideRuntimeApi<Block>>::Api: CoreApi<Block, Error = Error> +
		ApiExt<Block, StateBackend = B::State>,
{
	type Error = ConsensusError;
	type Transaction = backend::TransactionFor<B, Block>;

	fn import_block(
		&mut self,
		import_block: BlockImportParams<Block, Self::Transaction>,
		new_cache: HashMap<CacheKeyId, Vec<u8>>,
	) -> Result<ImportResult, Self::Error> {
		(&*self).import_block(import_block, new_cache)
	}

	fn check_block(
		&mut self,
		block: BlockCheckParams<Block>,
	) -> Result<ImportResult, Self::Error> {
		(&*self).check_block(block)
	}
}

impl<B, E, Block, RA> Finalizer<Block, B> for Client<B, E, Block, RA> where
	B: backend::Backend<Block>,
	E: CallExecutor<Block>,
	Block: BlockT,
{
	fn apply_finality(
		&self,
		operation: &mut ClientImportOperation<Block, B>,
		id: BlockId<Block>,
		justification: Option<Justification>,
		notify: bool,
	) -> sp_blockchain::Result<()> {
		let last_best = self.backend.blockchain().info().best_hash;
		let to_finalize_hash = self.backend.blockchain().expect_block_hash_from_id(&id)?;
		self.apply_finality_with_block_hash(
			operation,
			to_finalize_hash,
			justification,
			last_best,
			notify,
		)
	}

	fn finalize_block(
		&self,
		id: BlockId<Block>,
		justification: Option<Justification>,
		notify: bool,
	) -> sp_blockchain::Result<()> {
		self.lock_import_and_run(|operation| {
			self.apply_finality(operation, id, justification, notify)
		})
	}
}


impl<B, E, Block, RA> Finalizer<Block, B> for &Client<B, E, Block, RA> where
	B: backend::Backend<Block>,
	E: CallExecutor<Block>,
	Block: BlockT,
{
	fn apply_finality(
		&self,
		operation: &mut ClientImportOperation<Block, B>,
		id: BlockId<Block>,
		justification: Option<Justification>,
		notify: bool,
	) -> sp_blockchain::Result<()> {
		(**self).apply_finality(operation, id, justification, notify)
	}

	fn finalize_block(
		&self,
		id: BlockId<Block>,
		justification: Option<Justification>,
		notify: bool,
	) -> sp_blockchain::Result<()> {
		(**self).finalize_block(id, justification, notify)
	}
}

impl<B, E, Block, RA> BlockchainEvents<Block> for Client<B, E, Block, RA>
where
	E: CallExecutor<Block>,
	Block: BlockT,
{
	/// Get block import event stream.
	fn import_notification_stream(&self) -> ImportNotifications<Block> {
		let (sink, stream) = mpsc::unbounded();
		self.import_notification_sinks.lock().push(sink);
		stream
	}

	fn finality_notification_stream(&self) -> FinalityNotifications<Block> {
		let (sink, stream) = mpsc::unbounded();
		self.finality_notification_sinks.lock().push(sink);
		stream
	}

	/// Get storage changes event stream.
	fn storage_changes_notification_stream(
		&self,
		filter_keys: Option<&[StorageKey]>,
		child_filter_keys: Option<&[(StorageKey, Option<Vec<StorageKey>>)]>,
	) -> sp_blockchain::Result<StorageEventStream<Block::Hash>> {
		Ok(self.storage_notifications.lock().listen(filter_keys, child_filter_keys))
	}
}

/// Implement Longest Chain Select implementation
/// where 'longest' is defined as the highest number of blocks
pub struct LongestChain<B, Block> {
	backend: Arc<B>,
	_phantom: PhantomData<Block>
}

impl<B, Block> Clone for LongestChain<B, Block> {
	fn clone(&self) -> Self {
		let backend = self.backend.clone();
		LongestChain {
			backend,
			_phantom: Default::default()
		}
	}
}

impl<B, Block> LongestChain<B, Block>
where
	B: backend::Backend<Block>,
	Block: BlockT,
{
	/// Instantiate a new LongestChain for Backend B
	pub fn new(backend: Arc<B>) -> Self {
		LongestChain {
			backend,
			_phantom: Default::default()
		}
	}

	fn best_block_header(&self) -> sp_blockchain::Result<<Block as BlockT>::Header> {
		let info = self.backend.blockchain().info();
		let import_lock = self.backend.get_import_lock();
		let best_hash = self.backend.blockchain().best_containing(info.best_hash, None, import_lock)?
			.unwrap_or(info.best_hash);

		Ok(self.backend.blockchain().header(BlockId::Hash(best_hash))?
			.expect("given block hash was fetched from block in db; qed"))
	}

	fn leaves(&self) -> Result<Vec<<Block as BlockT>::Hash>, sp_blockchain::Error> {
		self.backend.blockchain().leaves()
	}
}

impl<B, Block> SelectChain<Block> for LongestChain<B, Block>
where
	B: backend::Backend<Block>,
	Block: BlockT,
{

	fn leaves(&self) -> Result<Vec<<Block as BlockT>::Hash>, ConsensusError> {
		LongestChain::leaves(self)
			.map_err(|e| ConsensusError::ChainLookup(e.to_string()).into())
	}

	fn best_chain(&self)
		-> Result<<Block as BlockT>::Header, ConsensusError>
	{
		LongestChain::best_block_header(&self)
			.map_err(|e| ConsensusError::ChainLookup(e.to_string()).into())
	}

	fn finality_target(
		&self,
		target_hash: Block::Hash,
		maybe_max_number: Option<NumberFor<Block>>
	) -> Result<Option<Block::Hash>, ConsensusError> {
		let import_lock = self.backend.get_import_lock();
		self.backend.blockchain().best_containing(target_hash, maybe_max_number, import_lock)
			.map_err(|e| ConsensusError::ChainLookup(e.to_string()).into())
	}
}

impl<B, E, Block, RA> BlockBody<Block> for Client<B, E, Block, RA>
	where
		B: backend::Backend<Block>,
		E: CallExecutor<Block>,
		Block: BlockT,
{
	fn block_body(
		&self,
		id: &BlockId<Block>,
	) -> sp_blockchain::Result<Option<Vec<<Block as BlockT>::Extrinsic>>> {
		self.body(id)
	}
}

impl<B, E, Block, RA> backend::AuxStore for Client<B, E, Block, RA>
	where
		B: backend::Backend<Block>,
		E: CallExecutor<Block>,
		Block: BlockT,
		Self: ProvideRuntimeApi<Block>,
		<Self as ProvideRuntimeApi<Block>>::Api: CoreApi<Block, Error = Error>,
{
	/// Insert auxiliary data into key-value store.
	fn insert_aux<
		'a,
		'b: 'a,
		'c: 'a,
		I: IntoIterator<Item=&'a(&'c [u8], &'c [u8])>,
		D: IntoIterator<Item=&'a &'b [u8]>,
	>(&self, insert: I, delete: D) -> sp_blockchain::Result<()> {
		// Import is locked here because we may have other block import
		// operations that tries to set aux data. Note that for consensus
		// layer, one can always use atomic operations to make sure
		// import is only locked once.
		self.lock_import_and_run(|operation| {
			apply_aux(operation, insert, delete)
		})
	}
	/// Query auxiliary data from key-value store.
	fn get_aux(&self, key: &[u8]) -> sp_blockchain::Result<Option<Vec<u8>>> {
		backend::AuxStore::get_aux(&*self.backend, key)
	}
}

impl<B, E, Block, RA> backend::AuxStore for &Client<B, E, Block, RA>
	where
		B: backend::Backend<Block>,
		E: CallExecutor<Block>,
		Block: BlockT,
		Client<B, E, Block, RA>: ProvideRuntimeApi<Block>,
		<Client<B, E, Block, RA> as ProvideRuntimeApi<Block>>::Api: CoreApi<Block, Error = Error>,
{
	fn insert_aux<
		'a,
		'b: 'a,
		'c: 'a,
		I: IntoIterator<Item=&'a(&'c [u8], &'c [u8])>,
		D: IntoIterator<Item=&'a &'b [u8]>,
	>(&self, insert: I, delete: D) -> sp_blockchain::Result<()> {
		(**self).insert_aux(insert, delete)
	}

	fn get_aux(&self, key: &[u8]) -> sp_blockchain::Result<Option<Vec<u8>>> {
		(**self).get_aux(key)
	}
}


/// Helper function to apply auxiliary data insertion into an operation.
pub fn apply_aux<'a, 'b: 'a, 'c: 'a, B, Block, D, I>(
	operation: &mut ClientImportOperation<Block, B>,
	insert: I,
	delete: D,
) -> sp_blockchain::Result<()>
where
	Block: BlockT,
	B: backend::Backend<Block>,
	I: IntoIterator<Item=&'a(&'c [u8], &'c [u8])>,
	D: IntoIterator<Item=&'a &'b [u8]>,
{
	operation.op.insert_aux(
		insert.into_iter()
			.map(|(k, v)| (k.to_vec(), Some(v.to_vec())))
			.chain(delete.into_iter().map(|k| (k.to_vec(), None)))
	)
}

impl<BE, E, B, RA> sp_consensus::block_validation::Chain<B> for Client<BE, E, B, RA>
	where BE: backend::Backend<B>,
		  E: CallExecutor<B>,
		  B: BlockT
{
	fn block_status(
		&self,
		id: &BlockId<B>,
	) -> Result<BlockStatus, Box<dyn std::error::Error + Send>> {
		Client::block_status(self, id).map_err(|e| Box::new(e) as Box<_>)
	}
}

#[cfg(test)]
pub(crate) mod tests {
	use std::collections::HashMap;
	use super::*;
	use sp_core::{blake2_256, H256};
	use sp_runtime::DigestItem;
	use sp_consensus::{BlockOrigin, SelectChain, BlockImport};
	use substrate_test_runtime_client::{
		prelude::*,
		client_ext::ClientExt,
		sc_client_db::{Backend, DatabaseSettings, DatabaseSettingsSrc, PruningMode},
		runtime::{self, Block, Transfer, RuntimeApi, TestAPI},
	};

	/// Returns tuple, consisting of:
	/// 1) test client pre-filled with blocks changing balances;
	/// 2) roots of changes tries for these blocks
	/// 3) test cases in form (begin, end, key, vec![(block, extrinsic)]) that are required to pass
	pub fn prepare_client_with_key_changes() -> (
		substrate_test_runtime_client::sc_client::Client<substrate_test_runtime_client::Backend, substrate_test_runtime_client::Executor, Block, RuntimeApi>,
		Vec<H256>,
		Vec<(u64, u64, Vec<u8>, Vec<(u64, u32)>)>,
	) {
		// prepare block structure
		let blocks_transfers = vec![
			vec![(AccountKeyring::Alice, AccountKeyring::Dave), (AccountKeyring::Bob, AccountKeyring::Dave)],
			vec![(AccountKeyring::Charlie, AccountKeyring::Eve)],
			vec![],
			vec![(AccountKeyring::Alice, AccountKeyring::Dave)],
		];

		// prepare client ang import blocks
		let mut local_roots = Vec::new();
		let config = Some(ChangesTrieConfiguration::new(4, 2));
		let mut remote_client = TestClientBuilder::new().changes_trie_config(config).build();
		let mut nonces: HashMap<_, u64> = Default::default();
		for (i, block_transfers) in blocks_transfers.into_iter().enumerate() {
			let mut builder = remote_client.new_block(Default::default()).unwrap();
			for (from, to) in block_transfers {
				builder.push_transfer(Transfer {
					from: from.into(),
					to: to.into(),
					amount: 1,
					nonce: *nonces.entry(from).and_modify(|n| { *n = *n + 1 }).or_default(),
				}).unwrap();
			}
			let block = builder.build().unwrap().block;
			remote_client.import(BlockOrigin::Own, block).unwrap();

			let header = remote_client.header(&BlockId::Number(i as u64 + 1)).unwrap().unwrap();
			let trie_root = header.digest().log(DigestItem::as_changes_trie_root)
				.map(|root| H256::from_slice(root.as_ref()))
				.unwrap();
			local_roots.push(trie_root);
		}

		// prepare test cases
		let alice = blake2_256(&runtime::system::balance_of_key(AccountKeyring::Alice.into())).to_vec();
		let bob = blake2_256(&runtime::system::balance_of_key(AccountKeyring::Bob.into())).to_vec();
		let charlie = blake2_256(&runtime::system::balance_of_key(AccountKeyring::Charlie.into())).to_vec();
		let dave = blake2_256(&runtime::system::balance_of_key(AccountKeyring::Dave.into())).to_vec();
		let eve = blake2_256(&runtime::system::balance_of_key(AccountKeyring::Eve.into())).to_vec();
		let ferdie = blake2_256(&runtime::system::balance_of_key(AccountKeyring::Ferdie.into())).to_vec();
		let test_cases = vec![
			(1, 4, alice.clone(), vec![(4, 0), (1, 0)]),
			(1, 3, alice.clone(), vec![(1, 0)]),
			(2, 4, alice.clone(), vec![(4, 0)]),
			(2, 3, alice.clone(), vec![]),

			(1, 4, bob.clone(), vec![(1, 1)]),
			(1, 1, bob.clone(), vec![(1, 1)]),
			(2, 4, bob.clone(), vec![]),

			(1, 4, charlie.clone(), vec![(2, 0)]),

			(1, 4, dave.clone(), vec![(4, 0), (1, 1), (1, 0)]),
			(1, 1, dave.clone(), vec![(1, 1), (1, 0)]),
			(3, 4, dave.clone(), vec![(4, 0)]),

			(1, 4, eve.clone(), vec![(2, 0)]),
			(1, 1, eve.clone(), vec![]),
			(3, 4, eve.clone(), vec![]),

			(1, 4, ferdie.clone(), vec![]),
		];

		(remote_client, local_roots, test_cases)
	}

	#[test]
	fn client_initializes_from_genesis_ok() {
		let client = substrate_test_runtime_client::new();

		assert_eq!(
			client.runtime_api().balance_of(
				&BlockId::Number(client.chain_info().best_number),
				AccountKeyring::Alice.into()
			).unwrap(),
			1000
		);
		assert_eq!(
			client.runtime_api().balance_of(
				&BlockId::Number(client.chain_info().best_number),
				AccountKeyring::Ferdie.into()
			).unwrap(),
			0
		);
	}

	#[test]
	fn block_builder_works_with_no_transactions() {
		let mut client = substrate_test_runtime_client::new();

		let block = client.new_block(Default::default()).unwrap().build().unwrap().block;

		client.import(BlockOrigin::Own, block).unwrap();

		assert_eq!(client.chain_info().best_number, 1);
	}

	#[test]
	fn block_builder_works_with_transactions() {
		let mut client = substrate_test_runtime_client::new();

		let mut builder = client.new_block(Default::default()).unwrap();

		builder.push_transfer(Transfer {
			from: AccountKeyring::Alice.into(),
			to: AccountKeyring::Ferdie.into(),
			amount: 42,
			nonce: 0,
		}).unwrap();

		let block = builder.build().unwrap().block;
		client.import(BlockOrigin::Own, block).unwrap();

		assert_eq!(client.chain_info().best_number, 1);
		assert_ne!(
			client.state_at(&BlockId::Number(1)).unwrap().pairs(),
			client.state_at(&BlockId::Number(0)).unwrap().pairs()
		);
		assert_eq!(
			client.runtime_api().balance_of(
				&BlockId::Number(client.chain_info().best_number),
				AccountKeyring::Alice.into()
			).unwrap(),
			958
		);
		assert_eq!(
			client.runtime_api().balance_of(
				&BlockId::Number(client.chain_info().best_number),
				AccountKeyring::Ferdie.into()
			).unwrap(),
			42
		);
	}

	#[test]
	fn block_builder_does_not_include_invalid() {
		let mut client = substrate_test_runtime_client::new();

		let mut builder = client.new_block(Default::default()).unwrap();

		builder.push_transfer(Transfer {
			from: AccountKeyring::Alice.into(),
			to: AccountKeyring::Ferdie.into(),
			amount: 42,
			nonce: 0,
		}).unwrap();

		assert!(
			builder.push_transfer(Transfer {
				from: AccountKeyring::Eve.into(),
				to: AccountKeyring::Alice.into(),
				amount: 42,
				nonce: 0,
			}).is_err()
		);

		let block = builder.build().unwrap().block;
		client.import(BlockOrigin::Own, block).unwrap();

		assert_eq!(client.chain_info().best_number, 1);
		assert_ne!(
			client.state_at(&BlockId::Number(1)).unwrap().pairs(),
			client.state_at(&BlockId::Number(0)).unwrap().pairs()
		);
		assert_eq!(client.body(&BlockId::Number(1)).unwrap().unwrap().len(), 1)
	}

	#[test]
	fn best_containing_with_genesis_block() {
		// block tree:
		// G

		let (client, longest_chain_select) = TestClientBuilder::new().build_with_longest_chain();

		let genesis_hash = client.chain_info().genesis_hash;

		assert_eq!(
			genesis_hash.clone(),
			longest_chain_select.finality_target(genesis_hash.clone(), None).unwrap().unwrap()
		);
	}

	#[test]
	fn best_containing_with_hash_not_found() {
		// block tree:
		// G

		let (client, longest_chain_select) = TestClientBuilder::new().build_with_longest_chain();

		let uninserted_block = client.new_block(Default::default()).unwrap().build().unwrap().block;

		assert_eq!(
			None,
			longest_chain_select.finality_target(uninserted_block.hash().clone(), None).unwrap()
		);
	}

	#[test]
	fn uncles_with_only_ancestors() {
		// block tree:
		// G -> A1 -> A2
		let mut client = substrate_test_runtime_client::new();

		// G -> A1
		let a1 = client.new_block(Default::default()).unwrap().build().unwrap().block;
		client.import(BlockOrigin::Own, a1.clone()).unwrap();

		// A1 -> A2
		let a2 = client.new_block(Default::default()).unwrap().build().unwrap().block;
		client.import(BlockOrigin::Own, a2.clone()).unwrap();
		let v: Vec<H256> = Vec::new();
		assert_eq!(v, client.uncles(a2.hash(), 3).unwrap());
	}

	#[test]
	fn uncles_with_multiple_forks() {
		// block tree:
		// G -> A1 -> A2 -> A3 -> A4 -> A5
		//      A1 -> B2 -> B3 -> B4
		//	          B2 -> C3
		//	    A1 -> D2
		let mut client = substrate_test_runtime_client::new();

		// G -> A1
		let a1 = client.new_block(Default::default()).unwrap().build().unwrap().block;
		client.import(BlockOrigin::Own, a1.clone()).unwrap();

		// A1 -> A2
		let a2 = client.new_block_at(
			&BlockId::Hash(a1.hash()),
			Default::default(),
			false,
		).unwrap().build().unwrap().block;
		client.import(BlockOrigin::Own, a2.clone()).unwrap();

		// A2 -> A3
		let a3 = client.new_block_at(
			&BlockId::Hash(a2.hash()),
			Default::default(),
			false,
		).unwrap().build().unwrap().block;
		client.import(BlockOrigin::Own, a3.clone()).unwrap();

		// A3 -> A4
		let a4 = client.new_block_at(
			&BlockId::Hash(a3.hash()),
			Default::default(),
			false,
		).unwrap().build().unwrap().block;
		client.import(BlockOrigin::Own, a4.clone()).unwrap();

		// A4 -> A5
		let a5 = client.new_block_at(
			&BlockId::Hash(a4.hash()),
			Default::default(),
			false,
		).unwrap().build().unwrap().block;
		client.import(BlockOrigin::Own, a5.clone()).unwrap();

		// A1 -> B2
		let mut builder = client.new_block_at(
			&BlockId::Hash(a1.hash()),
			Default::default(),
			false,
		).unwrap();
		// this push is required as otherwise B2 has the same hash as A2 and won't get imported
		builder.push_transfer(Transfer {
			from: AccountKeyring::Alice.into(),
			to: AccountKeyring::Ferdie.into(),
			amount: 41,
			nonce: 0,
		}).unwrap();
		let b2 = builder.build().unwrap().block;
		client.import(BlockOrigin::Own, b2.clone()).unwrap();

		// B2 -> B3
		let b3 = client.new_block_at(
			&BlockId::Hash(b2.hash()),
			Default::default(),
			false,
		).unwrap().build().unwrap().block;
		client.import(BlockOrigin::Own, b3.clone()).unwrap();

		// B3 -> B4
		let b4 = client.new_block_at(
			&BlockId::Hash(b3.hash()),
			Default::default(),
			false,
		).unwrap().build().unwrap().block;
		client.import(BlockOrigin::Own, b4.clone()).unwrap();

		// // B2 -> C3
		let mut builder = client.new_block_at(
			&BlockId::Hash(b2.hash()),
			Default::default(),
			false,
		).unwrap();
		// this push is required as otherwise C3 has the same hash as B3 and won't get imported
		builder.push_transfer(Transfer {
			from: AccountKeyring::Alice.into(),
			to: AccountKeyring::Ferdie.into(),
			amount: 1,
			nonce: 1,
		}).unwrap();
		let c3 = builder.build().unwrap().block;
		client.import(BlockOrigin::Own, c3.clone()).unwrap();

		// A1 -> D2
		let mut builder = client.new_block_at(
			&BlockId::Hash(a1.hash()),
			Default::default(),
			false,
		).unwrap();
		// this push is required as otherwise D2 has the same hash as B2 and won't get imported
		builder.push_transfer(Transfer {
			from: AccountKeyring::Alice.into(),
			to: AccountKeyring::Ferdie.into(),
			amount: 1,
			nonce: 0,
		}).unwrap();
		let d2 = builder.build().unwrap().block;
		client.import(BlockOrigin::Own, d2.clone()).unwrap();

		let genesis_hash = client.chain_info().genesis_hash;

		let uncles1 = client.uncles(a4.hash(), 10).unwrap();
		assert_eq!(vec![b2.hash(), d2.hash()], uncles1);

		let uncles2 = client.uncles(a4.hash(), 0).unwrap();
		assert_eq!(0, uncles2.len());

		let uncles3 = client.uncles(a1.hash(), 10).unwrap();
		assert_eq!(0, uncles3.len());

		let uncles4 = client.uncles(genesis_hash, 10).unwrap();
		assert_eq!(0, uncles4.len());

		let uncles5 = client.uncles(d2.hash(), 10).unwrap();
		assert_eq!(vec![a2.hash(), b2.hash()], uncles5);

		let uncles6 = client.uncles(b3.hash(), 1).unwrap();
		assert_eq!(vec![c3.hash()], uncles6);
	}

	#[test]
	fn best_containing_on_longest_chain_with_single_chain_3_blocks() {
		// block tree:
		// G -> A1 -> A2

		let (mut client, longest_chain_select) = TestClientBuilder::new().build_with_longest_chain();

		// G -> A1
		let a1 = client.new_block(Default::default()).unwrap().build().unwrap().block;
		client.import(BlockOrigin::Own, a1.clone()).unwrap();

		// A1 -> A2
		let a2 = client.new_block(Default::default()).unwrap().build().unwrap().block;
		client.import(BlockOrigin::Own, a2.clone()).unwrap();

		let genesis_hash = client.chain_info().genesis_hash;

		assert_eq!(a2.hash(), longest_chain_select.finality_target(genesis_hash, None).unwrap().unwrap());
		assert_eq!(a2.hash(), longest_chain_select.finality_target(a1.hash(), None).unwrap().unwrap());
		assert_eq!(a2.hash(), longest_chain_select.finality_target(a2.hash(), None).unwrap().unwrap());
	}

	#[test]
	fn best_containing_on_longest_chain_with_multiple_forks() {
		// block tree:
		// G -> A1 -> A2 -> A3 -> A4 -> A5
		//      A1 -> B2 -> B3 -> B4
		//	          B2 -> C3
		//	    A1 -> D2
		let (mut client, longest_chain_select) = TestClientBuilder::new().build_with_longest_chain();

		// G -> A1
		let a1 = client.new_block(Default::default()).unwrap().build().unwrap().block;
		client.import(BlockOrigin::Own, a1.clone()).unwrap();

		// A1 -> A2
		let a2 = client.new_block_at(
			&BlockId::Hash(a1.hash()),
			Default::default(),
			false,
		).unwrap().build().unwrap().block;
		client.import(BlockOrigin::Own, a2.clone()).unwrap();

		// A2 -> A3
		let a3 = client.new_block_at(
			&BlockId::Hash(a2.hash()),
			Default::default(),
			false,
		).unwrap().build().unwrap().block;
		client.import(BlockOrigin::Own, a3.clone()).unwrap();

		// A3 -> A4
		let a4 = client.new_block_at(
			&BlockId::Hash(a3.hash()),
			Default::default(),
			false,
		).unwrap().build().unwrap().block;
		client.import(BlockOrigin::Own, a4.clone()).unwrap();

		// A4 -> A5
		let a5 = client.new_block_at(
			&BlockId::Hash(a4.hash()),
			Default::default(),
			false,
		).unwrap().build().unwrap().block;
		client.import(BlockOrigin::Own, a5.clone()).unwrap();

		// A1 -> B2
		let mut builder = client.new_block_at(
			&BlockId::Hash(a1.hash()),
			Default::default(),
			false,
		).unwrap();
		// this push is required as otherwise B2 has the same hash as A2 and won't get imported
		builder.push_transfer(Transfer {
			from: AccountKeyring::Alice.into(),
			to: AccountKeyring::Ferdie.into(),
			amount: 41,
			nonce: 0,
		}).unwrap();
		let b2 = builder.build().unwrap().block;
		client.import(BlockOrigin::Own, b2.clone()).unwrap();

		// B2 -> B3
		let b3 = client.new_block_at(
			&BlockId::Hash(b2.hash()),
			Default::default(),
			false,
		).unwrap().build().unwrap().block;
		client.import(BlockOrigin::Own, b3.clone()).unwrap();

		// B3 -> B4
		let b4 = client.new_block_at(
			&BlockId::Hash(b3.hash()),
			Default::default(),
			false,
		).unwrap().build().unwrap().block;
		client.import(BlockOrigin::Own, b4.clone()).unwrap();

		// // B2 -> C3
		let mut builder = client.new_block_at(
			&BlockId::Hash(b2.hash()),
			Default::default(),
			false,
		).unwrap();
		// this push is required as otherwise C3 has the same hash as B3 and won't get imported
		builder.push_transfer(Transfer {
			from: AccountKeyring::Alice.into(),
			to: AccountKeyring::Ferdie.into(),
			amount: 1,
			nonce: 1,
		}).unwrap();
		let c3 = builder.build().unwrap().block;
		client.import(BlockOrigin::Own, c3.clone()).unwrap();

		// A1 -> D2
		let mut builder = client.new_block_at(
			&BlockId::Hash(a1.hash()),
			Default::default(),
			false,
		).unwrap();
		// this push is required as otherwise D2 has the same hash as B2 and won't get imported
		builder.push_transfer(Transfer {
			from: AccountKeyring::Alice.into(),
			to: AccountKeyring::Ferdie.into(),
			amount: 1,
			nonce: 0,
		}).unwrap();
		let d2 = builder.build().unwrap().block;
		client.import(BlockOrigin::Own, d2.clone()).unwrap();

		assert_eq!(client.chain_info().best_hash, a5.hash());

		let genesis_hash = client.chain_info().genesis_hash;
		let leaves = longest_chain_select.leaves().unwrap();

		assert!(leaves.contains(&a5.hash()));
		assert!(leaves.contains(&b4.hash()));
		assert!(leaves.contains(&c3.hash()));
		assert!(leaves.contains(&d2.hash()));
		assert_eq!(leaves.len(), 4);

		// search without restriction

		assert_eq!(a5.hash(), longest_chain_select.finality_target(
			genesis_hash, None).unwrap().unwrap());
		assert_eq!(a5.hash(), longest_chain_select.finality_target(
			a1.hash(), None).unwrap().unwrap());
		assert_eq!(a5.hash(), longest_chain_select.finality_target(
			a2.hash(), None).unwrap().unwrap());
		assert_eq!(a5.hash(), longest_chain_select.finality_target(
			a3.hash(), None).unwrap().unwrap());
		assert_eq!(a5.hash(), longest_chain_select.finality_target(
			a4.hash(), None).unwrap().unwrap());
		assert_eq!(a5.hash(), longest_chain_select.finality_target(
			a5.hash(), None).unwrap().unwrap());

		assert_eq!(b4.hash(), longest_chain_select.finality_target(
			b2.hash(), None).unwrap().unwrap());
		assert_eq!(b4.hash(), longest_chain_select.finality_target(
			b3.hash(), None).unwrap().unwrap());
		assert_eq!(b4.hash(), longest_chain_select.finality_target(
			b4.hash(), None).unwrap().unwrap());

		assert_eq!(c3.hash(), longest_chain_select.finality_target(
			c3.hash(), None).unwrap().unwrap());

		assert_eq!(d2.hash(), longest_chain_select.finality_target(
			d2.hash(), None).unwrap().unwrap());


		// search only blocks with number <= 5. equivalent to without restriction for this scenario

		assert_eq!(a5.hash(), longest_chain_select.finality_target(
			genesis_hash, Some(5)).unwrap().unwrap());
		assert_eq!(a5.hash(), longest_chain_select.finality_target(
			a1.hash(), Some(5)).unwrap().unwrap());
		assert_eq!(a5.hash(), longest_chain_select.finality_target(
			a2.hash(), Some(5)).unwrap().unwrap());
		assert_eq!(a5.hash(), longest_chain_select.finality_target(
			a3.hash(), Some(5)).unwrap().unwrap());
		assert_eq!(a5.hash(), longest_chain_select.finality_target(
			a4.hash(), Some(5)).unwrap().unwrap());
		assert_eq!(a5.hash(), longest_chain_select.finality_target(
			a5.hash(), Some(5)).unwrap().unwrap());

		assert_eq!(b4.hash(), longest_chain_select.finality_target(
			b2.hash(), Some(5)).unwrap().unwrap());
		assert_eq!(b4.hash(), longest_chain_select.finality_target(
			b3.hash(), Some(5)).unwrap().unwrap());
		assert_eq!(b4.hash(), longest_chain_select.finality_target(
			b4.hash(), Some(5)).unwrap().unwrap());

		assert_eq!(c3.hash(), longest_chain_select.finality_target(
			c3.hash(), Some(5)).unwrap().unwrap());

		assert_eq!(d2.hash(), longest_chain_select.finality_target(
			d2.hash(), Some(5)).unwrap().unwrap());


		// search only blocks with number <= 4

		assert_eq!(a4.hash(), longest_chain_select.finality_target(
			genesis_hash, Some(4)).unwrap().unwrap());
		assert_eq!(a4.hash(), longest_chain_select.finality_target(
			a1.hash(), Some(4)).unwrap().unwrap());
		assert_eq!(a4.hash(), longest_chain_select.finality_target(
			a2.hash(), Some(4)).unwrap().unwrap());
		assert_eq!(a4.hash(), longest_chain_select.finality_target(
			a3.hash(), Some(4)).unwrap().unwrap());
		assert_eq!(a4.hash(), longest_chain_select.finality_target(
			a4.hash(), Some(4)).unwrap().unwrap());
		assert_eq!(None, longest_chain_select.finality_target(
			a5.hash(), Some(4)).unwrap());

		assert_eq!(b4.hash(), longest_chain_select.finality_target(
			b2.hash(), Some(4)).unwrap().unwrap());
		assert_eq!(b4.hash(), longest_chain_select.finality_target(
			b3.hash(), Some(4)).unwrap().unwrap());
		assert_eq!(b4.hash(), longest_chain_select.finality_target(
			b4.hash(), Some(4)).unwrap().unwrap());

		assert_eq!(c3.hash(), longest_chain_select.finality_target(
			c3.hash(), Some(4)).unwrap().unwrap());

		assert_eq!(d2.hash(), longest_chain_select.finality_target(
			d2.hash(), Some(4)).unwrap().unwrap());


		// search only blocks with number <= 3

		assert_eq!(a3.hash(), longest_chain_select.finality_target(
			genesis_hash, Some(3)).unwrap().unwrap());
		assert_eq!(a3.hash(), longest_chain_select.finality_target(
			a1.hash(), Some(3)).unwrap().unwrap());
		assert_eq!(a3.hash(), longest_chain_select.finality_target(
			a2.hash(), Some(3)).unwrap().unwrap());
		assert_eq!(a3.hash(), longest_chain_select.finality_target(
			a3.hash(), Some(3)).unwrap().unwrap());
		assert_eq!(None, longest_chain_select.finality_target(
			a4.hash(), Some(3)).unwrap());
		assert_eq!(None, longest_chain_select.finality_target(
			a5.hash(), Some(3)).unwrap());

		assert_eq!(b3.hash(), longest_chain_select.finality_target(
			b2.hash(), Some(3)).unwrap().unwrap());
		assert_eq!(b3.hash(), longest_chain_select.finality_target(
			b3.hash(), Some(3)).unwrap().unwrap());
		assert_eq!(None, longest_chain_select.finality_target(
			b4.hash(), Some(3)).unwrap());

		assert_eq!(c3.hash(), longest_chain_select.finality_target(
			c3.hash(), Some(3)).unwrap().unwrap());

		assert_eq!(d2.hash(), longest_chain_select.finality_target(
			d2.hash(), Some(3)).unwrap().unwrap());


		// search only blocks with number <= 2

		assert_eq!(a2.hash(), longest_chain_select.finality_target(
			genesis_hash, Some(2)).unwrap().unwrap());
		assert_eq!(a2.hash(), longest_chain_select.finality_target(
			a1.hash(), Some(2)).unwrap().unwrap());
		assert_eq!(a2.hash(), longest_chain_select.finality_target(
			a2.hash(), Some(2)).unwrap().unwrap());
		assert_eq!(None, longest_chain_select.finality_target(
			a3.hash(), Some(2)).unwrap());
		assert_eq!(None, longest_chain_select.finality_target(
			a4.hash(), Some(2)).unwrap());
		assert_eq!(None, longest_chain_select.finality_target(
			a5.hash(), Some(2)).unwrap());

		assert_eq!(b2.hash(), longest_chain_select.finality_target(
			b2.hash(), Some(2)).unwrap().unwrap());
		assert_eq!(None, longest_chain_select.finality_target(
			b3.hash(), Some(2)).unwrap());
		assert_eq!(None, longest_chain_select.finality_target(
			b4.hash(), Some(2)).unwrap());

		assert_eq!(None, longest_chain_select.finality_target(
			c3.hash(), Some(2)).unwrap());

		assert_eq!(d2.hash(), longest_chain_select.finality_target(
			d2.hash(), Some(2)).unwrap().unwrap());


		// search only blocks with number <= 1

		assert_eq!(a1.hash(), longest_chain_select.finality_target(
			genesis_hash, Some(1)).unwrap().unwrap());
		assert_eq!(a1.hash(), longest_chain_select.finality_target(
			a1.hash(), Some(1)).unwrap().unwrap());
		assert_eq!(None, longest_chain_select.finality_target(
			a2.hash(), Some(1)).unwrap());
		assert_eq!(None, longest_chain_select.finality_target(
			a3.hash(), Some(1)).unwrap());
		assert_eq!(None, longest_chain_select.finality_target(
			a4.hash(), Some(1)).unwrap());
		assert_eq!(None, longest_chain_select.finality_target(
			a5.hash(), Some(1)).unwrap());

		assert_eq!(None, longest_chain_select.finality_target(
			b2.hash(), Some(1)).unwrap());
		assert_eq!(None, longest_chain_select.finality_target(
			b3.hash(), Some(1)).unwrap());
		assert_eq!(None, longest_chain_select.finality_target(
			b4.hash(), Some(1)).unwrap());

		assert_eq!(None, longest_chain_select.finality_target(
			c3.hash(), Some(1)).unwrap());

		assert_eq!(None, longest_chain_select.finality_target(
			d2.hash(), Some(1)).unwrap());

		// search only blocks with number <= 0

		assert_eq!(genesis_hash, longest_chain_select.finality_target(
			genesis_hash, Some(0)).unwrap().unwrap());
		assert_eq!(None, longest_chain_select.finality_target(
			a1.hash(), Some(0)).unwrap());
		assert_eq!(None, longest_chain_select.finality_target(
			a2.hash(), Some(0)).unwrap());
		assert_eq!(None, longest_chain_select.finality_target(
			a3.hash(), Some(0)).unwrap());
		assert_eq!(None, longest_chain_select.finality_target(
			a4.hash(), Some(0)).unwrap());
		assert_eq!(None, longest_chain_select.finality_target(
			a5.hash(), Some(0)).unwrap());

		assert_eq!(None, longest_chain_select.finality_target(
			b2.hash(), Some(0)).unwrap());
		assert_eq!(None, longest_chain_select.finality_target(
			b3.hash(), Some(0)).unwrap());
		assert_eq!(None, longest_chain_select.finality_target(
			b4.hash(), Some(0)).unwrap());

		assert_eq!(None, longest_chain_select.finality_target(
			c3.hash().clone(), Some(0)).unwrap());

		assert_eq!(None, longest_chain_select.finality_target(
			d2.hash().clone(), Some(0)).unwrap());
	}

	#[test]
	fn best_containing_on_longest_chain_with_max_depth_higher_than_best() {
		// block tree:
		// G -> A1 -> A2

		let (mut client, longest_chain_select) = TestClientBuilder::new().build_with_longest_chain();

		// G -> A1
		let a1 = client.new_block(Default::default()).unwrap().build().unwrap().block;
		client.import(BlockOrigin::Own, a1.clone()).unwrap();

		// A1 -> A2
		let a2 = client.new_block(Default::default()).unwrap().build().unwrap().block;
		client.import(BlockOrigin::Own, a2.clone()).unwrap();

		let genesis_hash = client.chain_info().genesis_hash;

		assert_eq!(a2.hash(), longest_chain_select.finality_target(genesis_hash, Some(10)).unwrap().unwrap());
	}

	#[test]
	fn key_changes_works() {
		let (client, _, test_cases) = prepare_client_with_key_changes();

		for (index, (begin, end, key, expected_result)) in test_cases.into_iter().enumerate() {
			let end = client.block_hash(end).unwrap().unwrap();
			let actual_result = client.key_changes(
				begin,
				BlockId::Hash(end),
				None,
				&StorageKey(key),
			).unwrap();
			match actual_result == expected_result {
				true => (),
				false => panic!(format!("Failed test {}: actual = {:?}, expected = {:?}",
					index, actual_result, expected_result)),
			}
		}
	}

	#[test]
	fn import_with_justification() {
		let mut client = substrate_test_runtime_client::new();

		// G -> A1
		let a1 = client.new_block(Default::default()).unwrap().build().unwrap().block;
		client.import(BlockOrigin::Own, a1.clone()).unwrap();

		// A1 -> A2
		let a2 = client.new_block_at(
			&BlockId::Hash(a1.hash()),
			Default::default(),
			false,
		).unwrap().build().unwrap().block;
		client.import(BlockOrigin::Own, a2.clone()).unwrap();

		// A2 -> A3
		let justification = vec![1, 2, 3];
		let a3 = client.new_block_at(
			&BlockId::Hash(a2.hash()),
			Default::default(),
			false,
		).unwrap().build().unwrap().block;
		client.import_justified(BlockOrigin::Own, a3.clone(), justification.clone()).unwrap();

		assert_eq!(
			client.chain_info().finalized_hash,
			a3.hash(),
		);

		assert_eq!(
			client.justification(&BlockId::Hash(a3.hash())).unwrap(),
			Some(justification),
		);

		assert_eq!(
			client.justification(&BlockId::Hash(a1.hash())).unwrap(),
			None,
		);

		assert_eq!(
			client.justification(&BlockId::Hash(a2.hash())).unwrap(),
			None,
		);
	}

	#[test]
	fn importing_diverged_finalized_block_should_trigger_reorg() {
		let mut client = substrate_test_runtime_client::new();

		// G -> A1 -> A2
		//   \
		//    -> B1
		let a1 = client.new_block_at(
			&BlockId::Number(0),
			Default::default(),
			false,
		).unwrap().build().unwrap().block;
		client.import(BlockOrigin::Own, a1.clone()).unwrap();

		let a2 = client.new_block_at(
			&BlockId::Hash(a1.hash()),
			Default::default(),
			false,
		).unwrap().build().unwrap().block;
		client.import(BlockOrigin::Own, a2.clone()).unwrap();

		let mut b1 = client.new_block_at(
			&BlockId::Number(0),
			Default::default(),
			false,
		).unwrap();
		// needed to make sure B1 gets a different hash from A1
		b1.push_transfer(Transfer {
			from: AccountKeyring::Alice.into(),
			to: AccountKeyring::Ferdie.into(),
			amount: 1,
			nonce: 0,
		}).unwrap();
		// create but don't import B1 just yet
		let b1 = b1.build().unwrap().block;

		// A2 is the current best since it's the longest chain
		assert_eq!(
			client.chain_info().best_hash,
			a2.hash(),
		);

		// importing B1 as finalized should trigger a re-org and set it as new best
		let justification = vec![1, 2, 3];
		client.import_justified(BlockOrigin::Own, b1.clone(), justification).unwrap();

		assert_eq!(
			client.chain_info().best_hash,
			b1.hash(),
		);

		assert_eq!(
			client.chain_info().finalized_hash,
			b1.hash(),
		);
	}

	#[test]
	fn finalizing_diverged_block_should_trigger_reorg() {

		let (mut client, select_chain) = TestClientBuilder::new().build_with_longest_chain();

		// G -> A1 -> A2
		//   \
		//    -> B1 -> B2
		let a1 = client.new_block_at(
			&BlockId::Number(0),
			Default::default(),
			false,
		).unwrap().build().unwrap().block;
		client.import(BlockOrigin::Own, a1.clone()).unwrap();

		let a2 = client.new_block_at(
			&BlockId::Hash(a1.hash()),
			Default::default(),
			false,
		).unwrap().build().unwrap().block;
		client.import(BlockOrigin::Own, a2.clone()).unwrap();

		let mut b1 = client.new_block_at(
			&BlockId::Number(0),
			Default::default(),
			false,
		).unwrap();
		// needed to make sure B1 gets a different hash from A1
		b1.push_transfer(Transfer {
			from: AccountKeyring::Alice.into(),
			to: AccountKeyring::Ferdie.into(),
			amount: 1,
			nonce: 0,
		}).unwrap();
		let b1 = b1.build().unwrap().block;
		client.import(BlockOrigin::Own, b1.clone()).unwrap();

		let b2 = client.new_block_at(
			&BlockId::Hash(b1.hash()),
			Default::default(),
			false,
		).unwrap().build().unwrap().block;
		client.import(BlockOrigin::Own, b2.clone()).unwrap();

		// A2 is the current best since it's the longest chain
		assert_eq!(
			client.chain_info().best_hash,
			a2.hash(),
		);

		// we finalize block B1 which is on a different branch from current best
		// which should trigger a re-org.
		ClientExt::finalize_block(&client, BlockId::Hash(b1.hash()), None).unwrap();

		// B1 should now be the latest finalized
		assert_eq!(
			client.chain_info().finalized_hash,
			b1.hash(),
		);

		// and B1 should be the new best block (`finalize_block` as no way of
		// knowing about B2)
		assert_eq!(
			client.chain_info().best_hash,
			b1.hash(),
		);

		// `SelectChain` should report B2 as best block though
		assert_eq!(
			select_chain.best_chain().unwrap().hash(),
			b2.hash(),
		);

		// after we build B3 on top of B2 and import it
		// it should be the new best block,
		let b3 = client.new_block_at(
			&BlockId::Hash(b2.hash()),
			Default::default(),
			false,
		).unwrap().build().unwrap().block;
		client.import(BlockOrigin::Own, b3.clone()).unwrap();

		assert_eq!(
			client.chain_info().best_hash,
			b3.hash(),
		);
	}

	#[test]
	fn get_header_by_block_number_doesnt_panic() {
		let client = substrate_test_runtime_client::new();

		// backend uses u32 for block numbers, make sure we don't panic when
		// trying to convert
		let id = BlockId::<Block>::Number(72340207214430721);
		client.header(&id).expect_err("invalid block number overflows u32");
	}

	#[test]
	fn state_reverted_on_reorg() {
		let _ = env_logger::try_init();
		let mut client = substrate_test_runtime_client::new();

		let current_balance = |client: &substrate_test_runtime_client::TestClient|
			client.runtime_api().balance_of(
				&BlockId::number(client.chain_info().best_number), AccountKeyring::Alice.into()
			).unwrap();

		// G -> A1 -> A2
		//   \
		//    -> B1
		let mut a1 = client.new_block_at(
			&BlockId::Number(0),
			Default::default(),
			false,
		).unwrap();
		a1.push_transfer(Transfer {
			from: AccountKeyring::Alice.into(),
			to: AccountKeyring::Bob.into(),
			amount: 10,
			nonce: 0,
		}).unwrap();
		let a1 = a1.build().unwrap().block;
		client.import(BlockOrigin::Own, a1.clone()).unwrap();

		let mut b1 = client.new_block_at(
			&BlockId::Number(0),
			Default::default(),
			false,
		).unwrap();
		b1.push_transfer(Transfer {
			from: AccountKeyring::Alice.into(),
			to: AccountKeyring::Ferdie.into(),
			amount: 50,
			nonce: 0,
		}).unwrap();
		let b1 = b1.build().unwrap().block;
		// Reorg to B1
		client.import_as_best(BlockOrigin::Own, b1.clone()).unwrap();

		assert_eq!(950, current_balance(&client));
		let mut a2 = client.new_block_at(
			&BlockId::Hash(a1.hash()),
			Default::default(),
			false,
		).unwrap();
		a2.push_transfer(Transfer {
			from: AccountKeyring::Alice.into(),
			to: AccountKeyring::Charlie.into(),
			amount: 10,
			nonce: 1,
		}).unwrap();
		let a2 = a2.build().unwrap().block;
		// Re-org to A2
		client.import_as_best(BlockOrigin::Own, a2).unwrap();
		assert_eq!(980, current_balance(&client));
	}

	#[test]
	fn doesnt_import_blocks_that_revert_finality() {
		let _ = env_logger::try_init();
		let tmp = tempfile::tempdir().unwrap();

		// we need to run with archive pruning to avoid pruning non-canonical
		// states
		let backend = Arc::new(Backend::new(
			DatabaseSettings {
				state_cache_size: 1 << 20,
				state_cache_child_ratio: None,
				pruning: PruningMode::ArchiveAll,
				source: DatabaseSettingsSrc::Path {
					path: tmp.path().into(),
					cache_size: None,
				}
			},
			u64::max_value(),
		).unwrap());

		let mut client = TestClientBuilder::with_backend(backend).build();

		//    -> C1
		//   /
		// G -> A1 -> A2
		//   \
		//    -> B1 -> B2 -> B3

		let a1 = client.new_block_at(
			&BlockId::Number(0),
			Default::default(),
			false,
		).unwrap().build().unwrap().block;
		client.import(BlockOrigin::Own, a1.clone()).unwrap();

		let a2 = client.new_block_at(
			&BlockId::Hash(a1.hash()),
			Default::default(),
			false,
		).unwrap().build().unwrap().block;
		client.import(BlockOrigin::Own, a2.clone()).unwrap();

		let mut b1 = client.new_block_at(&BlockId::Number(0), Default::default(), false).unwrap();

		// needed to make sure B1 gets a different hash from A1
		b1.push_transfer(Transfer {
			from: AccountKeyring::Alice.into(),
			to: AccountKeyring::Ferdie.into(),
			amount: 1,
			nonce: 0,
		}).unwrap();
		let b1 = b1.build().unwrap().block;
		client.import(BlockOrigin::Own, b1.clone()).unwrap();

		let b2 = client.new_block_at(&BlockId::Hash(b1.hash()), Default::default(), false)
			.unwrap().build().unwrap().block;
		client.import(BlockOrigin::Own, b2.clone()).unwrap();

		// prepare B3 before we finalize A2, because otherwise we won't be able to
		// read changes trie configuration after A2 is finalized
		let b3 = client.new_block_at(&BlockId::Hash(b2.hash()), Default::default(), false)
			.unwrap().build().unwrap().block;

		// we will finalize A2 which should make it impossible to import a new
		// B3 at the same height but that doesnt't include it
		ClientExt::finalize_block(&client, BlockId::Hash(a2.hash()), None).unwrap();

		let import_err = client.import(BlockOrigin::Own, b3).err().unwrap();
		let expected_err = ConsensusError::ClientImport(
			sp_blockchain::Error::NotInFinalizedChain.to_string()
		);

		assert_eq!(
			import_err.to_string(),
			expected_err.to_string(),
		);

		// adding a C1 block which is lower than the last finalized should also
		// fail (with a cheaper check that doesn't require checking ancestry).
		let mut c1 = client.new_block_at(&BlockId::Number(0), Default::default(), false).unwrap();

		// needed to make sure C1 gets a different hash from A1 and B1
		c1.push_transfer(Transfer {
			from: AccountKeyring::Alice.into(),
			to: AccountKeyring::Ferdie.into(),
			amount: 2,
			nonce: 0,
		}).unwrap();
		let c1 = c1.build().unwrap().block;

		let import_err = client.import(BlockOrigin::Own, c1).err().unwrap();
		let expected_err = ConsensusError::ClientImport(
			sp_blockchain::Error::NotInFinalizedChain.to_string()
		);

		assert_eq!(
			import_err.to_string(),
			expected_err.to_string(),
		);
	}

	#[test]
	fn returns_status_for_pruned_blocks() {
		let _ = env_logger::try_init();
		let tmp = tempfile::tempdir().unwrap();

		// set to prune after 1 block
		// states
		let backend = Arc::new(Backend::new(
				DatabaseSettings {
					state_cache_size: 1 << 20,
					state_cache_child_ratio: None,
					pruning: PruningMode::keep_blocks(1),
					source: DatabaseSettingsSrc::Path {
						path: tmp.path().into(),
						cache_size: None,
					}
				},
				u64::max_value(),
		).unwrap());

		let mut client = TestClientBuilder::with_backend(backend).build();

		let a1 = client.new_block_at(&BlockId::Number(0), Default::default(), false)
			.unwrap().build().unwrap().block;

		let mut b1 = client.new_block_at(&BlockId::Number(0), Default::default(), false).unwrap();

		// b1 is created, but not imported
		b1.push_transfer(Transfer {
			from: AccountKeyring::Alice.into(),
			to: AccountKeyring::Ferdie.into(),
			amount: 1,
			nonce: 0,
		}).unwrap();
		let b1 = b1.build().unwrap().block;

		let check_block_a1 = BlockCheckParams {
			hash: a1.hash().clone(),
			number: 0,
			parent_hash: a1.header().parent_hash().clone(),
			allow_missing_state: false,
			import_existing: false,
		};

		assert_eq!(client.check_block(check_block_a1.clone()).unwrap(), ImportResult::imported(false));
		assert_eq!(client.block_status(&BlockId::hash(check_block_a1.hash)).unwrap(), BlockStatus::Unknown);

		client.import_as_final(BlockOrigin::Own, a1.clone()).unwrap();

		assert_eq!(client.check_block(check_block_a1.clone()).unwrap(), ImportResult::AlreadyInChain);
		assert_eq!(client.block_status(&BlockId::hash(check_block_a1.hash)).unwrap(), BlockStatus::InChainWithState);

		let a2 = client.new_block_at(&BlockId::Hash(a1.hash()), Default::default(), false)
			.unwrap().build().unwrap().block;
		client.import_as_final(BlockOrigin::Own, a2.clone()).unwrap();

		let check_block_a2 = BlockCheckParams {
			hash: a2.hash().clone(),
			number: 1,
			parent_hash: a1.header().parent_hash().clone(),
			allow_missing_state: false,
			import_existing: false,
		};

		assert_eq!(client.check_block(check_block_a1.clone()).unwrap(), ImportResult::AlreadyInChain);
		assert_eq!(client.block_status(&BlockId::hash(check_block_a1.hash)).unwrap(), BlockStatus::InChainPruned);
		assert_eq!(client.check_block(check_block_a2.clone()).unwrap(), ImportResult::AlreadyInChain);
		assert_eq!(client.block_status(&BlockId::hash(check_block_a2.hash)).unwrap(), BlockStatus::InChainWithState);

		let a3 = client.new_block_at(&BlockId::Hash(a2.hash()), Default::default(), false)
			.unwrap().build().unwrap().block;

		client.import_as_final(BlockOrigin::Own, a3.clone()).unwrap();
		let check_block_a3 = BlockCheckParams {
			hash: a3.hash().clone(),
			number: 2,
			parent_hash: a2.header().parent_hash().clone(),
			allow_missing_state: false,
			import_existing: false,
		};

		// a1 and a2 are both pruned at this point
		assert_eq!(client.check_block(check_block_a1.clone()).unwrap(), ImportResult::AlreadyInChain);
		assert_eq!(client.block_status(&BlockId::hash(check_block_a1.hash)).unwrap(), BlockStatus::InChainPruned);
		assert_eq!(client.check_block(check_block_a2.clone()).unwrap(), ImportResult::AlreadyInChain);
		assert_eq!(client.block_status(&BlockId::hash(check_block_a2.hash)).unwrap(), BlockStatus::InChainPruned);
		assert_eq!(client.check_block(check_block_a3.clone()).unwrap(), ImportResult::AlreadyInChain);
		assert_eq!(client.block_status(&BlockId::hash(check_block_a3.hash)).unwrap(), BlockStatus::InChainWithState);

		let mut check_block_b1 = BlockCheckParams {
			hash: b1.hash().clone(),
			number: 0,
			parent_hash: b1.header().parent_hash().clone(),
			allow_missing_state: false,
			import_existing: false,
		};
		assert_eq!(client.check_block(check_block_b1.clone()).unwrap(), ImportResult::MissingState);
		check_block_b1.allow_missing_state = true;
		assert_eq!(client.check_block(check_block_b1.clone()).unwrap(), ImportResult::imported(false));
		check_block_b1.parent_hash = H256::random();
		assert_eq!(client.check_block(check_block_b1.clone()).unwrap(), ImportResult::UnknownParent);
	}

	#[test]
	fn imports_blocks_with_changes_tries_config_change() {
		// create client with initial 4^2 configuration
		let mut client = TestClientBuilder::with_default_backend()
			.changes_trie_config(Some(ChangesTrieConfiguration {
				digest_interval: 4,
				digest_levels: 2,
			})).build();

		// ===================================================================
		// blocks 1,2,3,4,5,6,7,8,9,10 are empty
		// block 11 changes the key
		// block 12 is the L1 digest that covers this change
		// blocks 13,14,15,16,17,18,19,20,21,22 are empty
		// block 23 changes the configuration to 5^1 AND is skewed digest
		// ===================================================================
		// blocks 24,25 are changing the key
		// block 26 is empty
		// block 27 changes the key
		// block 28 is the L1 digest (NOT SKEWED!!!) that covers changes AND changes configuration to 3^1
		// ===================================================================
		// block 29 is empty
		// block 30 changes the key
		// block 31 is L1 digest that covers this change
		// ===================================================================
		(1..11).for_each(|number| {
			let block = client.new_block_at(&BlockId::Number(number - 1), Default::default(), false)
				.unwrap().build().unwrap().block;
			client.import(BlockOrigin::Own, block).unwrap();
		});
		(11..12).for_each(|number| {
			let mut block = client.new_block_at(&BlockId::Number(number - 1), Default::default(), false).unwrap();
			block.push_storage_change(vec![42], Some(number.to_le_bytes().to_vec())).unwrap();
			let block = block.build().unwrap().block;
			client.import(BlockOrigin::Own, block).unwrap();
		});
		(12..23).for_each(|number| {
			let block = client.new_block_at(&BlockId::Number(number - 1), Default::default(), false)
				.unwrap().build().unwrap().block;
			client.import(BlockOrigin::Own, block).unwrap();
		});
		(23..24).for_each(|number| {
			let mut block = client.new_block_at(&BlockId::Number(number - 1), Default::default(), false).unwrap();
			block.push_changes_trie_configuration_update(Some(ChangesTrieConfiguration {
				digest_interval: 5,
				digest_levels: 1,
			})).unwrap();
			let block = block.build().unwrap().block;
			client.import(BlockOrigin::Own, block).unwrap();
		});
		(24..26).for_each(|number| {
			let mut block = client.new_block_at(&BlockId::Number(number - 1), Default::default(), false).unwrap();
			block.push_storage_change(vec![42], Some(number.to_le_bytes().to_vec())).unwrap();
			let block = block.build().unwrap().block;
			client.import(BlockOrigin::Own, block).unwrap();
		});
		(26..27).for_each(|number| {
			let block = client.new_block_at(&BlockId::Number(number - 1), Default::default(), false)
				.unwrap().build().unwrap().block;
			client.import(BlockOrigin::Own, block).unwrap();
		});
		(27..28).for_each(|number| {
			let mut block = client.new_block_at(&BlockId::Number(number - 1), Default::default(), false).unwrap();
			block.push_storage_change(vec![42], Some(number.to_le_bytes().to_vec())).unwrap();
			let block = block.build().unwrap().block;
			client.import(BlockOrigin::Own, block).unwrap();
		});
		(28..29).for_each(|number| {
			let mut block = client.new_block_at(&BlockId::Number(number - 1), Default::default(), false).unwrap();
			block.push_changes_trie_configuration_update(Some(ChangesTrieConfiguration {
				digest_interval: 3,
				digest_levels: 1,
			})).unwrap();
			let block = block.build().unwrap().block;
			client.import(BlockOrigin::Own, block).unwrap();
		});
		(29..30).for_each(|number| {
			let block = client.new_block_at(&BlockId::Number(number - 1), Default::default(), false)
				.unwrap().build().unwrap().block;
			client.import(BlockOrigin::Own, block).unwrap();
		});
		(30..31).for_each(|number| {
			let mut block = client.new_block_at(&BlockId::Number(number - 1), Default::default(), false).unwrap();
			block.push_storage_change(vec![42], Some(number.to_le_bytes().to_vec())).unwrap();
			let block = block.build().unwrap().block;
			client.import(BlockOrigin::Own, block).unwrap();
		});
		(31..32).for_each(|number| {
			let block = client.new_block_at(&BlockId::Number(number - 1), Default::default(), false)
				.unwrap().build().unwrap().block;
			client.import(BlockOrigin::Own, block).unwrap();
		});

		// now check that configuration cache works
		assert_eq!(
			client.key_changes(1, BlockId::Number(31), None, &StorageKey(vec![42])).unwrap(),
			vec![(30, 0), (27, 0), (25, 0), (24, 0), (11, 0)]
		);
	}
}<|MERGE_RESOLUTION|>--- conflicted
+++ resolved
@@ -476,23 +476,7 @@
 			result.extend(result_range);
 		}
 
-<<<<<<< HEAD
-		key_changes::<HasherFor<Block>, _>(
-			config_range,
-			&*storage,
-			first,
-			&ChangesTrieAnchorBlockId {
-				hash: convert_hash(&last_hash),
-				number: last_number,
-			},
-			self.backend.blockchain().info().best_number,
-			storage_key.as_ref().map(|storage_key| storage_key.0.as_slice()),
-			&key.0)
-		.and_then(|r| r.map(|r| r.map(|(block, tx)| (block, tx))).collect::<Result<_, _>>())
-		.map_err(|err| sp_blockchain::Error::ChangesTrieAccessFailed(err))
-=======
 		Ok(result)
->>>>>>> 8e986433
 	}
 
 	/// Get proof for computation of (block, extrinsic) pairs where key has been changed at given blocks range.
@@ -604,25 +588,6 @@
 		);
 
 		// fetch key changes proof
-<<<<<<< HEAD
-		let first_number = self.backend.blockchain()
-			.expect_block_number_from_id(&BlockId::Hash(first))?;
-		let last_number = self.backend.blockchain()
-			.expect_block_number_from_id(&BlockId::Hash(last))?;
-		let key_changes_proof = key_changes_proof::<HasherFor<Block>, _>(
-			config_range,
-			&recording_storage,
-			first_number,
-			&ChangesTrieAnchorBlockId {
-				hash: convert_hash(&last),
-				number: last_number,
-			},
-			max_number,
-			storage_key.as_ref().map(|storage_key| storage_key.0.as_slice()),
-			&key.0,
-		)
-		.map_err(|err| sp_blockchain::Error::from(sp_blockchain::Error::ChangesTrieAccessFailed(err)))?;
-=======
 		let mut proof = Vec::new();
 		for (config_zero, config_end, config) in configs {
 			let last_number = self.backend.blockchain()
@@ -647,7 +612,6 @@
 			.map_err(|err| sp_blockchain::Error::ChangesTrieAccessFailed(err))?;
 			proof.extend(proof_range);
 		}
->>>>>>> 8e986433
 
 		// now gather proofs for all changes tries roots that were touched during key_changes_proof
 		// execution AND are unknown (i.e. replaced with CHT) to the requester
