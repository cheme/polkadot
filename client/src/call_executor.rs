// Copyright 2017-2020 Parity Technologies (UK) Ltd.
// This file is part of Substrate.

// Substrate is free software: you can redistribute it and/or modify
// it under the terms of the GNU General Public License as published by
// the Free Software Foundation, either version 3 of the License, or
// (at your option) any later version.

// Substrate is distributed in the hope that it will be useful,
// but WITHOUT ANY WARRANTY; without even the implied warranty of
// MERCHANTABILITY or FITNESS FOR A PARTICULAR PURPOSE.  See the
// GNU General Public License for more details.

// You should have received a copy of the GNU General Public License
// along with Substrate.  If not, see <http://www.gnu.org/licenses/>.

use std::{sync::Arc, panic::UnwindSafe, result, cell::RefCell};
use codec::{Encode, Decode};
use sp_runtime::{
	generic::BlockId, traits::{Block as BlockT, HashFor, NumberFor},
};
use sp_state_machine::{
	self, OverlayedChanges, Ext, ExecutionManager, StateMachine, ExecutionStrategy,
	backend::Backend as _, StorageProof, StorageProofKind,
};
use sc_executor::{RuntimeVersion, RuntimeInfo, NativeVersion};
use sp_externalities::Extensions;
use sp_core::{NativeOrEncoded, NeverNativeValue, traits::CodeExecutor};
use sp_api::{ProofRecorder, InitializeBlock, StorageTransactionCache};
use sc_client_api::{backend, call_executor::CallExecutor, CloneableSpawn};

/// Call executor that executes methods locally, querying all required
/// data from local backend.
pub struct LocalCallExecutor<B, E> {
	backend: Arc<B>,
	executor: E,
	spawn_handle: Box<dyn CloneableSpawn>,
}

impl<B, E> LocalCallExecutor<B, E> {
	/// Creates new instance of local call executor.
	pub fn new(
		backend: Arc<B>,
		executor: E,
		spawn_handle: Box<dyn CloneableSpawn>,
	) -> Self {
		LocalCallExecutor {
			backend,
			executor,
			spawn_handle,
		}
	}
}

impl<B, E> Clone for LocalCallExecutor<B, E> where E: Clone {
	fn clone(&self) -> Self {
		LocalCallExecutor {
			backend: self.backend.clone(),
			executor: self.executor.clone(),
			spawn_handle: self.spawn_handle.clone(),
		}
	}
}

impl<B, E, Block> CallExecutor<Block> for LocalCallExecutor<B, E>
where
	B: backend::Backend<Block>,
	E: CodeExecutor + RuntimeInfo + Clone + 'static,
	Block: BlockT,
{
	type Error = E::Error;

	type Backend = B;

	fn call(
		&self,
		id: &BlockId<Block>,
		method: &str,
		call_data: &[u8],
		strategy: ExecutionStrategy,
		extensions: Option<Extensions>,
	) -> sp_blockchain::Result<Vec<u8>> {
		let mut changes = OverlayedChanges::default();
		let changes_trie = backend::changes_tries_state_at_block(
			id, self.backend.changes_trie_storage()
		)?;
		let state = self.backend.state_at(*id)?;
		let state_runtime_code = sp_state_machine::backend::BackendRuntimeCode::new(&state);
		let return_data = StateMachine::new(
			&state,
			changes_trie,
			&mut changes,
			&self.executor,
			method,
			call_data,
			extensions.unwrap_or_default(),
			&state_runtime_code.runtime_code()?,
			self.spawn_handle.clone(),
		).execute_using_consensus_failure_handler::<_, NeverNativeValue, fn() -> _>(
			strategy.get_manager(),
			None,
		)?;

		Ok(return_data.into_encoded())
	}

	fn contextual_call<
		'a,
		IB: Fn() -> sp_blockchain::Result<()>,
		EM: Fn(
			Result<NativeOrEncoded<R>, Self::Error>,
			Result<NativeOrEncoded<R>, Self::Error>
		) -> Result<NativeOrEncoded<R>, Self::Error>,
		R: Encode + Decode + PartialEq,
		NC: FnOnce() -> result::Result<R, String> + UnwindSafe,
	>(
		&self,
		initialize_block_fn: IB,
		at: &BlockId<Block>,
		method: &str,
		call_data: &[u8],
		changes: &RefCell<OverlayedChanges>,
		storage_transaction_cache: Option<&RefCell<
			StorageTransactionCache<Block, B::State>
		>>,
		initialize_block: InitializeBlock<'a, Block>,
		execution_manager: ExecutionManager<EM>,
		native_call: Option<NC>,
		recorder: &Option<ProofRecorder<Block>>,
		extensions: Option<Extensions>,
	) -> Result<NativeOrEncoded<R>, sp_blockchain::Error> where ExecutionManager<EM>: Clone {
		match initialize_block {
			InitializeBlock::Do(ref init_block)
				if init_block.borrow().as_ref().map(|id| id != at).unwrap_or(true) => {
				initialize_block_fn()?;
			},
			// We don't need to initialize the runtime at a block.
			_ => {},
		}

		let changes_trie_state = backend::changes_tries_state_at_block(at, self.backend.changes_trie_storage())?;
		let mut storage_transaction_cache = storage_transaction_cache.map(|c| c.borrow_mut());

		let mut state = self.backend.state_at(*at)?;

		match recorder {
			Some(recorder) => {
				let trie_state = state.as_trie_backend()
					.ok_or_else(||
						Box::new(sp_state_machine::ExecutionError::UnableToGenerateProof) as Box<dyn sp_state_machine::Error>
					)?;

				let state_runtime_code = sp_state_machine::backend::BackendRuntimeCode::new(&trie_state);
				// It is important to extract the runtime code here before we create the proof
				// recorder.
				let runtime_code = state_runtime_code.runtime_code()?;

				let backend = sp_state_machine::ProvingBackend::new_with_recorder(
					trie_state,
					recorder.clone(),
				);

				let changes = &mut *changes.borrow_mut();
				let mut state_machine = StateMachine::new(
					&backend,
					changes_trie_state,
					changes,
					&self.executor,
					method,
					call_data,
					extensions.unwrap_or_default(),
					&runtime_code,
					self.spawn_handle.clone(),
				);
				// TODO: https://github.com/paritytech/substrate/issues/4455
				// .with_storage_transaction_cache(storage_transaction_cache.as_mut().map(|c| &mut **c))
				state_machine.execute_using_consensus_failure_handler(execution_manager, native_call)
			},
			None => {
				let state_runtime_code = sp_state_machine::backend::BackendRuntimeCode::new(&state);
				let runtime_code = state_runtime_code.runtime_code()?;
				let changes = &mut *changes.borrow_mut();
				let mut state_machine = StateMachine::new(
					&state,
					changes_trie_state,
					changes,
					&self.executor,
					method,
					call_data,
					extensions.unwrap_or_default(),
					&runtime_code,
					self.spawn_handle.clone(),
				).with_storage_transaction_cache(storage_transaction_cache.as_mut().map(|c| &mut **c));
				state_machine.execute_using_consensus_failure_handler(execution_manager, native_call)
			}
		}.map_err(Into::into)
	}

	fn runtime_version(&self, id: &BlockId<Block>) -> sp_blockchain::Result<RuntimeVersion> {
		let mut overlay = OverlayedChanges::default();
		let changes_trie_state = backend::changes_tries_state_at_block(
			id,
			self.backend.changes_trie_storage(),
		)?;
		let state = self.backend.state_at(*id)?;
		let mut cache = StorageTransactionCache::<Block, B::State>::default();
		let mut ext = Ext::new(
			&mut overlay,
			&mut cache,
			&state,
			changes_trie_state,
			None,
		);
		let state_runtime_code = sp_state_machine::backend::BackendRuntimeCode::new(&state);
		self.executor.runtime_version(&mut ext, &state_runtime_code.runtime_code()?)
			.map_err(|e| sp_blockchain::Error::VersionInvalid(format!("{:?}", e)).into())
	}

	fn prove_at_trie_state<S: sp_state_machine::TrieBackendStorage<HashFor<Block>>>(
		&self,
		trie_state: &sp_state_machine::TrieBackend<S, HashFor<Block>>,
		overlay: &mut OverlayedChanges,
		method: &str,
		call_data: &[u8]
	) -> Result<(Vec<u8>, StorageProof), sp_blockchain::Error> {
		// TODO this switch execution proof to full compact, should we move the choice to
		// caller??
		sp_state_machine::prove_execution_on_trie_backend::<_, _, NumberFor<Block>, _>(
			trie_state,
			overlay,
			&self.executor,
			self.spawn_handle.clone(),
			method,
			call_data,
<<<<<<< HEAD
			StorageProofKind::FullCompact,
=======
			&sp_state_machine::backend::BackendRuntimeCode::new(trie_state).runtime_code()?,
>>>>>>> f3b9f234
		)
		.map_err(Into::into)
	}

	fn native_runtime_version(&self) -> Option<&NativeVersion> {
		Some(self.executor.native_version())
	}
}

impl<B, E, Block> sp_version::GetRuntimeVersion<Block> for LocalCallExecutor<B, E>
	where
		B: backend::Backend<Block>,
		E: CodeExecutor + RuntimeInfo + Clone + 'static,
		Block: BlockT,
{
	fn native_version(&self) -> &sp_version::NativeVersion {
		self.executor.native_version()
	}

	fn runtime_version(
		&self,
		at: &BlockId<Block>,
	) -> Result<sp_version::RuntimeVersion, String> {
		CallExecutor::runtime_version(self, at).map_err(|e| format!("{:?}", e))
	}
}<|MERGE_RESOLUTION|>--- conflicted
+++ resolved
@@ -232,11 +232,8 @@
 			self.spawn_handle.clone(),
 			method,
 			call_data,
-<<<<<<< HEAD
 			StorageProofKind::FullCompact,
-=======
 			&sp_state_machine::backend::BackendRuntimeCode::new(trie_state).runtime_code()?,
->>>>>>> f3b9f234
 		)
 		.map_err(Into::into)
 	}
