--- conflicted
+++ resolved
@@ -81,13 +81,8 @@
 		let state = self.backend.state_at(*id)?;
 		let return_data = StateMachine::new(
 			&state,
-<<<<<<< HEAD
-			self.backend.changes_trie_storage(),
+			backend::changes_tries_state_at_block(id, self.backend.changes_trie_storage())?,
 			&changes,
-=======
-			backend::changes_tries_state_at_block(id, self.backend.changes_trie_storage())?,
-			&mut changes,
->>>>>>> 8cc64bb6
 			&self.executor,
 			method,
 			call_data,
@@ -157,13 +152,8 @@
 
 				StateMachine::new(
 					&backend,
-<<<<<<< HEAD
-					self.backend.changes_trie_storage(),
+					changes_trie_state,
 					changes,
-=======
-					changes_trie_state,
-					&mut *changes.borrow_mut(),
->>>>>>> 8cc64bb6
 					&self.executor,
 					method,
 					call_data,
@@ -175,13 +165,8 @@
 			}
 			None => StateMachine::new(
 				&state,
-<<<<<<< HEAD
-				self.backend.changes_trie_storage(),
+				changes_trie_state,
 				changes,
-=======
-				changes_trie_state,
-				&mut *changes.borrow_mut(),
->>>>>>> 8cc64bb6
 				&self.executor,
 				method,
 				call_data,
