// Copyright 2017-2020 Parity Technologies (UK) Ltd.
// This file is part of Substrate.

// Substrate is free software: you can redistribute it and/or modify
// it under the terms of the GNU General Public License as published by
// the Free Software Foundation, either version 3 of the License, or
// (at your option) any later version.

// Substrate is distributed in the hope that it will be useful,
// but WITHOUT ANY WARRANTY; without even the implied warranty of
// MERCHANTABILITY or FITNESS FOR A PARTICULAR PURPOSE.  See the
// GNU General Public License for more details.

// You should have received a copy of the GNU General Public License
// along with Substrate.  If not, see <http://www.gnu.org/licenses/>.

//! Tool for creating the genesis block.

use sp_runtime::traits::{Block as BlockT, Header as HeaderT, Hash as HashT, Zero};

/// Create a genesis block, given the initial storage.
pub fn construct_genesis_block<
	Block: BlockT
> (
	state_root: Block::Hash
) -> Block {
	let extrinsics_root = <<<Block as BlockT>::Header as HeaderT>::Hashing as HashT>::trie_root(
		Vec::new(),
	);

	Block::new(
		<<Block as BlockT>::Header as HeaderT>::new(
			Zero::zero(),
			extrinsics_root,
			state_root,
			Default::default(),
			Default::default()
		),
		Default::default()
	)
}

#[cfg(test)]
mod tests {
	use codec::{Encode, Decode, Joiner};
	use sc_executor::native_executor_instance;
	use sp_state_machine::{
		StateMachine, OverlayedChanges, ExecutionStrategy,
		InMemoryBackend,
	};
	use substrate_test_runtime_client::{
		runtime::genesismap::{GenesisConfig, insert_genesis_block},
		runtime::{Hash, Transfer, Block, BlockNumber, Header, Digest},
		AccountKeyring, Sr25519Keyring,
	};
	use sp_core::Blake2Hasher;
	use hex_literal::*;

	native_executor_instance!(
		Executor,
		substrate_test_runtime_client::runtime::api::dispatch,
		substrate_test_runtime_client::runtime::native_version,
	);

	fn executor() -> sc_executor::NativeExecutor<Executor> {
		sc_executor::NativeExecutor::new(sc_executor::WasmExecutionMethod::Interpreted, None)
	}

	fn construct_block(
		backend: &InMemoryBackend<Blake2Hasher>,
		number: BlockNumber,
		parent_hash: Hash,
		state_root: Hash,
		txs: Vec<Transfer>
	) -> (Vec<u8>, Hash) {
		use sp_trie::{TrieConfiguration, trie_types::Layout};

		let transactions = txs.into_iter().map(|tx| tx.into_signed_tx()).collect::<Vec<_>>();

		let iter = transactions.iter().map(Encode::encode);
		let extrinsics_root = Layout::<Blake2Hasher>::ordered_trie_root(iter).into();

		let mut header = Header {
			parent_hash,
			number,
			state_root,
			extrinsics_root,
			digest: Digest { logs: vec![], },
		};
		let hash = header.hash();
		let overlay = Default::default();

		StateMachine::new(
			backend,
<<<<<<< HEAD
			Some(&InMemoryChangesTrieStorage::<_, u64>::new()),
			&overlay,
=======
			sp_state_machine::disabled_changes_trie_state::<_, u64>(),
			&mut overlay,
>>>>>>> 8cc64bb6
			&executor(),
			"Core_initialize_block",
			&header.encode(),
			Default::default(),
		).execute(
			ExecutionStrategy::NativeElseWasm,
		).unwrap();

		for tx in transactions.iter() {
			StateMachine::new(
				backend,
<<<<<<< HEAD
				Some(&InMemoryChangesTrieStorage::<_, u64>::new()),
				&overlay,
=======
				sp_state_machine::disabled_changes_trie_state::<_, u64>(),
				&mut overlay,
>>>>>>> 8cc64bb6
				&executor(),
				"BlockBuilder_apply_extrinsic",
				&tx.encode(),
				Default::default(),
			).execute(
				ExecutionStrategy::NativeElseWasm,
			).unwrap();
		}

		let ret_data = StateMachine::new(
			backend,
<<<<<<< HEAD
			Some(&InMemoryChangesTrieStorage::<_, u64>::new()),
			&overlay,
=======
			sp_state_machine::disabled_changes_trie_state::<_, u64>(),
			&mut overlay,
>>>>>>> 8cc64bb6
			&executor(),
			"BlockBuilder_finalize_block",
			&[],
			Default::default(),
		).execute(
			ExecutionStrategy::NativeElseWasm,
		).unwrap();
		header = Header::decode(&mut &ret_data[..]).unwrap();

		(vec![].and(&Block { header, extrinsics: transactions }), hash)
	}

	fn block1(genesis_hash: Hash, backend: &InMemoryBackend<Blake2Hasher>) -> (Vec<u8>, Hash) {
		construct_block(
			backend,
			1,
			genesis_hash,
			hex!("25e5b37074063ab75c889326246640729b40d0c86932edc527bc80db0e04fe5c").into(),
			vec![Transfer {
				from: AccountKeyring::One.into(),
				to: AccountKeyring::Two.into(),
				amount: 69,
				nonce: 0,
			}]
		)
	}

	#[test]
	fn construct_genesis_should_work_with_native() {
		let mut storage = GenesisConfig::new(
			None,
			vec![Sr25519Keyring::One.public().into(), Sr25519Keyring::Two.public().into()],
			vec![AccountKeyring::One.into(), AccountKeyring::Two.into()],
			1000,
			None,
			Default::default(),
		).genesis_map();
		let genesis_hash = insert_genesis_block(&mut storage);

		let backend = InMemoryBackend::from(storage);
		let (b1data, _b1hash) = block1(genesis_hash, &backend);

		let overlay = Default::default();
		let _ = StateMachine::new(
			&backend,
<<<<<<< HEAD
			Some(&InMemoryChangesTrieStorage::<_, u64>::new()),
			&overlay,
=======
			sp_state_machine::disabled_changes_trie_state::<_, u64>(),
			&mut overlay,
>>>>>>> 8cc64bb6
			&executor(),
			"Core_execute_block",
			&b1data,
			Default::default(),
		).execute(
			ExecutionStrategy::NativeElseWasm,
		).unwrap();
	}

	#[test]
	fn construct_genesis_should_work_with_wasm() {
		let mut storage = GenesisConfig::new(None,
			vec![Sr25519Keyring::One.public().into(), Sr25519Keyring::Two.public().into()],
			vec![AccountKeyring::One.into(), AccountKeyring::Two.into()],
			1000,
			None,
			Default::default(),
		).genesis_map();
		let genesis_hash = insert_genesis_block(&mut storage);

		let backend = InMemoryBackend::from(storage);
		let (b1data, _b1hash) = block1(genesis_hash, &backend);

		let overlay = Default::default();
		let _ = StateMachine::new(
			&backend,
<<<<<<< HEAD
			Some(&InMemoryChangesTrieStorage::<_, u64>::new()),
			&overlay,
=======
			sp_state_machine::disabled_changes_trie_state::<_, u64>(),
			&mut overlay,
>>>>>>> 8cc64bb6
			&executor(),
			"Core_execute_block",
			&b1data,
			Default::default(),
		).execute(
			ExecutionStrategy::AlwaysWasm,
		).unwrap();
	}

	#[test]
	fn construct_genesis_with_bad_transaction_should_panic() {
		let mut storage = GenesisConfig::new(None,
			vec![Sr25519Keyring::One.public().into(), Sr25519Keyring::Two.public().into()],
			vec![AccountKeyring::One.into(), AccountKeyring::Two.into()],
			68,
			None,
			Default::default(),
		).genesis_map();
		let genesis_hash = insert_genesis_block(&mut storage);

		let backend = InMemoryBackend::from(storage);
		let (b1data, _b1hash) = block1(genesis_hash, &backend);

		let overlay = Default::default();
		let r = StateMachine::new(
			&backend,
<<<<<<< HEAD
			Some(&InMemoryChangesTrieStorage::<_, u64>::new()),
			&overlay,
=======
			sp_state_machine::disabled_changes_trie_state::<_, u64>(),
			&mut overlay,
>>>>>>> 8cc64bb6
			&executor(),
			"Core_execute_block",
			&b1data,
			Default::default(),
		).execute(
			ExecutionStrategy::NativeElseWasm,
		);
		assert!(r.is_err());
	}
}<|MERGE_RESOLUTION|>--- conflicted
+++ resolved
@@ -92,13 +92,8 @@
 
 		StateMachine::new(
 			backend,
-<<<<<<< HEAD
-			Some(&InMemoryChangesTrieStorage::<_, u64>::new()),
-			&overlay,
-=======
-			sp_state_machine::disabled_changes_trie_state::<_, u64>(),
-			&mut overlay,
->>>>>>> 8cc64bb6
+			sp_state_machine::disabled_changes_trie_state::<_, u64>(),
+			&overlay,
 			&executor(),
 			"Core_initialize_block",
 			&header.encode(),
@@ -110,13 +105,8 @@
 		for tx in transactions.iter() {
 			StateMachine::new(
 				backend,
-<<<<<<< HEAD
-				Some(&InMemoryChangesTrieStorage::<_, u64>::new()),
+				sp_state_machine::disabled_changes_trie_state::<_, u64>(),
 				&overlay,
-=======
-				sp_state_machine::disabled_changes_trie_state::<_, u64>(),
-				&mut overlay,
->>>>>>> 8cc64bb6
 				&executor(),
 				"BlockBuilder_apply_extrinsic",
 				&tx.encode(),
@@ -128,13 +118,8 @@
 
 		let ret_data = StateMachine::new(
 			backend,
-<<<<<<< HEAD
-			Some(&InMemoryChangesTrieStorage::<_, u64>::new()),
-			&overlay,
-=======
-			sp_state_machine::disabled_changes_trie_state::<_, u64>(),
-			&mut overlay,
->>>>>>> 8cc64bb6
+			sp_state_machine::disabled_changes_trie_state::<_, u64>(),
+			&overlay,
 			&executor(),
 			"BlockBuilder_finalize_block",
 			&[],
@@ -180,13 +165,8 @@
 		let overlay = Default::default();
 		let _ = StateMachine::new(
 			&backend,
-<<<<<<< HEAD
-			Some(&InMemoryChangesTrieStorage::<_, u64>::new()),
-			&overlay,
-=======
-			sp_state_machine::disabled_changes_trie_state::<_, u64>(),
-			&mut overlay,
->>>>>>> 8cc64bb6
+			sp_state_machine::disabled_changes_trie_state::<_, u64>(),
+			&overlay,
 			&executor(),
 			"Core_execute_block",
 			&b1data,
@@ -213,13 +193,8 @@
 		let overlay = Default::default();
 		let _ = StateMachine::new(
 			&backend,
-<<<<<<< HEAD
-			Some(&InMemoryChangesTrieStorage::<_, u64>::new()),
-			&overlay,
-=======
-			sp_state_machine::disabled_changes_trie_state::<_, u64>(),
-			&mut overlay,
->>>>>>> 8cc64bb6
+			sp_state_machine::disabled_changes_trie_state::<_, u64>(),
+			&overlay,
 			&executor(),
 			"Core_execute_block",
 			&b1data,
@@ -246,13 +221,8 @@
 		let overlay = Default::default();
 		let r = StateMachine::new(
 			&backend,
-<<<<<<< HEAD
-			Some(&InMemoryChangesTrieStorage::<_, u64>::new()),
-			&overlay,
-=======
-			sp_state_machine::disabled_changes_trie_state::<_, u64>(),
-			&mut overlay,
->>>>>>> 8cc64bb6
+			sp_state_machine::disabled_changes_trie_state::<_, u64>(),
+			&overlay,
 			&executor(),
 			"Core_execute_block",
 			&b1data,
