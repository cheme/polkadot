--- conflicted
+++ resolved
@@ -252,7 +252,6 @@
 	pub header: Block::Header,
 }
 
-<<<<<<< HEAD
 /// Config for experimental cache.
 #[derive(Clone, Debug, Copy)]
 pub enum ExpCacheConf {
@@ -309,14 +308,6 @@
 	}
 }
 
-impl<B: BlockT> From<BlockImportNotification<B>> for sp_transaction_pool::ChainEvent<B> {
-	fn from(n: BlockImportNotification<B>) -> Self {
-		Self::NewBlock {
-			is_new_best: n.is_new_best,
-			hash: n.hash,
-			header: n.header,
-			tree_route: n.tree_route,
-=======
 impl<B: BlockT> TryFrom<BlockImportNotification<B>> for sp_transaction_pool::ChainEvent<B> {
 	type Error = ();
 
@@ -328,7 +319,6 @@
 			})
 		} else {
 			Err(())
->>>>>>> 43c0b116
 		}
 	}
 }
