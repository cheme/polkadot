--- conflicted
+++ resolved
@@ -50,17 +50,11 @@
 /// NOTE this is done to prevent recursive calls into the runtime (which are not supported currently).
 pub(crate) struct Api<PersistentStorage, LocalStorage> {
 	/// Offchain Workers database.
-<<<<<<< HEAD
 	db: PersistentStorage,
 	/// Offchain Workers local database.
 	local_db: LocalStorage,
-	/// A NetworkState provider.
-	network_state: Arc<dyn NetworkStateInfo + Send + Sync>,
-=======
-	db: Storage,
 	/// A provider for substrate networking.
 	network_provider: Arc<dyn NetworkProvider + Send + Sync>,
->>>>>>> 830ceede
 	/// Is this node a potential validator?
 	is_validator: bool,
 	/// Everything HTTP-related is handled by a different struct.
@@ -278,18 +272,11 @@
 }
 
 impl AsyncApi {
-<<<<<<< HEAD
 	/// Creates new Offchain extensions API implementation  an the asynchronous processing part.
 	pub fn new<PS: OffchainStorage, LS: OffchainStorage>(
 		db: PS,
 		local_db: LS,
-		network_state: Arc<dyn NetworkStateInfo + Send + Sync>,
-=======
-	/// Creates new Offchain extensions API implementation an the asynchronous processing part.
-	pub fn new<S: OffchainStorage>(
-		db: S,
 		network_provider: Arc<dyn NetworkProvider + Send + Sync>,
->>>>>>> 830ceede
 		is_validator: bool,
 		shared_client: SharedClient,
 	) -> (Api<PS, LS>, Self) {
@@ -297,12 +284,8 @@
 
 		let api = Api {
 			db,
-<<<<<<< HEAD
 			local_db,
-			network_state,
-=======
 			network_provider,
->>>>>>> 830ceede
 			is_validator,
 			http: http_api,
 		};
@@ -351,18 +334,11 @@
 		}
 	}
 
-<<<<<<< HEAD
 	fn offchain_api() -> (Api<LocalStorage, LocalStorage>, AsyncApi) {
-		let _ = env_logger::try_init();
+		sp_tracing::try_init_simple();
 		let db = LocalStorage::new_test();
 		let local_db = LocalStorage::new_test();
-		let mock = Arc::new(MockNetworkStateInfo());
-=======
-	fn offchain_api() -> (Api<LocalStorage>, AsyncApi) {
-		sp_tracing::try_init_simple();
-		let db = LocalStorage::new_test();
 		let mock = Arc::new(TestNetwork());
->>>>>>> 830ceede
 		let shared_client = SharedClient::new();
 
 		AsyncApi::new(
