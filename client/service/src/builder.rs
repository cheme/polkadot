// This file is part of Substrate.

// Copyright (C) 2017-2020 Parity Technologies (UK) Ltd.
// SPDX-License-Identifier: GPL-3.0-or-later WITH Classpath-exception-2.0

// This program is free software: you can redistribute it and/or modify
// it under the terms of the GNU General Public License as published by
// the Free Software Foundation, either version 3 of the License, or
// (at your option) any later version.

// This program is distributed in the hope that it will be useful,
// but WITHOUT ANY WARRANTY; without even the implied warranty of
// MERCHANTABILITY or FITNESS FOR A PARTICULAR PURPOSE. See the
// GNU General Public License for more details.

// You should have received a copy of the GNU General Public License
// along with this program. If not, see <https://www.gnu.org/licenses/>.

use crate::{
	NetworkStatus, NetworkState, error::Error, DEFAULT_PROTOCOL_ID, MallocSizeOfWasm,
	TelemetryConnectionSinks, RpcHandlers, NetworkStatusSinks,
	start_rpc_servers, build_network_future, TransactionPoolAdapter, TaskManager, SpawnTaskHandle,
	status_sinks, metrics::MetricsService,
	client::{light, Client, ClientConfig},
	config::{Configuration, KeystoreConfig, PrometheusConfig},
};
use sc_client_api::{
<<<<<<< HEAD
	light::RemoteBlockchain, ForkBlocks, BadBlocks, CloneableSpawn, UsageProvider,
	ExecutorProvider,
	DbStorage, HashDBNodesTransaction, ProofCheckBackendT, GenesisStateBackend,
	InstantiableStateBackend, StateBackend, BackendProof as StorageProof,
=======
	light::RemoteBlockchain, ForkBlocks, BadBlocks, UsageProvider, ExecutorProvider,
	SimpleProof, StateBackend,
>>>>>>> c63cadb1
};
use sp_utils::mpsc::{tracing_unbounded, TracingUnboundedSender};
use sc_chain_spec::get_extension;
use sp_consensus::{
	block_validation::{BlockAnnounceValidator, DefaultBlockAnnounceValidator, Chain},
	import_queue::ImportQueue,
};
use futures::{FutureExt, StreamExt, future::ready};
use jsonrpc_pubsub::manager::SubscriptionManager;
use sc_keystore::Store as Keystore;
use log::{info, warn, error};
use sc_network::config::{Role, FinalityProofProvider, OnDemand, BoxFinalityProofRequestBuilder};
use sc_network::NetworkService;
use parking_lot::RwLock;
use sp_runtime::generic::BlockId;
use sp_runtime::traits::{
	Block as BlockT, SaturatedConversion, HashFor, Zero, BlockIdTo,
};
use sp_api::{ProvideRuntimeApi, CallApiAt};
use sc_executor::{NativeExecutor, NativeExecutionDispatch, RuntimeInfo};
use std::{collections::HashMap, sync::Arc};
use wasm_timer::SystemTime;
use sc_telemetry::{telemetry, SUBSTRATE_INFO};
use sp_transaction_pool::MaintainedTransactionPool;
use prometheus_endpoint::Registry;
use sc_client_db::{Backend, DatabaseSettings};
use sp_core::traits::{CodeExecutor, SpawnNamed};
use sp_runtime::BuildStorage;
use sc_client_api::{
	BlockBackend, BlockchainEvents,
	backend::StorageProvider,
	proof_provider::ProofProvider,
	execution_extensions::ExecutionExtensions
};
use sp_blockchain::{HeaderMetadata, HeaderBackend};

type ProofForBackend<TBackend, TBl> = <
	<TBackend as sc_client_api::backend::Backend<TBl>>::State as StateBackend<HashFor<TBl>>
>::StorageProof;

/// A utility trait for building an RPC extension given a `DenyUnsafe` instance.
/// This is useful since at service definition time we don't know whether the
/// specific interface where the RPC extension will be exposed is safe or not.
/// This trait allows us to lazily build the RPC extension whenever we bind the
/// service to an interface.
pub trait RpcExtensionBuilder {
	/// The type of the RPC extension that will be built.
	type Output: sc_rpc::RpcExtension<sc_rpc::Metadata>;

	/// Returns an instance of the RPC extension for a particular `DenyUnsafe`
	/// value, e.g. the RPC extension might not expose some unsafe methods.
	fn build(&self, deny: sc_rpc::DenyUnsafe) -> Self::Output;
}

impl<F, R> RpcExtensionBuilder for F where
	F: Fn(sc_rpc::DenyUnsafe) -> R,
	R: sc_rpc::RpcExtension<sc_rpc::Metadata>,
{
	type Output = R;

	fn build(&self, deny: sc_rpc::DenyUnsafe) -> Self::Output {
		(*self)(deny)
	}
}

/// A utility struct for implementing an `RpcExtensionBuilder` given a cloneable
/// `RpcExtension`, the resulting builder will simply ignore the provided
/// `DenyUnsafe` instance and return a static `RpcExtension` instance.
pub struct NoopRpcExtensionBuilder<R>(pub R);

impl<R> RpcExtensionBuilder for NoopRpcExtensionBuilder<R> where
	R: Clone + sc_rpc::RpcExtension<sc_rpc::Metadata>,
{
	type Output = R;

	fn build(&self, _deny: sc_rpc::DenyUnsafe) -> Self::Output {
		self.0.clone()
	}
}

impl<R> From<R> for NoopRpcExtensionBuilder<R> where
	R: sc_rpc::RpcExtension<sc_rpc::Metadata>,
{
	fn from(e: R) -> NoopRpcExtensionBuilder<R> {
		NoopRpcExtensionBuilder(e)
	}
}


/// Full client type.
pub type TFullClient<TBl, TRtApi, TExecDisp, TSt, TFSt> = Client<
	TFullBackend<TBl, TSt, TFSt>,
	TFullCallExecutor<TBl, TExecDisp, TSt, TFSt>,
	TBl,
	TRtApi,
>;

/// Full client backend type.
pub type TFullBackend<TBl, TSt, TFSt> = sc_client_db::Backend<TBl, TSt, TFSt>;

/// Full client call executor type.
pub type TFullCallExecutor<TBl, TExecDisp, TSt, TFSt> = crate::client::LocalCallExecutor<
	sc_client_db::Backend<TBl, TSt, TFSt>,
	NativeExecutor<TExecDisp>,
>;

/// Light client type.
pub type TLightClient<TBl, TRtApi, TExecDisp, TGs> = TLightClientWithBackend<
	TBl, TRtApi, TExecDisp, TLightBackend<TBl, TGs>
>;

/// Light client backend type.
pub type TLightBackend<TBl, TGs> = sc_light::Backend<
	sc_client_db::light::LightStorage<TBl>,
	TGs,
>;

/// Light call executor type.
pub type TLightCallExecutor<TBl, TExecDisp, TGs> = sc_light::GenesisCallExecutor<
	sc_light::Backend<
		sc_client_db::light::LightStorage<TBl>,
		TGs,
	>,
	crate::client::LocalCallExecutor<
		sc_light::Backend<
			sc_client_db::light::LightStorage<TBl>,
			TGs,
		>,
		NativeExecutor<TExecDisp>,
	>,
>;

type TFullParts<TBl, TRtApi, TExecDisp, TSt, TFSt> = (
	TFullClient<TBl, TRtApi, TExecDisp, TSt, TFSt>,
	Arc<TFullBackend<TBl, TSt, TFSt>>,
	Arc<RwLock<sc_keystore::Store>>,
	TaskManager,
);

type TLightParts<TBl, TRtApi, TExecDisp, TSProof, TGs> = (
	Arc<TLightClient<TBl, TRtApi, TExecDisp, TGs>>,
	Arc<TLightBackend<TBl, TGs>>,
	Arc<RwLock<sc_keystore::Store>>,
	TaskManager,
	Arc<OnDemand<TBl, TSProof>>,
);

/// Light client backend type with a specific hash type.
pub type TLightBackendWithHash<TBl, THash> = sc_light::Backend<
	sc_client_db::light::LightStorage<TBl>,
	THash,
>;

/// Light client type with a specific backend.
pub type TLightClientWithBackend<TBl, TRtApi, TExecDisp, TBackend> = Client<
	TBackend,
	sc_light::GenesisCallExecutor<
		TBackend,
		crate::client::LocalCallExecutor<TBackend, NativeExecutor<TExecDisp>>,
	>,
	TBl,
	TRtApi,
>;

/// Creates a new full client for the given config.
pub fn new_full_client<TBl, TRtApi, TExecDisp, TSt, TFSt>(
	config: &Configuration,
) -> Result<TFullClient<TBl, TRtApi, TExecDisp, TSt, TFSt>, Error> where
	TBl: BlockT,
	TExecDisp: NativeExecutionDispatch + 'static,
	TSt: InstantiableStateBackend<HashFor<TBl>, Storage = DbStorage<TBl>> + Send,
	TSt::Transaction: HashDBNodesTransaction<Vec<u8>, Vec<u8>>,
	TFSt: InstantiableStateBackend<HashFor<TBl>, Storage = DbStorage<TBl>> + Send,
	TFSt::Transaction: HashDBNodesTransaction<Vec<u8>, Vec<u8>>,
{
	new_full_parts(config).map(|parts| parts.0)
}

/// Create the initial parts of a full node.
pub fn new_full_parts<TBl, TRtApi, TExecDisp, TSt, TFSt>(
	config: &Configuration,
) -> Result<TFullParts<TBl, TRtApi, TExecDisp, TSt, TFSt>,	Error> where
	TBl: BlockT,
	TExecDisp: NativeExecutionDispatch + 'static,
	TSt: InstantiableStateBackend<HashFor<TBl>, Storage = DbStorage<TBl>> + Send,
	TSt::Transaction: HashDBNodesTransaction<Vec<u8>, Vec<u8>>,
	TFSt: InstantiableStateBackend<HashFor<TBl>, Storage = DbStorage<TBl>> + Send,
	TFSt::Transaction: HashDBNodesTransaction<Vec<u8>, Vec<u8>>,
{
	let keystore = match &config.keystore {
		KeystoreConfig::Path { path, password } => Keystore::open(
			path.clone(),
			password.clone()
		)?,
		KeystoreConfig::InMemory => Keystore::new_in_memory(),
	};

	let task_manager = {
		let registry = config.prometheus_config.as_ref().map(|cfg| &cfg.registry);
		TaskManager::new(config.task_executor.clone(), registry)?
	};

	let executor = NativeExecutor::<TExecDisp>::new(
		config.wasm_method,
		config.default_heap_pages,
		config.max_runtime_instances,
	);

	let chain_spec = &config.chain_spec;
	let fork_blocks = get_extension::<ForkBlocks<TBl>>(chain_spec.extensions())
		.cloned()
		.unwrap_or_default();

	let bad_blocks = get_extension::<BadBlocks<TBl>>(chain_spec.extensions())
		.cloned()
		.unwrap_or_default();

	let (client, backend) = {
		let db_config = sc_client_db::DatabaseSettings {
			state_cache_size: config.state_cache_size,
			state_cache_child_ratio:
			config.state_cache_child_ratio.map(|v| (v, 100)),
			pruning: config.pruning.clone(),
			source: config.database.clone(),
		};

		let extensions = sc_client_api::execution_extensions::ExecutionExtensions::new(
			config.execution_strategies.clone(),
			Some(keystore.clone()),
		);

		new_client(
			db_config,
			executor,
			chain_spec.as_storage_builder(),
			fork_blocks,
			bad_blocks,
			extensions,
			Box::new(task_manager.spawn_handle()),
			config.prometheus_config.as_ref().map(|config| config.registry.clone()),
			ClientConfig {
				offchain_worker_enabled : config.offchain_worker.enabled ,
				offchain_indexing_api: config.offchain_worker.indexing_enabled,
			},
		)?
	};

	Ok((client, backend, keystore, task_manager))
}

/// Create the initial parts of a light node.
pub fn new_light_parts<TBl, TRtApi, TExecDisp, TProof, TGs>(
	config: &Configuration
) -> Result<TLightParts<TBl, TRtApi, TExecDisp, TProof::StorageProof, TGs>, Error> where
	TBl: BlockT,
	TExecDisp: NativeExecutionDispatch + 'static,
	TProof: ProofCheckBackendT<HashFor<TBl>> + Send + Sync + 'static, // TODO EMCH seems not needed -> TGs::StorageProof instead
	TGs: GenesisStateBackend<HashFor<TBl>> + Clone + Send + Sync,
{

	let task_manager = {
		let registry = config.prometheus_config.as_ref().map(|cfg| &cfg.registry);
		TaskManager::new(config.task_executor.clone(), registry)?
	};

	let keystore = match &config.keystore {
		KeystoreConfig::Path { path, password } => Keystore::open(
			path.clone(),
			password.clone()
		)?,
		KeystoreConfig::InMemory => Keystore::new_in_memory(),
	};

	let executor = NativeExecutor::<TExecDisp>::new(
		config.wasm_method,
		config.default_heap_pages,
		config.max_runtime_instances,
	);

	let db_storage = {
		let db_settings = sc_client_db::DatabaseSettings {
			state_cache_size: config.state_cache_size,
			state_cache_child_ratio:
				config.state_cache_child_ratio.map(|v| (v, 100)),
			pruning: config.pruning.clone(),
			source: config.database.clone(),
		};
		sc_client_db::light::LightStorage::new(db_settings)?
	};
	let light_blockchain = sc_light::new_light_blockchain(db_storage);
	let fetch_checker = Arc::new(
		sc_light::new_fetch_checker::<_, TBl, _, TProof>(
			light_blockchain.clone(),
			executor.clone(),
			Box::new(task_manager.spawn_handle()),
		),
	);
	let on_demand = Arc::new(sc_network::config::OnDemand::new(fetch_checker));
	let backend = sc_light::new_light_backend(light_blockchain);
	let client = Arc::new(light::new_light(
		backend.clone(),
		config.chain_spec.as_storage_builder(),
		executor,
		Box::new(task_manager.spawn_handle()),
		config.prometheus_config.as_ref().map(|config| config.registry.clone()),
	)?);

	Ok((client, backend, keystore, task_manager, on_demand))
}

/// Create an instance of db-backed client.
pub fn new_client<E, Block, RA, TSt, TFSt>(
	settings: DatabaseSettings,
	executor: E,
	genesis_storage: &dyn BuildStorage,
	fork_blocks: ForkBlocks<Block>,
	bad_blocks: BadBlocks<Block>,
	execution_extensions: ExecutionExtensions<Block>,
	spawn_handle: Box<dyn SpawnNamed>,
	prometheus_registry: Option<Registry>,
	config: ClientConfig,
) -> Result<(
	crate::client::Client<
		Backend<Block, TSt, TFSt>,
		crate::client::LocalCallExecutor<Backend<Block, TSt, TFSt>, E>,
		Block,
		RA,
	>,
	Arc<Backend<Block, TSt, TFSt>>,
),
	sp_blockchain::Error,
>
	where
		Block: BlockT,
		E: CodeExecutor + RuntimeInfo,
		TSt: InstantiableStateBackend<HashFor<Block>, Storage = DbStorage<Block>> + Send,
		TSt::Transaction: HashDBNodesTransaction<Vec<u8>, Vec<u8>>,
		TFSt: InstantiableStateBackend<HashFor<Block>, Storage = DbStorage<Block>> + Send,
		TFSt::Transaction: HashDBNodesTransaction<Vec<u8>, Vec<u8>>,
{
	const CANONICALIZATION_DELAY: u64 = 4096;

	let backend = Arc::new(Backend::<_, TSt, TFSt>::new(settings, CANONICALIZATION_DELAY)?);
	let executor = crate::client::LocalCallExecutor::new(backend.clone(), executor, spawn_handle, config.clone());
	Ok((
		crate::client::Client::new(
			backend.clone(),
			executor,
			genesis_storage,
			fork_blocks,
			bad_blocks,
			execution_extensions,
			prometheus_registry,
			config,
		)?,
		backend,
	))
}

/// Parameters to pass into `build`.
<<<<<<< HEAD
pub struct ServiceParams<TBl: BlockT, TCl, TImpQu, TExPool, TRpc, Backend>
	where
		Backend: sc_client_api::backend::Backend<TBl>,
{
=======
pub struct SpawnTasksParams<'a, TBl: BlockT, TCl, TExPool, TRpc, Backend> {
>>>>>>> c63cadb1
	/// The service configuration.
	pub config: Configuration,
	/// A shared client returned by `new_full_parts`/`new_light_parts`.
	pub client: Arc<TCl>,
	/// A shared backend returned by `new_full_parts`/`new_light_parts`.
	pub backend: Arc<Backend>,
	/// A task manager returned by `new_full_parts`/`new_light_parts`.
	pub task_manager: &'a mut TaskManager,
	/// A shared keystore returned by `new_full_parts`/`new_light_parts`.
	pub keystore: Arc<RwLock<Keystore>>,
	/// An optional, shared data fetcher for light clients.
<<<<<<< HEAD
	pub on_demand: Option<Arc<OnDemand<TBl, ProofForBackend<Backend, TBl>>>>,
	/// An import queue.
	pub import_queue: TImpQu,
	/// An optional finality proof request builder.
	pub finality_proof_request_builder: Option<BoxFinalityProofRequestBuilder<TBl>>,
	/// An optional, shared finality proof request provider.
	pub finality_proof_provider: Option<Arc<dyn FinalityProofProvider<TBl>>>,
=======
	pub on_demand: Option<Arc<OnDemand<TBl>>>,
>>>>>>> c63cadb1
	/// A shared transaction pool.
	pub transaction_pool: Arc<TExPool>,
	/// A RPC extension builder. Use `NoopRpcExtensionBuilder` if you just want to pass in the
	/// extensions directly.
	pub rpc_extensions_builder: Box<dyn RpcExtensionBuilder<Output = TRpc> + Send>,
	/// An optional, shared remote blockchain instance. Used for light clients.
	pub remote_blockchain: Option<Arc<dyn RemoteBlockchain<TBl>>>,
	/// A shared network instance.
	pub network: Arc<NetworkService<TBl, <TBl as BlockT>::Hash>>,
	/// Sinks to propagate network status updates.
	pub network_status_sinks: NetworkStatusSinks<TBl>,
	/// A Sender for RPC requests.
	pub system_rpc_tx: TracingUnboundedSender<sc_rpc::system::Request<TBl>>,
	/// Shared Telemetry connection sinks,
	pub telemetry_connection_sinks: TelemetryConnectionSinks,
}

/// Build a shared offchain workers instance.
pub fn build_offchain_workers<TBl, TBackend, TCl>(
	config: &Configuration,
	backend: Arc<TBackend>,
	spawn_handle: SpawnTaskHandle,
	client: Arc<TCl>,
	network: Arc<NetworkService<TBl, <TBl as BlockT>::Hash>>,
) -> Option<Arc<sc_offchain::OffchainWorkers<TCl, TBackend::OffchainStorage, TBl>>>
	where
		TBl: BlockT, TBackend: sc_client_api::Backend<TBl>,
		<TBackend as sc_client_api::Backend<TBl>>::OffchainStorage: 'static,
		TCl: Send + Sync + ProvideRuntimeApi<TBl> + BlockchainEvents<TBl> + 'static,
		<TCl as ProvideRuntimeApi<TBl>>::Api: sc_offchain::OffchainWorkerApi<TBl>,
{
	let offchain_workers = match backend.offchain_storage() {
		Some(db) => {
			Some(Arc::new(sc_offchain::OffchainWorkers::new(client.clone(), db)))
		},
		None => {
			warn!("Offchain workers disabled, due to lack of offchain storage support in backend.");
			None
		},
	};

	// Inform the offchain worker about new imported blocks
	if let Some(offchain) = offchain_workers.clone() {
		spawn_handle.spawn(
			"offchain-notifications",
			sc_offchain::notification_future(
				config.role.is_authority(),
				client.clone(),
				offchain,
				Clone::clone(&spawn_handle),
				network.clone()
			)
		);
	}

	offchain_workers
}

/// Spawn the tasks that are required to run a node.
pub fn spawn_tasks<TBl, TBackend, TExPool, TRpc, TCl>(
	params: SpawnTasksParams<TBl, TCl, TExPool, TRpc, TBackend>,
) -> Result<Arc<RpcHandlers>, Error>
	where
		TCl: ProvideRuntimeApi<TBl> + HeaderMetadata<TBl, Error=sp_blockchain::Error> + Chain<TBl> +
		BlockBackend<TBl> + BlockIdTo<TBl, Error=sp_blockchain::Error> +
		ProofProvider<TBl, ProofForBackend<TBackend, TBl>> +
		HeaderBackend<TBl> + BlockchainEvents<TBl> + ExecutorProvider<TBl> + UsageProvider<TBl> +
		StorageProvider<TBl, TBackend> + CallApiAt<TBl, Error=sp_blockchain::Error> +
		Send + 'static,
		<TCl as ProvideRuntimeApi<TBl>>::Api:
			sp_api::Metadata<TBl> +
			sc_offchain::OffchainWorkerApi<TBl> +
			sp_transaction_pool::runtime_api::TaggedTransactionQueue<TBl> +
			sp_session::SessionKeys<TBl> +
			sp_api::ApiErrorExt<Error = sp_blockchain::Error> +
			sp_api::ApiExt<TBl, StateBackend = TBackend::State>,
		TBl: BlockT,
		TBackend: 'static + sc_client_api::backend::Backend<TBl> + Send,
		TExPool: MaintainedTransactionPool<Block=TBl, Hash = <TBl as BlockT>::Hash> +
			MallocSizeOfWasm + 'static,
		TRpc: sc_rpc::RpcExtension<sc_rpc::Metadata>,
{
	let SpawnTasksParams {
		mut config,
		task_manager,
		client,
		on_demand,
		backend,
		keystore,
		transaction_pool,
		rpc_extensions_builder,
		remote_blockchain,
		network, network_status_sinks, system_rpc_tx,
		telemetry_connection_sinks,
	} = params;

	let chain_info = client.usage_info().chain;

	sp_session::generate_initial_session_keys(
		client.clone(),
		&BlockId::Hash(chain_info.best_hash),
		config.dev_key_seed.clone().map(|s| vec![s]).unwrap_or_default(),
	)?;

	info!("📦 Highest known block at #{}", chain_info.best_number);
	telemetry!(
		SUBSTRATE_INFO;
		"node.start";
		"height" => chain_info.best_number.saturated_into::<u64>(),
		"best" => ?chain_info.best_hash
	);

	let spawn_handle = task_manager.spawn_handle();

	// Inform the tx pool about imported and finalized blocks.
	spawn_handle.spawn(
		"txpool-notifications",
		sc_transaction_pool::notification_future(client.clone(), transaction_pool.clone()),
	);

	spawn_handle.spawn(
		"on-transaction-imported",
		transaction_notifications(transaction_pool.clone(), network.clone()),
	);

	// Prometheus metrics.
	let metrics_service = if let Some(PrometheusConfig { port, registry }) =
		config.prometheus_config.clone()
	{
		// Set static metrics.
		let metrics = MetricsService::with_prometheus(&registry, &config)?;
		spawn_handle.spawn(
			"prometheus-endpoint",
			prometheus_endpoint::init_prometheus(port, registry).map(drop)
		);

		metrics
	} else {
		MetricsService::new()
	};

	// Periodically notify the telemetry.
	spawn_handle.spawn("telemetry-periodic-send", telemetry_periodic_send(
		client.clone(), transaction_pool.clone(), metrics_service, network_status_sinks.clone()
	));

	// Periodically send the network state to the telemetry.
	spawn_handle.spawn(
		"telemetry-periodic-network-state",
		telemetry_periodic_network_state(network_status_sinks.clone()),
	);

	// RPC
	let gen_handler = |deny_unsafe: sc_rpc::DenyUnsafe| gen_handler(
		deny_unsafe, &config, task_manager.spawn_handle(), client.clone(), transaction_pool.clone(),
		keystore.clone(), on_demand.clone(), remote_blockchain.clone(), &*rpc_extensions_builder,
		backend.offchain_storage(), system_rpc_tx.clone()
	);
	let rpc = start_rpc_servers(&config, gen_handler)?;
	// This is used internally, so don't restrict access to unsafe RPC
	let rpc_handlers = Arc::new(RpcHandlers(gen_handler(sc_rpc::DenyUnsafe::No)));

	// Telemetry
	let telemetry = config.telemetry_endpoints.clone().and_then(|endpoints| {
		if endpoints.is_empty() {
			// we don't want the telemetry to be initialized if telemetry_endpoints == Some([])
			return None;
		}

		let genesis_hash = match client.block_hash(Zero::zero()) {
			Ok(Some(hash)) => hash,
			_ => Default::default(),
		};

		Some(build_telemetry(
			&mut config, endpoints, telemetry_connection_sinks.clone(), network.clone(),
			task_manager.spawn_handle(), genesis_hash,
		))
	});

	// Instrumentation
	if let Some(tracing_targets) = config.tracing_targets.as_ref() {
		let subscriber = sc_tracing::ProfilingSubscriber::new(
			config.tracing_receiver, tracing_targets
		);
		match tracing::subscriber::set_global_default(subscriber) {
			Ok(_) => (),
			Err(e) => error!(target: "tracing", "Unable to set global default subscriber {}", e),
		}
	}

	// Spawn informant task
	spawn_handle.spawn("informant", sc_informant::build(
		client.clone(),
		network_status_sinks.clone().0,
		transaction_pool.clone(),
		config.informant_output_format,
	));

	task_manager.keep_alive((telemetry, config.base_path, rpc, rpc_handlers.clone()));

	Ok(rpc_handlers)
}

async fn transaction_notifications<TBl, TExPool>(
	transaction_pool: Arc<TExPool>,
	network: Arc<NetworkService<TBl, <TBl as BlockT>::Hash>>
)
	where
		TBl: BlockT,
		TExPool: MaintainedTransactionPool<Block=TBl, Hash = <TBl as BlockT>::Hash>,
{
	// transaction notifications
	transaction_pool.import_notification_stream()
		.for_each(move |hash| {
			network.propagate_transaction(hash);
			let status = transaction_pool.status();
			telemetry!(SUBSTRATE_INFO; "txpool.import";
				"ready" => status.ready,
				"future" => status.future
			);
			ready(())
		})
		.await;
}

// Periodically notify the telemetry.
async fn telemetry_periodic_send<TBl, TExPool, TCl>(
	client: Arc<TCl>,
	transaction_pool: Arc<TExPool>,
	mut metrics_service: MetricsService,
	network_status_sinks: NetworkStatusSinks<TBl>,
)
	where
		TBl: BlockT,
		TCl: ProvideRuntimeApi<TBl> + UsageProvider<TBl>,
		TExPool: MaintainedTransactionPool<Block=TBl, Hash = <TBl as BlockT>::Hash>,
{
	let (state_tx, state_rx) = tracing_unbounded::<(NetworkStatus<_>, NetworkState)>("mpsc_netstat1");
	network_status_sinks.0.push(std::time::Duration::from_millis(5000), state_tx);
	state_rx.for_each(move |(net_status, _)| {
		let info = client.usage_info();
		metrics_service.tick(
			&info,
			&transaction_pool.status(),
			&net_status,
		);
		ready(())
	}).await;
}

async fn telemetry_periodic_network_state<TBl: BlockT>(
	network_status_sinks: NetworkStatusSinks<TBl>,
) {
	// Periodically send the network state to the telemetry.
	let (netstat_tx, netstat_rx) = tracing_unbounded::<(NetworkStatus<_>, NetworkState)>("mpsc_netstat2");
	network_status_sinks.0.push(std::time::Duration::from_secs(30), netstat_tx);
	netstat_rx.for_each(move |(_, network_state)| {
		telemetry!(
			SUBSTRATE_INFO;
			"system.network_state";
			"state" => network_state,
		);
		ready(())
	}).await;
}

fn build_telemetry<TBl: BlockT>(
	config: &mut Configuration,
	endpoints: sc_telemetry::TelemetryEndpoints,
	telemetry_connection_sinks: TelemetryConnectionSinks,
	network: Arc<NetworkService<TBl, <TBl as BlockT>::Hash>>,
	spawn_handle: SpawnTaskHandle,
	genesis_hash: <TBl as BlockT>::Hash,
) -> sc_telemetry::Telemetry {
	let is_authority = config.role.is_authority();
	let network_id = network.local_peer_id().to_base58();
	let name = config.network.node_name.clone();
	let impl_name = config.impl_name.clone();
	let impl_version = config.impl_version.clone();
	let chain_name = config.chain_spec.name().to_owned();
	let telemetry = sc_telemetry::init_telemetry(sc_telemetry::TelemetryConfig {
		endpoints,
		wasm_external_transport: config.telemetry_external_transport.take(),
	});
	let startup_time = SystemTime::UNIX_EPOCH.elapsed()
		.map(|dur| dur.as_millis())
		.unwrap_or(0);
	
	spawn_handle.spawn(
		"telemetry-worker",
		telemetry.clone()
			.for_each(move |event| {
				// Safe-guard in case we add more events in the future.
				let sc_telemetry::TelemetryEvent::Connected = event;

				telemetry!(SUBSTRATE_INFO; "system.connected";
					"name" => name.clone(),
					"implementation" => impl_name.clone(),
					"version" => impl_version.clone(),
					"config" => "",
					"chain" => chain_name.clone(),
					"genesis_hash" => ?genesis_hash,
					"authority" => is_authority,
					"startup_time" => startup_time,
					"network_id" => network_id.clone()
				);

				telemetry_connection_sinks.0.lock().retain(|sink| {
					sink.unbounded_send(()).is_ok()
				});
				ready(())
			})
	);

	telemetry
}

fn gen_handler<TBl, TBackend, TExPool, TRpc, TCl>(
	deny_unsafe: sc_rpc::DenyUnsafe,
	config: &Configuration,
	spawn_handle: SpawnTaskHandle,
	client: Arc<TCl>,
	transaction_pool: Arc<TExPool>,
	keystore: Arc<RwLock<Keystore>>,
	on_demand: Option<Arc<OnDemand<TBl, ProofForBackend<TBackend, TBl>>>>,
	remote_blockchain: Option<Arc<dyn RemoteBlockchain<TBl>>>,
	rpc_extensions_builder: &(dyn RpcExtensionBuilder<Output = TRpc> + Send),
	offchain_storage: Option<<TBackend as sc_client_api::backend::Backend<TBl>>::OffchainStorage>,
	system_rpc_tx: TracingUnboundedSender<sc_rpc::system::Request<TBl>>
) -> jsonrpc_pubsub::PubSubHandler<sc_rpc::Metadata>
	where
		TBl: BlockT,
		TCl: ProvideRuntimeApi<TBl> + BlockchainEvents<TBl> + HeaderBackend<TBl> +
		HeaderMetadata<TBl, Error=sp_blockchain::Error> + ExecutorProvider<TBl> +
		CallApiAt<TBl, Error=sp_blockchain::Error> +
		ProofProvider<TBl, ProofForBackend<TBackend, TBl>> +
		StorageProvider<TBl, TBackend> + BlockBackend<TBl> + Send + Sync + 'static,
		TExPool: MaintainedTransactionPool<Block=TBl, Hash = <TBl as BlockT>::Hash> + 'static,
		TBackend: sc_client_api::backend::Backend<TBl> + 'static,
		TRpc: sc_rpc::RpcExtension<sc_rpc::Metadata>,
		<TCl as ProvideRuntimeApi<TBl>>::Api:
			sp_session::SessionKeys<TBl> +
			sp_api::Metadata<TBl, Error = sp_blockchain::Error>,
{
	use sc_rpc::{chain, state, author, system, offchain};

	let system_info = sc_rpc::system::SystemInfo {
		chain_name: config.chain_spec.name().into(),
		impl_name: config.impl_name.clone(),
		impl_version: config.impl_version.clone(),
		properties: config.chain_spec.properties(),
		chain_type: config.chain_spec.chain_type(),
	};

	let task_executor = sc_rpc::SubscriptionTaskExecutor::new(spawn_handle);
	let subscriptions = SubscriptionManager::new(Arc::new(task_executor));

	let (chain, state, child_state) = if let (Some(remote_blockchain), Some(on_demand)) =
		(remote_blockchain, on_demand) {
		// Light clients
		let chain = sc_rpc::chain::new_light(
			client.clone(),
			subscriptions.clone(),
			remote_blockchain.clone(),
			on_demand.clone(),
		);
		let (state, child_state) = sc_rpc::state::new_light(
			client.clone(),
			subscriptions.clone(),
			remote_blockchain.clone(),
			on_demand,
		);
		(chain, state, child_state)

	} else {
		// Full nodes
		let chain = sc_rpc::chain::new_full(client.clone(), subscriptions.clone());
		let (state, child_state) = sc_rpc::state::new_full(client.clone(), subscriptions.clone());
		(chain, state, child_state)
	};

	let author = sc_rpc::author::Author::new(
		client,
		transaction_pool,
		subscriptions,
		keystore,
		deny_unsafe,
	);
	let system = system::System::new(system_info, system_rpc_tx, deny_unsafe);

	let maybe_offchain_rpc = offchain_storage
	.map(|storage| {
		let offchain = sc_rpc::offchain::Offchain::new(storage, deny_unsafe);
		// FIXME: Use plain Option (don't collect into HashMap) when we upgrade to jsonrpc 14.1
		// https://github.com/paritytech/jsonrpc/commit/20485387ed06a48f1a70bf4d609a7cde6cf0accf
		let delegate = offchain::OffchainApi::to_delegate(offchain);
			delegate.into_iter().collect::<HashMap<_, _>>()
	}).unwrap_or_default();

	sc_rpc_server::rpc_handler((
		state::StateApi::to_delegate(state),
		state::ChildStateApi::to_delegate(child_state),
		chain::ChainApi::to_delegate(chain),
		maybe_offchain_rpc,
		author::AuthorApi::to_delegate(author),
		system::SystemApi::to_delegate(system),
		rpc_extensions_builder.build(deny_unsafe),
	))
}

<<<<<<< HEAD
fn build_network<TBl, TExPool, TImpQu, TCl, TPr>(
	config: &Configuration,
	client: Arc<TCl>,
	transaction_pool: Arc<TExPool>,
	spawn_handle: SpawnTaskHandle,
	on_demand: Option<Arc<OnDemand<TBl, TPr>>>,
	block_announce_validator_builder: Option<Box<
=======
/// Parameters to pass into `build_network`.
pub struct BuildNetworkParams<'a, TBl: BlockT, TExPool, TImpQu, TCl> {
	/// The service configuration.
	pub config: &'a Configuration,
	/// A shared client returned by `new_full_parts`/`new_light_parts`.
	pub client: Arc<TCl>,
	/// A shared transaction pool.
	pub transaction_pool: Arc<TExPool>,
	/// A handle for spawning tasks.
	pub spawn_handle: SpawnTaskHandle,
	/// An import queue.
	pub import_queue: TImpQu,
	/// An optional, shared data fetcher for light clients.
	pub on_demand: Option<Arc<OnDemand<TBl>>>,
	/// A block annouce validator builder.
	pub block_announce_validator_builder: Option<Box<
>>>>>>> c63cadb1
		dyn FnOnce(Arc<TCl>) -> Box<dyn BlockAnnounceValidator<TBl> + Send> + Send
	>>,
	/// An optional finality proof request builder.
	pub finality_proof_request_builder: Option<BoxFinalityProofRequestBuilder<TBl>>,
	/// An optional, shared finality proof request provider.
	pub finality_proof_provider: Option<Arc<dyn FinalityProofProvider<TBl>>>,
}

/// Build the network service, the network status sinks and an RPC sender.
pub fn build_network<TBl, TExPool, TImpQu, TCl>(
	params: BuildNetworkParams<TBl, TExPool, TImpQu, TCl>
) -> Result<
	(
		Arc<NetworkService<TBl, <TBl as BlockT>::Hash>>,
		NetworkStatusSinks<TBl>,
		TracingUnboundedSender<sc_rpc::system::Request<TBl>>,
	),
	Error
>
	where
		TBl: BlockT,
		TPr: StorageProof<HashFor<TBl>> + 'static,
		TCl: ProvideRuntimeApi<TBl> + HeaderMetadata<TBl, Error=sp_blockchain::Error> + Chain<TBl> +
		BlockBackend<TBl> + BlockIdTo<TBl, Error=sp_blockchain::Error> +
		ProofProvider<TBl, TPr> +
		HeaderBackend<TBl> + BlockchainEvents<TBl> + 'static,
		TExPool: MaintainedTransactionPool<Block=TBl, Hash = <TBl as BlockT>::Hash> + 'static,
		TImpQu: ImportQueue<TBl> + 'static,
{
	let BuildNetworkParams {
		config, client, transaction_pool, spawn_handle, import_queue, on_demand,
		block_announce_validator_builder, finality_proof_request_builder, finality_proof_provider,
	} = params;

	let transaction_pool_adapter = Arc::new(TransactionPoolAdapter {
		imports_external_transactions: !matches!(config.role, Role::Light),
		pool: transaction_pool,
		client: client.clone(),
	});

	let protocol_id = {
		let protocol_id_full = match config.chain_spec.protocol_id() {
			Some(pid) => pid,
			None => {
				warn!("Using default protocol ID {:?} because none is configured in the \
					chain specs", DEFAULT_PROTOCOL_ID
				);
				DEFAULT_PROTOCOL_ID
			}
		}.as_bytes();
		sc_network::config::ProtocolId::from(protocol_id_full)
	};

	let block_announce_validator = if let Some(f) = block_announce_validator_builder {
		f(client.clone())
	} else {
		Box::new(DefaultBlockAnnounceValidator)
	};

	let network_params = sc_network::config::Params {
		role: config.role.clone(),
		executor: {
			let spawn_handle = Clone::clone(&spawn_handle);
			Some(Box::new(move |fut| {
				spawn_handle.spawn("libp2p-node", fut);
			}))
		},
		network_config: config.network.clone(),
		chain: client.clone(),
		finality_proof_provider,
		finality_proof_request_builder,
		on_demand: on_demand,
		transaction_pool: transaction_pool_adapter as _,
		import_queue: Box::new(import_queue),
		protocol_id,
		block_announce_validator,
		metrics_registry: config.prometheus_config.as_ref().map(|config| config.registry.clone())
	};

	let has_bootnodes = !network_params.network_config.boot_nodes.is_empty();
	let network_mut = sc_network::NetworkWorker::new(network_params)?;
	let network = network_mut.service().clone();
	let network_status_sinks = NetworkStatusSinks::new(Arc::new(status_sinks::StatusSinks::new()));

	let (system_rpc_tx, system_rpc_rx) = tracing_unbounded("mpsc_system_rpc");

	let future = build_network_future(
		config.role.clone(),
		network_mut,
		client,
		network_status_sinks.clone(),
		system_rpc_rx,
		has_bootnodes,
		config.announce_block,
	);

	// The network worker is responsible for gathering all network messages and processing
	// them. This is quite a heavy task, and at the time of the writing of this comment it
	// frequently happens that this future takes several seconds or in some situations
	// even more than a minute until it has processed its entire queue. This is clearly an
	// issue, and ideally we would like to fix the network future to take as little time as
	// possible, but we also take the extra harm-prevention measure to execute the networking
	// future using `spawn_blocking`.
	spawn_handle.spawn_blocking("network-worker", future);

	Ok((network, network_status_sinks, system_rpc_tx))
}<|MERGE_RESOLUTION|>--- conflicted
+++ resolved
@@ -25,15 +25,9 @@
 	config::{Configuration, KeystoreConfig, PrometheusConfig},
 };
 use sc_client_api::{
-<<<<<<< HEAD
-	light::RemoteBlockchain, ForkBlocks, BadBlocks, CloneableSpawn, UsageProvider,
-	ExecutorProvider,
+	light::RemoteBlockchain, ForkBlocks, BadBlocks, UsageProvider, ExecutorProvider,
 	DbStorage, HashDBNodesTransaction, ProofCheckBackendT, GenesisStateBackend,
 	InstantiableStateBackend, StateBackend, BackendProof as StorageProof,
-=======
-	light::RemoteBlockchain, ForkBlocks, BadBlocks, UsageProvider, ExecutorProvider,
-	SimpleProof, StateBackend,
->>>>>>> c63cadb1
 };
 use sp_utils::mpsc::{tracing_unbounded, TracingUnboundedSender};
 use sc_chain_spec::get_extension;
@@ -394,14 +388,10 @@
 }
 
 /// Parameters to pass into `build`.
-<<<<<<< HEAD
-pub struct ServiceParams<TBl: BlockT, TCl, TImpQu, TExPool, TRpc, Backend>
+pub struct SpawnTasksParams<'a, TBl: BlockT, TCl, TExPool, TRpc, Backend>
 	where
 		Backend: sc_client_api::backend::Backend<TBl>,
 {
-=======
-pub struct SpawnTasksParams<'a, TBl: BlockT, TCl, TExPool, TRpc, Backend> {
->>>>>>> c63cadb1
 	/// The service configuration.
 	pub config: Configuration,
 	/// A shared client returned by `new_full_parts`/`new_light_parts`.
@@ -413,17 +403,7 @@
 	/// A shared keystore returned by `new_full_parts`/`new_light_parts`.
 	pub keystore: Arc<RwLock<Keystore>>,
 	/// An optional, shared data fetcher for light clients.
-<<<<<<< HEAD
 	pub on_demand: Option<Arc<OnDemand<TBl, ProofForBackend<Backend, TBl>>>>,
-	/// An import queue.
-	pub import_queue: TImpQu,
-	/// An optional finality proof request builder.
-	pub finality_proof_request_builder: Option<BoxFinalityProofRequestBuilder<TBl>>,
-	/// An optional, shared finality proof request provider.
-	pub finality_proof_provider: Option<Arc<dyn FinalityProofProvider<TBl>>>,
-=======
-	pub on_demand: Option<Arc<OnDemand<TBl>>>,
->>>>>>> c63cadb1
 	/// A shared transaction pool.
 	pub transaction_pool: Arc<TExPool>,
 	/// A RPC extension builder. Use `NoopRpcExtensionBuilder` if you just want to pass in the
@@ -835,17 +815,8 @@
 	))
 }
 
-<<<<<<< HEAD
-fn build_network<TBl, TExPool, TImpQu, TCl, TPr>(
-	config: &Configuration,
-	client: Arc<TCl>,
-	transaction_pool: Arc<TExPool>,
-	spawn_handle: SpawnTaskHandle,
-	on_demand: Option<Arc<OnDemand<TBl, TPr>>>,
-	block_announce_validator_builder: Option<Box<
-=======
 /// Parameters to pass into `build_network`.
-pub struct BuildNetworkParams<'a, TBl: BlockT, TExPool, TImpQu, TCl> {
+pub struct BuildNetworkParams<'a, TBl: BlockT, TExPool, TImpQu, TCl, TPr: StorageProof<HashFor<TBl>>> {
 	/// The service configuration.
 	pub config: &'a Configuration,
 	/// A shared client returned by `new_full_parts`/`new_light_parts`.
@@ -857,10 +828,9 @@
 	/// An import queue.
 	pub import_queue: TImpQu,
 	/// An optional, shared data fetcher for light clients.
-	pub on_demand: Option<Arc<OnDemand<TBl>>>,
+	pub on_demand: Option<Arc<OnDemand<TBl, TPr>>>,
 	/// A block annouce validator builder.
 	pub block_announce_validator_builder: Option<Box<
->>>>>>> c63cadb1
 		dyn FnOnce(Arc<TCl>) -> Box<dyn BlockAnnounceValidator<TBl> + Send> + Send
 	>>,
 	/// An optional finality proof request builder.
@@ -870,8 +840,8 @@
 }
 
 /// Build the network service, the network status sinks and an RPC sender.
-pub fn build_network<TBl, TExPool, TImpQu, TCl>(
-	params: BuildNetworkParams<TBl, TExPool, TImpQu, TCl>
+pub fn build_network<TBl, TExPool, TImpQu, TCl, TPr>(
+	params: BuildNetworkParams<TBl, TExPool, TImpQu, TCl, TPr>
 ) -> Result<
 	(
 		Arc<NetworkService<TBl, <TBl as BlockT>::Hash>>,
