// This file is part of Substrate.

// Copyright (C) 2017-2020 Parity Technologies (UK) Ltd.
// SPDX-License-Identifier: GPL-3.0-or-later WITH Classpath-exception-2.0

// This program is free software: you can redistribute it and/or modify
// it under the terms of the GNU General Public License as published by
// the Free Software Foundation, either version 3 of the License, or
// (at your option) any later version.

// This program is distributed in the hope that it will be useful,
// but WITHOUT ANY WARRANTY; without even the implied warranty of
// MERCHANTABILITY or FITNESS FOR A PARTICULAR PURPOSE. See the
// GNU General Public License for more details.

// You should have received a copy of the GNU General Public License
// along with this program. If not, see <https://www.gnu.org/licenses/>.

use crate::{
	error::Error, DEFAULT_PROTOCOL_ID, MallocSizeOfWasm,
	TelemetryConnectionSinks, RpcHandlers, NetworkStatusSinks,
	start_rpc_servers, build_network_future, TransactionPoolAdapter, TaskManager, SpawnTaskHandle,
	metrics::MetricsService,
	client::{light, Client, ClientConfig},
	config::{Configuration, KeystoreConfig, PrometheusConfig},
};
use sc_client_api::{
	light::RemoteBlockchain, ForkBlocks, BadBlocks, UsageProvider, ExecutorProvider,
	DbStorage, HashDBNodesTransaction, ProofCheckBackendT, GenesisStateBackend,
	InstantiableStateBackend, StateBackend, BackendProof as StorageProof,
};
use sp_utils::mpsc::{tracing_unbounded, TracingUnboundedSender};
use sc_chain_spec::get_extension;
use sp_consensus::{
	block_validation::{BlockAnnounceValidator, DefaultBlockAnnounceValidator, Chain},
	import_queue::ImportQueue,
};
use jsonrpc_pubsub::manager::SubscriptionManager;
use futures::{
	FutureExt, StreamExt,
	future::ready,
	channel::oneshot,
};
use sc_keystore::LocalKeystore;
use log::{info, warn};
use sc_network::config::{Role, FinalityProofProvider, OnDemand, BoxFinalityProofRequestBuilder};
use sc_network::NetworkService;
use sp_runtime::generic::BlockId;
use sp_runtime::traits::{
	Block as BlockT, SaturatedConversion, HashFor, Zero, BlockIdTo,
};
use sp_api::{ProvideRuntimeApi, CallApiAt};
use sc_executor::{NativeExecutor, NativeExecutionDispatch, RuntimeInfo};
use std::sync::Arc;
use wasm_timer::SystemTime;
use sc_telemetry::{telemetry, SUBSTRATE_INFO};
use sp_transaction_pool::MaintainedTransactionPool;
use prometheus_endpoint::Registry;
use sc_client_db::{Backend, DatabaseSettings};
use sp_core::traits::{
	CodeExecutor,
	SpawnNamed,
};
use sp_keystore::{CryptoStore, SyncCryptoStorePtr};
use sp_runtime::BuildStorage;
use sc_client_api::{
	BlockBackend, BlockchainEvents,
	backend::StorageProvider,
	proof_provider::ProofProvider,
	execution_extensions::ExecutionExtensions
};
use sp_blockchain::{HeaderMetadata, HeaderBackend};

type ProofForBackend<TBackend, TBl> = <
	<TBackend as sc_client_api::backend::Backend<TBl>>::State as StateBackend<HashFor<TBl>>
>::StorageProof;

/// A utility trait for building an RPC extension given a `DenyUnsafe` instance.
/// This is useful since at service definition time we don't know whether the
/// specific interface where the RPC extension will be exposed is safe or not.
/// This trait allows us to lazily build the RPC extension whenever we bind the
/// service to an interface.
pub trait RpcExtensionBuilder {
	/// The type of the RPC extension that will be built.
	type Output: sc_rpc::RpcExtension<sc_rpc::Metadata>;

	/// Returns an instance of the RPC extension for a particular `DenyUnsafe`
	/// value, e.g. the RPC extension might not expose some unsafe methods.
	fn build(
		&self,
		deny: sc_rpc::DenyUnsafe,
		subscription_executor: sc_rpc::SubscriptionTaskExecutor,
	) -> Self::Output;
}

impl<F, R> RpcExtensionBuilder for F where
	F: Fn(sc_rpc::DenyUnsafe, sc_rpc::SubscriptionTaskExecutor) -> R,
	R: sc_rpc::RpcExtension<sc_rpc::Metadata>,
{
	type Output = R;

	fn build(
		&self,
		deny: sc_rpc::DenyUnsafe,
		subscription_executor: sc_rpc::SubscriptionTaskExecutor,
	) -> Self::Output {
		(*self)(deny, subscription_executor)
	}
}

/// A utility struct for implementing an `RpcExtensionBuilder` given a cloneable
/// `RpcExtension`, the resulting builder will simply ignore the provided
/// `DenyUnsafe` instance and return a static `RpcExtension` instance.
pub struct NoopRpcExtensionBuilder<R>(pub R);

impl<R> RpcExtensionBuilder for NoopRpcExtensionBuilder<R> where
	R: Clone + sc_rpc::RpcExtension<sc_rpc::Metadata>,
{
	type Output = R;

	fn build(
		&self,
		_deny: sc_rpc::DenyUnsafe,
		_subscription_executor: sc_rpc::SubscriptionTaskExecutor,
	) -> Self::Output {
		self.0.clone()
	}
}

impl<R> From<R> for NoopRpcExtensionBuilder<R> where
	R: sc_rpc::RpcExtension<sc_rpc::Metadata>,
{
	fn from(e: R) -> NoopRpcExtensionBuilder<R> {
		NoopRpcExtensionBuilder(e)
	}
}


/// Full client type.
pub type TFullClient<TBl, TRtApi, TExecDisp, TSt, TFSt> = Client<
	TFullBackend<TBl, TSt, TFSt>,
	TFullCallExecutor<TBl, TExecDisp, TSt, TFSt>,
	TBl,
	TRtApi,
>;

/// Full client backend type.
pub type TFullBackend<TBl, TSt, TFSt> = sc_client_db::Backend<TBl, TSt, TFSt>;

/// Full client call executor type.
pub type TFullCallExecutor<TBl, TExecDisp, TSt, TFSt> = crate::client::LocalCallExecutor<
	sc_client_db::Backend<TBl, TSt, TFSt>,
	NativeExecutor<TExecDisp>,
>;

/// Light client type.
pub type TLightClient<TBl, TRtApi, TExecDisp, TGs> = TLightClientWithBackend<
	TBl, TRtApi, TExecDisp, TLightBackend<TBl, TGs>
>;

/// Light client backend type.
pub type TLightBackend<TBl, TGs> = sc_light::Backend<
	sc_client_db::light::LightStorage<TBl>,
	TGs,
>;

/// Light call executor type.
pub type TLightCallExecutor<TBl, TExecDisp, TGs> = sc_light::GenesisCallExecutor<
	sc_light::Backend<
		sc_client_db::light::LightStorage<TBl>,
		TGs,
	>,
	crate::client::LocalCallExecutor<
		sc_light::Backend<
			sc_client_db::light::LightStorage<TBl>,
			TGs,
		>,
		NativeExecutor<TExecDisp>,
	>,
>;

<<<<<<< HEAD
type TFullParts<TBl, TRtApi, TExecDisp, TSt, TFSt> = (
	TFullClient<TBl, TRtApi, TExecDisp, TSt, TFSt>,
	Arc<TFullBackend<TBl, TSt, TFSt>>,
	Arc<RwLock<sc_keystore::Store>>,
	TaskManager,
);

type TLightParts<TBl, TRtApi, TExecDisp, TSProof, TGs> = (
	Arc<TLightClient<TBl, TRtApi, TExecDisp, TGs>>,
	Arc<TLightBackend<TBl, TGs>>,
	Arc<RwLock<sc_keystore::Store>>,
=======
type TFullParts<TBl, TRtApi, TExecDisp> = (
	TFullClient<TBl, TRtApi, TExecDisp>,
	Arc<TFullBackend<TBl>>,
	KeystoreContainer,
	TaskManager,
);

type TLightParts<TBl, TRtApi, TExecDisp> = (
	Arc<TLightClient<TBl, TRtApi, TExecDisp>>,
	Arc<TLightBackend<TBl>>,
	KeystoreContainer,
>>>>>>> f37a462b
	TaskManager,
	Arc<OnDemand<TBl, TSProof>>,
);

/// Light client backend type with a specific hash type.
pub type TLightBackendWithHash<TBl, THash> = sc_light::Backend<
	sc_client_db::light::LightStorage<TBl>,
	THash,
>;

/// Light client type with a specific backend.
pub type TLightClientWithBackend<TBl, TRtApi, TExecDisp, TBackend> = Client<
	TBackend,
	sc_light::GenesisCallExecutor<
		TBackend,
		crate::client::LocalCallExecutor<TBackend, NativeExecutor<TExecDisp>>,
	>,
	TBl,
	TRtApi,
>;

/// Construct and hold different layers of Keystore wrappers
pub struct KeystoreContainer {
	keystore: Arc<dyn CryptoStore>,
	sync_keystore: SyncCryptoStorePtr,
}

impl KeystoreContainer {
	/// Construct KeystoreContainer
	pub fn new(config: &KeystoreConfig) -> Result<Self, Error> {
		let keystore = Arc::new(match config {
			KeystoreConfig::Path { path, password } => LocalKeystore::open(
				path.clone(),
				password.clone(),
			)?,
			KeystoreConfig::InMemory => LocalKeystore::in_memory(),
		});
		let sync_keystore = keystore.clone() as SyncCryptoStorePtr;

		Ok(Self {
			keystore,
			sync_keystore,
		})
	}

	/// Returns an adapter to the asynchronous keystore that implements `CryptoStore`
	pub fn keystore(&self) -> Arc<dyn CryptoStore> {
		self.keystore.clone()
	}

	/// Returns the synchrnous keystore wrapper
	pub fn sync_keystore(&self) -> SyncCryptoStorePtr {
		self.sync_keystore.clone()
	}
}

/// Creates a new full client for the given config.
pub fn new_full_client<TBl, TRtApi, TExecDisp, TSt, TFSt>(
	config: &Configuration,
) -> Result<TFullClient<TBl, TRtApi, TExecDisp, TSt, TFSt>, Error> where
	TBl: BlockT,
	TExecDisp: NativeExecutionDispatch + 'static,
	TSt: InstantiableStateBackend<HashFor<TBl>, Storage = DbStorage<TBl>> + Send,
	TSt::Transaction: HashDBNodesTransaction<Vec<u8>, Vec<u8>>,
	TFSt: InstantiableStateBackend<HashFor<TBl>, Storage = DbStorage<TBl>> + Send,
	TFSt::Transaction: HashDBNodesTransaction<Vec<u8>, Vec<u8>>,
{
	new_full_parts(config).map(|parts| parts.0)
}

/// Create the initial parts of a full node.
pub fn new_full_parts<TBl, TRtApi, TExecDisp, TSt, TFSt>(
	config: &Configuration,
) -> Result<TFullParts<TBl, TRtApi, TExecDisp, TSt, TFSt>,	Error> where
	TBl: BlockT,
	TExecDisp: NativeExecutionDispatch + 'static,
	TSt: InstantiableStateBackend<HashFor<TBl>, Storage = DbStorage<TBl>> + Send,
	TSt::Transaction: HashDBNodesTransaction<Vec<u8>, Vec<u8>>,
	TFSt: InstantiableStateBackend<HashFor<TBl>, Storage = DbStorage<TBl>> + Send,
	TFSt::Transaction: HashDBNodesTransaction<Vec<u8>, Vec<u8>>,
{
	let keystore_container = KeystoreContainer::new(&config.keystore)?;

	let task_manager = {
		let registry = config.prometheus_config.as_ref().map(|cfg| &cfg.registry);
		TaskManager::new(config.task_executor.clone(), registry)?
	};

	let executor = NativeExecutor::<TExecDisp>::new(
		config.wasm_method,
		config.default_heap_pages,
		config.max_runtime_instances,
	);

	let chain_spec = &config.chain_spec;
	let fork_blocks = get_extension::<ForkBlocks<TBl>>(chain_spec.extensions())
		.cloned()
		.unwrap_or_default();

	let bad_blocks = get_extension::<BadBlocks<TBl>>(chain_spec.extensions())
		.cloned()
		.unwrap_or_default();

	let (client, backend) = {
		let db_config = sc_client_db::DatabaseSettings {
			state_cache_size: config.state_cache_size,
			state_cache_child_ratio:
			config.state_cache_child_ratio.map(|v| (v, 100)),
			pruning: config.pruning.clone(),
			source: config.database.clone(),
		};

		let extensions = sc_client_api::execution_extensions::ExecutionExtensions::new(
			config.execution_strategies.clone(),
			Some(keystore_container.sync_keystore()),
		);

		new_client(
			db_config,
			executor,
			chain_spec.as_storage_builder(),
			fork_blocks,
			bad_blocks,
			extensions,
			Box::new(task_manager.spawn_handle()),
			config.prometheus_config.as_ref().map(|config| config.registry.clone()),
			ClientConfig {
				offchain_worker_enabled : config.offchain_worker.enabled ,
				offchain_indexing_api: config.offchain_worker.indexing_enabled,
			},
		)?
	};

	Ok((
		client,
		backend,
		keystore_container,
		task_manager,
	))
}

/// Create the initial parts of a light node.
pub fn new_light_parts<TBl, TRtApi, TExecDisp, TProof, TGs>(
	config: &Configuration
) -> Result<TLightParts<TBl, TRtApi, TExecDisp, TProof::StorageProof, TGs>, Error> where
	TBl: BlockT,
	TExecDisp: NativeExecutionDispatch + 'static,
	TProof: ProofCheckBackendT<HashFor<TBl>> + Send + Sync + 'static, // TODO EMCH seems not needed -> TGs::StorageProof instead
	TGs: GenesisStateBackend<HashFor<TBl>> + Clone + Send + Sync,
{
	let keystore_container = KeystoreContainer::new(&config.keystore)?;
	let task_manager = {
		let registry = config.prometheus_config.as_ref().map(|cfg| &cfg.registry);
		TaskManager::new(config.task_executor.clone(), registry)?
	};

	let executor = NativeExecutor::<TExecDisp>::new(
		config.wasm_method,
		config.default_heap_pages,
		config.max_runtime_instances,
	);

	let db_storage = {
		let db_settings = sc_client_db::DatabaseSettings {
			state_cache_size: config.state_cache_size,
			state_cache_child_ratio:
				config.state_cache_child_ratio.map(|v| (v, 100)),
			pruning: config.pruning.clone(),
			source: config.database.clone(),
		};
		sc_client_db::light::LightStorage::new(db_settings)?
	};
	let light_blockchain = sc_light::new_light_blockchain(db_storage);
	let fetch_checker = Arc::new(
		sc_light::new_fetch_checker::<_, TBl, _, TProof>(
			light_blockchain.clone(),
			executor.clone(),
			Box::new(task_manager.spawn_handle()),
		),
	);
	let on_demand = Arc::new(sc_network::config::OnDemand::new(fetch_checker));
	let backend = sc_light::new_light_backend(light_blockchain);
	let client = Arc::new(light::new_light(
		backend.clone(),
		config.chain_spec.as_storage_builder(),
		executor,
		Box::new(task_manager.spawn_handle()),
		config.prometheus_config.as_ref().map(|config| config.registry.clone()),
	)?);

	Ok((client, backend, keystore_container, task_manager, on_demand))
}

/// Create an instance of db-backed client.
pub fn new_client<E, Block, RA, TSt, TFSt>(
	settings: DatabaseSettings,
	executor: E,
	genesis_storage: &dyn BuildStorage,
	fork_blocks: ForkBlocks<Block>,
	bad_blocks: BadBlocks<Block>,
	execution_extensions: ExecutionExtensions<Block>,
	spawn_handle: Box<dyn SpawnNamed>,
	prometheus_registry: Option<Registry>,
	config: ClientConfig,
) -> Result<(
	crate::client::Client<
		Backend<Block, TSt, TFSt>,
		crate::client::LocalCallExecutor<Backend<Block, TSt, TFSt>, E>,
		Block,
		RA,
	>,
	Arc<Backend<Block, TSt, TFSt>>,
),
	sp_blockchain::Error,
>
	where
		Block: BlockT,
		E: CodeExecutor + RuntimeInfo,
		TSt: InstantiableStateBackend<HashFor<Block>, Storage = DbStorage<Block>> + Send,
		TSt::Transaction: HashDBNodesTransaction<Vec<u8>, Vec<u8>>,
		TFSt: InstantiableStateBackend<HashFor<Block>, Storage = DbStorage<Block>> + Send,
		TFSt::Transaction: HashDBNodesTransaction<Vec<u8>, Vec<u8>>,
{
	const CANONICALIZATION_DELAY: u64 = 4096;

	let backend = Arc::new(Backend::<_, TSt, TFSt>::new(settings, CANONICALIZATION_DELAY)?);
	let executor = crate::client::LocalCallExecutor::new(backend.clone(), executor, spawn_handle, config.clone());
	Ok((
		crate::client::Client::new(
			backend.clone(),
			executor,
			genesis_storage,
			fork_blocks,
			bad_blocks,
			execution_extensions,
			prometheus_registry,
			config,
		)?,
		backend,
	))
}

/// Parameters to pass into `build`.
pub struct SpawnTasksParams<'a, TBl: BlockT, TCl, TExPool, TRpc, Backend>
	where
		Backend: sc_client_api::backend::Backend<TBl>,
{
	/// The service configuration.
	pub config: Configuration,
	/// A shared client returned by `new_full_parts`/`new_light_parts`.
	pub client: Arc<TCl>,
	/// A shared backend returned by `new_full_parts`/`new_light_parts`.
	pub backend: Arc<Backend>,
	/// A task manager returned by `new_full_parts`/`new_light_parts`.
	pub task_manager: &'a mut TaskManager,
	/// A shared keystore returned by `new_full_parts`/`new_light_parts`.
	pub keystore: SyncCryptoStorePtr,
	/// An optional, shared data fetcher for light clients.
	pub on_demand: Option<Arc<OnDemand<TBl, ProofForBackend<Backend, TBl>>>>,
	/// A shared transaction pool.
	pub transaction_pool: Arc<TExPool>,
	/// A RPC extension builder. Use `NoopRpcExtensionBuilder` if you just want to pass in the
	/// extensions directly.
	pub rpc_extensions_builder: Box<dyn RpcExtensionBuilder<Output = TRpc> + Send>,
	/// An optional, shared remote blockchain instance. Used for light clients.
	pub remote_blockchain: Option<Arc<dyn RemoteBlockchain<TBl>>>,
	/// A shared network instance.
	pub network: Arc<NetworkService<TBl, <TBl as BlockT>::Hash>>,
	/// Sinks to propagate network status updates.
	pub network_status_sinks: NetworkStatusSinks<TBl>,
	/// A Sender for RPC requests.
	pub system_rpc_tx: TracingUnboundedSender<sc_rpc::system::Request<TBl>>,
	/// Shared Telemetry connection sinks,
	pub telemetry_connection_sinks: TelemetryConnectionSinks,
}

/// Build a shared offchain workers instance.
pub fn build_offchain_workers<TBl, TBackend, TCl>(
	config: &Configuration,
	backend: Arc<TBackend>,
	spawn_handle: SpawnTaskHandle,
	client: Arc<TCl>,
	network: Arc<NetworkService<TBl, <TBl as BlockT>::Hash>>,
) -> Option<Arc<sc_offchain::OffchainWorkers<TCl, TBackend::OffchainStorage, TBl>>>
	where
		TBl: BlockT, TBackend: sc_client_api::Backend<TBl>,
		<TBackend as sc_client_api::Backend<TBl>>::OffchainStorage: 'static,
		TCl: Send + Sync + ProvideRuntimeApi<TBl> + BlockchainEvents<TBl> + 'static,
		<TCl as ProvideRuntimeApi<TBl>>::Api: sc_offchain::OffchainWorkerApi<TBl>,
{
	let offchain_workers = match backend.offchain_storage() {
		Some(db) => {
			Some(Arc::new(sc_offchain::OffchainWorkers::new(client.clone(), db)))
		},
		None => {
			warn!("Offchain workers disabled, due to lack of offchain storage support in backend.");
			None
		},
	};

	// Inform the offchain worker about new imported blocks
	if let Some(offchain) = offchain_workers.clone() {
		spawn_handle.spawn(
			"offchain-notifications",
			sc_offchain::notification_future(
				config.role.is_authority(),
				client.clone(),
				offchain,
				Clone::clone(&spawn_handle),
				network.clone(),
			)
		);
	}

	offchain_workers
}

/// Spawn the tasks that are required to run a node.
pub fn spawn_tasks<TBl, TBackend, TExPool, TRpc, TCl>(
	params: SpawnTasksParams<TBl, TCl, TExPool, TRpc, TBackend>,
) -> Result<RpcHandlers, Error>
	where
		TCl: ProvideRuntimeApi<TBl> + HeaderMetadata<TBl, Error=sp_blockchain::Error> + Chain<TBl> +
		BlockBackend<TBl> + BlockIdTo<TBl, Error=sp_blockchain::Error> +
		ProofProvider<TBl, ProofForBackend<TBackend, TBl>> +
		HeaderBackend<TBl> + BlockchainEvents<TBl> + ExecutorProvider<TBl> + UsageProvider<TBl> +
		StorageProvider<TBl, TBackend> + CallApiAt<TBl, Error=sp_blockchain::Error> +
		Send + 'static,
		<TCl as ProvideRuntimeApi<TBl>>::Api:
			sp_api::Metadata<TBl> +
			sc_offchain::OffchainWorkerApi<TBl> +
			sp_transaction_pool::runtime_api::TaggedTransactionQueue<TBl> +
			sp_session::SessionKeys<TBl> +
			sp_api::ApiErrorExt<Error = sp_blockchain::Error> +
			sp_api::ApiExt<TBl, StateBackend = TBackend::State>,
		TBl: BlockT,
		TBackend: 'static + sc_client_api::backend::Backend<TBl> + Send,
		TExPool: MaintainedTransactionPool<Block=TBl, Hash = <TBl as BlockT>::Hash> +
			MallocSizeOfWasm + 'static,
		TRpc: sc_rpc::RpcExtension<sc_rpc::Metadata>,
{
	let SpawnTasksParams {
		mut config,
		task_manager,
		client,
		on_demand,
		backend,
		keystore,
		transaction_pool,
		rpc_extensions_builder,
		remote_blockchain,
		network,
		network_status_sinks,
		system_rpc_tx,
		telemetry_connection_sinks,
	} = params;

	let chain_info = client.usage_info().chain;

	sp_session::generate_initial_session_keys(
		client.clone(),
		&BlockId::Hash(chain_info.best_hash),
		config.dev_key_seed.clone().map(|s| vec![s]).unwrap_or_default(),
	)?;

	info!("📦 Highest known block at #{}", chain_info.best_number);
	telemetry!(
		SUBSTRATE_INFO;
		"node.start";
		"height" => chain_info.best_number.saturated_into::<u64>(),
		"best" => ?chain_info.best_hash
	);

	let spawn_handle = task_manager.spawn_handle();

	// Inform the tx pool about imported and finalized blocks.
	spawn_handle.spawn(
		"txpool-notifications",
		sc_transaction_pool::notification_future(client.clone(), transaction_pool.clone()),
	);

	spawn_handle.spawn(
		"on-transaction-imported",
		transaction_notifications(transaction_pool.clone(), network.clone()),
	);

	// Prometheus metrics.
	let metrics_service = if let Some(PrometheusConfig { port, registry }) =
		config.prometheus_config.clone()
	{
		// Set static metrics.
		let metrics = MetricsService::with_prometheus(&registry, &config)?;
		spawn_handle.spawn(
			"prometheus-endpoint",
			prometheus_endpoint::init_prometheus(port, registry).map(drop)
		);

		metrics
	} else {
		MetricsService::new()
	};

	// Periodically updated metrics and telemetry updates.
	spawn_handle.spawn("telemetry-periodic-send",
		metrics_service.run(
			client.clone(),
			transaction_pool.clone(),
			network_status_sinks.clone()
		)
	);

	// RPC
	let gen_handler = |
		deny_unsafe: sc_rpc::DenyUnsafe,
		rpc_middleware: sc_rpc_server::RpcMiddleware
	| gen_handler(
		deny_unsafe, rpc_middleware, &config, task_manager.spawn_handle(),
		client.clone(), transaction_pool.clone(), keystore.clone(),
		on_demand.clone(), remote_blockchain.clone(), &*rpc_extensions_builder,
		backend.offchain_storage(), system_rpc_tx.clone()
	);
	let rpc_metrics = sc_rpc_server::RpcMetrics::new(config.prometheus_registry()).ok();
	let rpc = start_rpc_servers(&config, gen_handler, rpc_metrics.as_ref())?;
	// This is used internally, so don't restrict access to unsafe RPC
	let rpc_handlers = RpcHandlers(Arc::new(gen_handler(
		sc_rpc::DenyUnsafe::No,
		sc_rpc_server::RpcMiddleware::new(rpc_metrics.as_ref().cloned(), "inbrowser")
	).into()));

	// Telemetry
	let telemetry = config.telemetry_endpoints.clone().and_then(|endpoints| {
		if endpoints.is_empty() {
			// we don't want the telemetry to be initialized if telemetry_endpoints == Some([])
			return None;
		}

		let genesis_hash = match client.block_hash(Zero::zero()) {
			Ok(Some(hash)) => hash,
			_ => Default::default(),
		};

		Some(build_telemetry(
			&mut config, endpoints, telemetry_connection_sinks.clone(), network.clone(),
			task_manager.spawn_handle(), genesis_hash,
		))
	});

	// Spawn informant task
	spawn_handle.spawn("informant", sc_informant::build(
		client.clone(),
		network_status_sinks.status.clone(),
		transaction_pool.clone(),
		config.informant_output_format,
	));

	task_manager.keep_alive((telemetry, config.base_path, rpc, rpc_handlers.clone()));

	Ok(rpc_handlers)
}

async fn transaction_notifications<TBl, TExPool>(
	transaction_pool: Arc<TExPool>,
	network: Arc<NetworkService<TBl, <TBl as BlockT>::Hash>>
)
	where
		TBl: BlockT,
		TExPool: MaintainedTransactionPool<Block=TBl, Hash = <TBl as BlockT>::Hash>,
{
	// transaction notifications
	transaction_pool.import_notification_stream()
		.for_each(move |hash| {
			network.propagate_transaction(hash);
			let status = transaction_pool.status();
			telemetry!(SUBSTRATE_INFO; "txpool.import";
				"ready" => status.ready,
				"future" => status.future
			);
			ready(())
		})
		.await;
}

fn build_telemetry<TBl: BlockT>(
	config: &mut Configuration,
	endpoints: sc_telemetry::TelemetryEndpoints,
	telemetry_connection_sinks: TelemetryConnectionSinks,
	network: Arc<NetworkService<TBl, <TBl as BlockT>::Hash>>,
	spawn_handle: SpawnTaskHandle,
	genesis_hash: <TBl as BlockT>::Hash,
) -> sc_telemetry::Telemetry {
	let is_authority = config.role.is_authority();
	let network_id = network.local_peer_id().to_base58();
	let name = config.network.node_name.clone();
	let impl_name = config.impl_name.clone();
	let impl_version = config.impl_version.clone();
	let chain_name = config.chain_spec.name().to_owned();
	let telemetry = sc_telemetry::init_telemetry(sc_telemetry::TelemetryConfig {
		endpoints,
		wasm_external_transport: config.telemetry_external_transport.take(),
	});
	let startup_time = SystemTime::UNIX_EPOCH.elapsed()
		.map(|dur| dur.as_millis())
		.unwrap_or(0);

	spawn_handle.spawn(
		"telemetry-worker",
		telemetry.clone()
			.for_each(move |event| {
				// Safe-guard in case we add more events in the future.
				let sc_telemetry::TelemetryEvent::Connected = event;

				telemetry!(SUBSTRATE_INFO; "system.connected";
					"name" => name.clone(),
					"implementation" => impl_name.clone(),
					"version" => impl_version.clone(),
					"config" => "",
					"chain" => chain_name.clone(),
					"genesis_hash" => ?genesis_hash,
					"authority" => is_authority,
					"startup_time" => startup_time,
					"network_id" => network_id.clone()
				);

				telemetry_connection_sinks.0.lock().retain(|sink| {
					sink.unbounded_send(()).is_ok()
				});
				ready(())
			})
	);

	telemetry
}

fn gen_handler<TBl, TBackend, TExPool, TRpc, TCl>(
	deny_unsafe: sc_rpc::DenyUnsafe,
	rpc_middleware: sc_rpc_server::RpcMiddleware,
	config: &Configuration,
	spawn_handle: SpawnTaskHandle,
	client: Arc<TCl>,
	transaction_pool: Arc<TExPool>,
<<<<<<< HEAD
	keystore: Arc<RwLock<Keystore>>,
	on_demand: Option<Arc<OnDemand<TBl, ProofForBackend<TBackend, TBl>>>>,
=======
	keystore: SyncCryptoStorePtr,
	on_demand: Option<Arc<OnDemand<TBl>>>,
>>>>>>> f37a462b
	remote_blockchain: Option<Arc<dyn RemoteBlockchain<TBl>>>,
	rpc_extensions_builder: &(dyn RpcExtensionBuilder<Output = TRpc> + Send),
	offchain_storage: Option<<TBackend as sc_client_api::backend::Backend<TBl>>::OffchainStorage>,
	system_rpc_tx: TracingUnboundedSender<sc_rpc::system::Request<TBl>>
) -> sc_rpc_server::RpcHandler<sc_rpc::Metadata>
	where
		TBl: BlockT,
		TCl: ProvideRuntimeApi<TBl> + BlockchainEvents<TBl> + HeaderBackend<TBl> +
		HeaderMetadata<TBl, Error=sp_blockchain::Error> + ExecutorProvider<TBl> +
		CallApiAt<TBl, Error=sp_blockchain::Error> +
		ProofProvider<TBl, ProofForBackend<TBackend, TBl>> +
		StorageProvider<TBl, TBackend> + BlockBackend<TBl> + Send + Sync + 'static,
		TExPool: MaintainedTransactionPool<Block=TBl, Hash = <TBl as BlockT>::Hash> + 'static,
		TBackend: sc_client_api::backend::Backend<TBl> + 'static,
		TRpc: sc_rpc::RpcExtension<sc_rpc::Metadata>,
		<TCl as ProvideRuntimeApi<TBl>>::Api:
			sp_session::SessionKeys<TBl> +
			sp_api::Metadata<TBl, Error = sp_blockchain::Error>,
{
	use sc_rpc::{chain, state, author, system, offchain};

	let system_info = sc_rpc::system::SystemInfo {
		chain_name: config.chain_spec.name().into(),
		impl_name: config.impl_name.clone(),
		impl_version: config.impl_version.clone(),
		properties: config.chain_spec.properties(),
		chain_type: config.chain_spec.chain_type(),
	};

	let task_executor = sc_rpc::SubscriptionTaskExecutor::new(spawn_handle);
	let subscriptions = SubscriptionManager::new(Arc::new(task_executor.clone()));

	let (chain, state, child_state) = if let (Some(remote_blockchain), Some(on_demand)) =
		(remote_blockchain, on_demand) {
		// Light clients
		let chain = sc_rpc::chain::new_light(
			client.clone(),
			subscriptions.clone(),
			remote_blockchain.clone(),
			on_demand.clone(),
		);
		let (state, child_state) = sc_rpc::state::new_light(
			client.clone(),
			subscriptions.clone(),
			remote_blockchain.clone(),
			on_demand,
			deny_unsafe,
		);
		(chain, state, child_state)

	} else {
		// Full nodes
		let chain = sc_rpc::chain::new_full(client.clone(), subscriptions.clone());
		let (state, child_state) = sc_rpc::state::new_full(
			client.clone(),
			subscriptions.clone(),
			deny_unsafe,
		);
		(chain, state, child_state)
	};

	let author = sc_rpc::author::Author::new(
		client,
		transaction_pool,
		subscriptions,
		keystore,
		deny_unsafe,
	);
	let system = system::System::new(system_info, system_rpc_tx, deny_unsafe);

	let maybe_offchain_rpc = offchain_storage.map(|storage| {
		let offchain = sc_rpc::offchain::Offchain::new(storage, deny_unsafe);
		offchain::OffchainApi::to_delegate(offchain)
	});

	sc_rpc_server::rpc_handler(
		(
			state::StateApi::to_delegate(state),
			state::ChildStateApi::to_delegate(child_state),
			chain::ChainApi::to_delegate(chain),
			maybe_offchain_rpc,
			author::AuthorApi::to_delegate(author),
			system::SystemApi::to_delegate(system),
			rpc_extensions_builder.build(deny_unsafe, task_executor),
		),
		rpc_middleware
	)
}

/// Parameters to pass into `build_network`.
pub struct BuildNetworkParams<'a, TBl: BlockT, TExPool, TImpQu, TCl, TPr: StorageProof<HashFor<TBl>>> {
	/// The service configuration.
	pub config: &'a Configuration,
	/// A shared client returned by `new_full_parts`/`new_light_parts`.
	pub client: Arc<TCl>,
	/// A shared transaction pool.
	pub transaction_pool: Arc<TExPool>,
	/// A handle for spawning tasks.
	pub spawn_handle: SpawnTaskHandle,
	/// An import queue.
	pub import_queue: TImpQu,
	/// An optional, shared data fetcher for light clients.
	pub on_demand: Option<Arc<OnDemand<TBl, TPr>>>,
	/// A block annouce validator builder.
	pub block_announce_validator_builder: Option<Box<
		dyn FnOnce(Arc<TCl>) -> Box<dyn BlockAnnounceValidator<TBl> + Send> + Send
	>>,
	/// An optional finality proof request builder.
	pub finality_proof_request_builder: Option<BoxFinalityProofRequestBuilder<TBl>>,
	/// An optional, shared finality proof request provider.
	pub finality_proof_provider: Option<Arc<dyn FinalityProofProvider<TBl>>>,
}

/// Build the network service, the network status sinks and an RPC sender.
pub fn build_network<TBl, TExPool, TImpQu, TCl, TPr>(
	params: BuildNetworkParams<TBl, TExPool, TImpQu, TCl, TPr>
) -> Result<
	(
		Arc<NetworkService<TBl, <TBl as BlockT>::Hash>>,
		NetworkStatusSinks<TBl>,
		TracingUnboundedSender<sc_rpc::system::Request<TBl>>,
		NetworkStarter,
	),
	Error
>
	where
		TBl: BlockT,
		TPr: StorageProof<HashFor<TBl>> + 'static,
		TCl: ProvideRuntimeApi<TBl> + HeaderMetadata<TBl, Error=sp_blockchain::Error> + Chain<TBl> +
		BlockBackend<TBl> + BlockIdTo<TBl, Error=sp_blockchain::Error> +
		ProofProvider<TBl, TPr> +
		HeaderBackend<TBl> + BlockchainEvents<TBl> + 'static,
		TExPool: MaintainedTransactionPool<Block=TBl, Hash = <TBl as BlockT>::Hash> + 'static,
		TImpQu: ImportQueue<TBl> + 'static,
{
	let BuildNetworkParams {
		config, client, transaction_pool, spawn_handle, import_queue, on_demand,
		block_announce_validator_builder, finality_proof_request_builder, finality_proof_provider,
	} = params;

	let transaction_pool_adapter = Arc::new(TransactionPoolAdapter {
		imports_external_transactions: !matches!(config.role, Role::Light),
		pool: transaction_pool,
		client: client.clone(),
	});

	let protocol_id = {
		let protocol_id_full = match config.chain_spec.protocol_id() {
			Some(pid) => pid,
			None => {
				warn!("Using default protocol ID {:?} because none is configured in the \
					chain specs", DEFAULT_PROTOCOL_ID
				);
				DEFAULT_PROTOCOL_ID
			}
		};
		sc_network::config::ProtocolId::from(protocol_id_full)
	};

	let block_announce_validator = if let Some(f) = block_announce_validator_builder {
		f(client.clone())
	} else {
		Box::new(DefaultBlockAnnounceValidator)
	};

	let network_params = sc_network::config::Params {
		role: config.role.clone(),
		executor: {
			let spawn_handle = Clone::clone(&spawn_handle);
			Some(Box::new(move |fut| {
				spawn_handle.spawn("libp2p-node", fut);
			}))
		},
		network_config: config.network.clone(),
		chain: client.clone(),
		finality_proof_provider,
		finality_proof_request_builder,
		on_demand: on_demand,
		transaction_pool: transaction_pool_adapter as _,
		import_queue: Box::new(import_queue),
		protocol_id,
		block_announce_validator,
		metrics_registry: config.prometheus_config.as_ref().map(|config| config.registry.clone())
	};

	let has_bootnodes = !network_params.network_config.boot_nodes.is_empty();
	let network_mut = sc_network::NetworkWorker::new(network_params)?;
	let network = network_mut.service().clone();
	let network_status_sinks = NetworkStatusSinks::new();

	let (system_rpc_tx, system_rpc_rx) = tracing_unbounded("mpsc_system_rpc");

	let future = build_network_future(
		config.role.clone(),
		network_mut,
		client,
		network_status_sinks.clone(),
		system_rpc_rx,
		has_bootnodes,
		config.announce_block,
	);

	// TODO: Normally, one is supposed to pass a list of notifications protocols supported by the
	// node through the `NetworkConfiguration` struct. But because this function doesn't know in
	// advance which components, such as GrandPa or Polkadot, will be plugged on top of the
	// service, it is unfortunately not possible to do so without some deep refactoring. To bypass
	// this problem, the `NetworkService` provides a `register_notifications_protocol` method that
	// can be called even after the network has been initialized. However, we want to avoid the
	// situation where `register_notifications_protocol` is called *after* the network actually
	// connects to other peers. For this reason, we delay the process of the network future until
	// the user calls `NetworkStarter::start_network`.
	//
	// This entire hack should eventually be removed in favour of passing the list of protocols
	// through the configuration.
	//
	// See also https://github.com/paritytech/substrate/issues/6827
	let (network_start_tx, network_start_rx) = oneshot::channel();

	// The network worker is responsible for gathering all network messages and processing
	// them. This is quite a heavy task, and at the time of the writing of this comment it
	// frequently happens that this future takes several seconds or in some situations
	// even more than a minute until it has processed its entire queue. This is clearly an
	// issue, and ideally we would like to fix the network future to take as little time as
	// possible, but we also take the extra harm-prevention measure to execute the networking
	// future using `spawn_blocking`.
	spawn_handle.spawn_blocking("network-worker", async move {
		if network_start_rx.await.is_err() {
			debug_assert!(false);
			log::warn!(
				"The NetworkStart returned as part of `build_network` has been silently dropped"
			);
			// This `return` might seem unnecessary, but we don't want to make it look like
			// everything is working as normal even though the user is clearly misusing the API.
			return;
		}

		future.await
	});

	Ok((network, network_status_sinks, system_rpc_tx, NetworkStarter(network_start_tx)))
}

/// Object used to start the network.
#[must_use]
pub struct NetworkStarter(oneshot::Sender<()>);

impl NetworkStarter {
	/// Start the network. Call this after all sub-components have been initialized.
	///
	/// > **Note**: If you don't call this function, the networking will not work.
	pub fn start_network(self) {
		let _ = self.0.send(());
	}
}<|MERGE_RESOLUTION|>--- conflicted
+++ resolved
@@ -179,31 +179,17 @@
 	>,
 >;
 
-<<<<<<< HEAD
 type TFullParts<TBl, TRtApi, TExecDisp, TSt, TFSt> = (
 	TFullClient<TBl, TRtApi, TExecDisp, TSt, TFSt>,
 	Arc<TFullBackend<TBl, TSt, TFSt>>,
-	Arc<RwLock<sc_keystore::Store>>,
+	KeystoreContainer,
 	TaskManager,
 );
 
 type TLightParts<TBl, TRtApi, TExecDisp, TSProof, TGs> = (
 	Arc<TLightClient<TBl, TRtApi, TExecDisp, TGs>>,
 	Arc<TLightBackend<TBl, TGs>>,
-	Arc<RwLock<sc_keystore::Store>>,
-=======
-type TFullParts<TBl, TRtApi, TExecDisp> = (
-	TFullClient<TBl, TRtApi, TExecDisp>,
-	Arc<TFullBackend<TBl>>,
 	KeystoreContainer,
-	TaskManager,
-);
-
-type TLightParts<TBl, TRtApi, TExecDisp> = (
-	Arc<TLightClient<TBl, TRtApi, TExecDisp>>,
-	Arc<TLightBackend<TBl>>,
-	KeystoreContainer,
->>>>>>> f37a462b
 	TaskManager,
 	Arc<OnDemand<TBl, TSProof>>,
 );
@@ -744,13 +730,8 @@
 	spawn_handle: SpawnTaskHandle,
 	client: Arc<TCl>,
 	transaction_pool: Arc<TExPool>,
-<<<<<<< HEAD
-	keystore: Arc<RwLock<Keystore>>,
+	keystore: SyncCryptoStorePtr,
 	on_demand: Option<Arc<OnDemand<TBl, ProofForBackend<TBackend, TBl>>>>,
-=======
-	keystore: SyncCryptoStorePtr,
-	on_demand: Option<Arc<OnDemand<TBl>>>,
->>>>>>> f37a462b
 	remote_blockchain: Option<Arc<dyn RemoteBlockchain<TBl>>>,
 	rpc_extensions_builder: &(dyn RpcExtensionBuilder<Output = TRpc> + Send),
 	offchain_storage: Option<<TBackend as sc_client_api::backend::Backend<TBl>>::OffchainStorage>,
