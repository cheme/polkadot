// This file is part of Substrate.

// Copyright (C) 2017-2020 Parity Technologies (UK) Ltd.
// SPDX-License-Identifier: GPL-3.0-or-later WITH Classpath-exception-2.0

// This program is free software: you can redistribute it and/or modify
// it under the terms of the GNU General Public License as published by
// the Free Software Foundation, either version 3 of the License, or
// (at your option) any later version.

// This program is distributed in the hope that it will be useful,
// but WITHOUT ANY WARRANTY; without even the implied warranty of
// MERCHANTABILITY or FITNESS FOR A PARTICULAR PURPOSE. See the
// GNU General Public License for more details.

// You should have received a copy of the GNU General Public License
// along with this program. If not, see <https://www.gnu.org/licenses/>.

use crate::{
	NetworkStatus, NetworkState, error::Error, DEFAULT_PROTOCOL_ID, MallocSizeOfWasm,
	TelemetryConnectionSinks, RpcHandlers, NetworkStatusSinks,
	start_rpc_servers, build_network_future, TransactionPoolAdapter, TaskManager, SpawnTaskHandle,
	status_sinks, metrics::MetricsService,
	client::{light, Client, ClientConfig},
	config::{Configuration, KeystoreConfig, PrometheusConfig},
};
use sc_client_api::{
	light::RemoteBlockchain, ForkBlocks, BadBlocks, UsageProvider, ExecutorProvider,
};
use sp_utils::mpsc::{tracing_unbounded, TracingUnboundedSender};
use sc_chain_spec::get_extension;
use sp_consensus::{
	block_validation::{BlockAnnounceValidator, DefaultBlockAnnounceValidator, Chain},
	import_queue::ImportQueue,
};
use futures::{FutureExt, StreamExt, future::ready, channel::oneshot};
use jsonrpc_pubsub::manager::SubscriptionManager;
use sc_keystore::Store as Keystore;
use log::{info, warn, error};
use sc_network::config::{Role, FinalityProofProvider, OnDemand, BoxFinalityProofRequestBuilder};
use sc_network::NetworkService;
use parking_lot::RwLock;
use sp_runtime::generic::BlockId;
use sp_runtime::traits::{
	Block as BlockT, SaturatedConversion, HashFor, Zero, BlockIdTo,
};
use sp_api::{ProvideRuntimeApi, CallApiAt};
use sc_executor::{NativeExecutor, NativeExecutionDispatch, RuntimeInfo};
use std::{collections::HashMap, sync::Arc};
use wasm_timer::SystemTime;
use sc_telemetry::{telemetry, SUBSTRATE_INFO};
use sp_transaction_pool::MaintainedTransactionPool;
use prometheus_endpoint::Registry;
use sc_client_db::{Backend, DatabaseSettings};
use sp_core::traits::{CodeExecutor, SpawnNamed};
use sp_runtime::BuildStorage;
use sc_client_api::{
	BlockBackend, BlockchainEvents,
	backend::StorageProvider,
	proof_provider::ProofProvider,
	execution_extensions::ExecutionExtensions
};
use sp_blockchain::{HeaderMetadata, HeaderBackend};

/// A utility trait for building an RPC extension given a `DenyUnsafe` instance.
/// This is useful since at service definition time we don't know whether the
/// specific interface where the RPC extension will be exposed is safe or not.
/// This trait allows us to lazily build the RPC extension whenever we bind the
/// service to an interface.
pub trait RpcExtensionBuilder {
	/// The type of the RPC extension that will be built.
	type Output: sc_rpc::RpcExtension<sc_rpc::Metadata>;

	/// Returns an instance of the RPC extension for a particular `DenyUnsafe`
	/// value, e.g. the RPC extension might not expose some unsafe methods.
	fn build(&self, deny: sc_rpc::DenyUnsafe, subscriptions: SubscriptionManager) -> Self::Output;
}

impl<F, R> RpcExtensionBuilder for F where
	F: Fn(sc_rpc::DenyUnsafe, SubscriptionManager) -> R,
	R: sc_rpc::RpcExtension<sc_rpc::Metadata>,
{
	type Output = R;

	fn build(&self, deny: sc_rpc::DenyUnsafe, subscriptions: SubscriptionManager) -> Self::Output {
		(*self)(deny, subscriptions)
	}
}

/// A utility struct for implementing an `RpcExtensionBuilder` given a cloneable
/// `RpcExtension`, the resulting builder will simply ignore the provided
/// `DenyUnsafe` instance and return a static `RpcExtension` instance.
pub struct NoopRpcExtensionBuilder<R>(pub R);

impl<R> RpcExtensionBuilder for NoopRpcExtensionBuilder<R> where
	R: Clone + sc_rpc::RpcExtension<sc_rpc::Metadata>,
{
	type Output = R;

	fn build(&self, _deny: sc_rpc::DenyUnsafe, _subscriptions: SubscriptionManager) -> Self::Output {
		self.0.clone()
	}
}

impl<R> From<R> for NoopRpcExtensionBuilder<R> where
	R: sc_rpc::RpcExtension<sc_rpc::Metadata>,
{
	fn from(e: R) -> NoopRpcExtensionBuilder<R> {
		NoopRpcExtensionBuilder(e)
	}
}


/// Full client type.
pub type TFullClient<TBl, TRtApi, TExecDisp> = Client<
	TFullBackend<TBl>,
	TFullCallExecutor<TBl, TExecDisp>,
	TBl,
	TRtApi,
>;

/// Full client backend type.
pub type TFullBackend<TBl> = sc_client_db::Backend<TBl>;

/// Full client call executor type.
pub type TFullCallExecutor<TBl, TExecDisp> = crate::client::LocalCallExecutor<
	sc_client_db::Backend<TBl>,
	NativeExecutor<TExecDisp>,
>;

/// Light client type.
pub type TLightClient<TBl, TRtApi, TExecDisp> = TLightClientWithBackend<
	TBl, TRtApi, TExecDisp, TLightBackend<TBl>
>;

/// Light client backend type.
pub type TLightBackend<TBl> = sc_light::Backend<
	sc_client_db::light::LightStorage<TBl>,
	HashFor<TBl>,
>;

/// Light call executor type.
pub type TLightCallExecutor<TBl, TExecDisp> = sc_light::GenesisCallExecutor<
	sc_light::Backend<
		sc_client_db::light::LightStorage<TBl>,
		HashFor<TBl>
	>,
	crate::client::LocalCallExecutor<
		sc_light::Backend<
			sc_client_db::light::LightStorage<TBl>,
			HashFor<TBl>
		>,
		NativeExecutor<TExecDisp>
	>,
>;

type TFullParts<TBl, TRtApi, TExecDisp> = (
	TFullClient<TBl, TRtApi, TExecDisp>,
	Arc<TFullBackend<TBl>>,
	Arc<RwLock<sc_keystore::Store>>,
	TaskManager,
);

type TLightParts<TBl, TRtApi, TExecDisp> = (
	Arc<TLightClient<TBl, TRtApi, TExecDisp>>,
	Arc<TLightBackend<TBl>>,
	Arc<RwLock<sc_keystore::Store>>,
	TaskManager,
	Arc<OnDemand<TBl>>,
);

/// Light client backend type with a specific hash type.
pub type TLightBackendWithHash<TBl, THash> = sc_light::Backend<
	sc_client_db::light::LightStorage<TBl>,
	THash,
>;

/// Light client type with a specific backend.
pub type TLightClientWithBackend<TBl, TRtApi, TExecDisp, TBackend> = Client<
	TBackend,
	sc_light::GenesisCallExecutor<
		TBackend,
		crate::client::LocalCallExecutor<TBackend, NativeExecutor<TExecDisp>>,
	>,
	TBl,
	TRtApi,
>;

/// Creates a new full client for the given config.
pub fn new_full_client<TBl, TRtApi, TExecDisp>(
	config: &Configuration,
) -> Result<TFullClient<TBl, TRtApi, TExecDisp>, Error> where
	TBl: BlockT,
	TExecDisp: NativeExecutionDispatch + 'static,
{
	new_full_parts(config).map(|parts| parts.0)
}

/// Create the initial parts of a full node.
pub fn new_full_parts<TBl, TRtApi, TExecDisp>(
	config: &Configuration,
) -> Result<TFullParts<TBl, TRtApi, TExecDisp>,	Error> where
	TBl: BlockT,
	TExecDisp: NativeExecutionDispatch + 'static,
{
	let keystore = match &config.keystore {
		KeystoreConfig::Path { path, password } => Keystore::open(
			path.clone(),
			password.clone()
		)?,
		KeystoreConfig::InMemory => Keystore::new_in_memory(),
	};

	let task_manager = {
		let registry = config.prometheus_config.as_ref().map(|cfg| &cfg.registry);
		TaskManager::new(config.task_executor.clone(), registry)?
	};

	let executor = NativeExecutor::<TExecDisp>::new(
		config.wasm_method,
		config.default_heap_pages,
		config.max_runtime_instances,
	);

	let chain_spec = &config.chain_spec;
	let fork_blocks = get_extension::<ForkBlocks<TBl>>(chain_spec.extensions())
		.cloned()
		.unwrap_or_default();

	let bad_blocks = get_extension::<BadBlocks<TBl>>(chain_spec.extensions())
		.cloned()
		.unwrap_or_default();

	let (client, backend) = {
		let db_config = sc_client_db::DatabaseSettings {
			experimental_cache: config.experimental_cache,
			state_cache_size: config.state_cache_size,
			state_cache_child_ratio:
			config.state_cache_child_ratio.map(|v| (v, 100)),
			pruning: config.pruning.clone(),
			source: config.database.clone(),
		};

		let extensions = sc_client_api::execution_extensions::ExecutionExtensions::new(
			config.execution_strategies.clone(),
			Some(keystore.clone()),
		);

		new_client(
			db_config,
			executor,
			chain_spec.as_storage_builder(),
			fork_blocks,
			bad_blocks,
			extensions,
			Box::new(task_manager.spawn_handle()),
			config.prometheus_config.as_ref().map(|config| config.registry.clone()),
			ClientConfig {
				offchain_worker_enabled : config.offchain_worker.enabled ,
				offchain_indexing_api: config.offchain_worker.indexing_enabled,
			},
		)?
	};

	Ok((client, backend, keystore, task_manager))
}

/// Create the initial parts of a light node.
pub fn new_light_parts<TBl, TRtApi, TExecDisp>(
	config: &Configuration
) -> Result<TLightParts<TBl, TRtApi, TExecDisp>, Error> where
	TBl: BlockT,
	TExecDisp: NativeExecutionDispatch + 'static,
{

	let task_manager = {
		let registry = config.prometheus_config.as_ref().map(|cfg| &cfg.registry);
		TaskManager::new(config.task_executor.clone(), registry)?
	};

	let keystore = match &config.keystore {
		KeystoreConfig::Path { path, password } => Keystore::open(
			path.clone(),
			password.clone()
		)?,
		KeystoreConfig::InMemory => Keystore::new_in_memory(),
	};

	let executor = NativeExecutor::<TExecDisp>::new(
		config.wasm_method,
		config.default_heap_pages,
		config.max_runtime_instances,
	);

	let db_storage = {
		let db_settings = sc_client_db::DatabaseSettings {
			state_cache_size: config.state_cache_size,
			state_cache_child_ratio:
				config.state_cache_child_ratio.map(|v| (v, 100)),
			pruning: config.pruning.clone(),
			source: config.database.clone(),
		};
		sc_client_db::light::LightStorage::new(db_settings)?
	};
	let light_blockchain = sc_light::new_light_blockchain(db_storage);
	let fetch_checker = Arc::new(
		sc_light::new_fetch_checker::<_, TBl, _>(
			light_blockchain.clone(),
			executor.clone(),
			Box::new(task_manager.spawn_handle()),
		),
	);
	let on_demand = Arc::new(sc_network::config::OnDemand::new(fetch_checker));
	let backend = sc_light::new_light_backend(light_blockchain);
	let client = Arc::new(light::new_light(
		backend.clone(),
		config.chain_spec.as_storage_builder(),
		executor,
		Box::new(task_manager.spawn_handle()),
		config.prometheus_config.as_ref().map(|config| config.registry.clone()),
	)?);

	Ok((client, backend, keystore, task_manager, on_demand))
}

/// Create an instance of db-backed client.
pub fn new_client<E, Block, RA>(
	settings: DatabaseSettings,
	executor: E,
	genesis_storage: &dyn BuildStorage,
	fork_blocks: ForkBlocks<Block>,
	bad_blocks: BadBlocks<Block>,
	execution_extensions: ExecutionExtensions<Block>,
	spawn_handle: Box<dyn SpawnNamed>,
	prometheus_registry: Option<Registry>,
	config: ClientConfig,
) -> Result<(
	crate::client::Client<
		Backend<Block>,
		crate::client::LocalCallExecutor<Backend<Block>, E>,
		Block,
		RA,
	>,
	Arc<Backend<Block>>,
),
	sp_blockchain::Error,
>
	where
		Block: BlockT,
		E: CodeExecutor + RuntimeInfo,
{
	const CANONICALIZATION_DELAY: u64 = 4096;

	let mut backend = Backend::new(settings, CANONICALIZATION_DELAY)?;
	backend.do_assert_state_machine();
	let backend = Arc::new(backend);
	let executor = crate::client::LocalCallExecutor::new(backend.clone(), executor, spawn_handle, config.clone());
	Ok((
		crate::client::Client::new(
			backend.clone(),
			executor,
			genesis_storage,
			fork_blocks,
			bad_blocks,
			execution_extensions,
			prometheus_registry,
			config,
		)?,
		backend,
	))
}

<<<<<<< HEAD
impl ServiceBuilder<(), (), (), (), (), (), (), (), (), (), ()> {
	/// Start the service builder with a configuration.
	pub fn new_full<TBl: BlockT, TRtApi, TExecDisp: NativeExecutionDispatch + 'static>(
		config: Configuration,
	) -> Result<ServiceBuilder<
		TBl,
		TRtApi,
		TFullClient<TBl, TRtApi, TExecDisp>,
		Arc<OnDemand<TBl>>,
		(),
		(),
		BoxFinalityProofRequestBuilder<TBl>,
		Arc<dyn FinalityProofProvider<TBl>>,
		(),
		(),
		TFullBackend<TBl>,
	>, Error> {
		let (client, backend, keystore, task_manager) = new_full_parts(&config)?;

		let client = Arc::new(client);

		Ok(ServiceBuilder {
			config,
			client,
			backend,
			keystore,
			task_manager,
			fetcher: None,
			select_chain: None,
			import_queue: (),
			finality_proof_request_builder: None,
			finality_proof_provider: None,
			transaction_pool: Arc::new(()),
			rpc_extensions_builder: Box::new(|_| ()),
			remote_backend: None,
			block_announce_validator_builder: None,
			marker: PhantomData,
		})
	}

	/// Start the service builder with a configuration.
	pub fn new_light<TBl: BlockT, TRtApi, TExecDisp: NativeExecutionDispatch + 'static>(
		config: Configuration,
	) -> Result<ServiceBuilder<
		TBl,
		TRtApi,
		TLightClient<TBl, TRtApi, TExecDisp>,
		Arc<OnDemand<TBl>>,
		(),
		(),
		BoxFinalityProofRequestBuilder<TBl>,
		Arc<dyn FinalityProofProvider<TBl>>,
		(),
		(),
		TLightBackend<TBl>,
	>, Error> {
		let task_manager = {
			let registry = config.prometheus_config.as_ref().map(|cfg| &cfg.registry);
			TaskManager::new(config.task_executor.clone(), registry)?
		};

		let keystore = match &config.keystore {
			KeystoreConfig::Path { path, password } => Keystore::open(
				path.clone(),
				password.clone()
			)?,
			KeystoreConfig::InMemory => Keystore::new_in_memory(),
		};

		let executor = NativeExecutor::<TExecDisp>::new(
			config.wasm_method,
			config.default_heap_pages,
			config.max_runtime_instances,
		);

		let db_storage = {
			let db_settings = sc_client_db::DatabaseSettings {
				experimental_cache: config.experimental_cache,
				state_cache_size: config.state_cache_size,
				state_cache_child_ratio:
					config.state_cache_child_ratio.map(|v| (v, 100)),
				pruning: config.pruning.clone(),
				source: config.database.clone(),
			};
			sc_client_db::light::LightStorage::new(db_settings)?
		};
		let light_blockchain = sc_light::new_light_blockchain(db_storage);
		let fetch_checker = Arc::new(
			sc_light::new_fetch_checker::<_, TBl, _>(
				light_blockchain.clone(),
				executor.clone(),
				Box::new(task_manager.spawn_handle()),
			),
		);
		let fetcher = Arc::new(sc_network::config::OnDemand::new(fetch_checker));
		let backend = sc_light::new_light_backend(light_blockchain);
		let remote_blockchain = backend.remote_blockchain();
		let client = Arc::new(light::new_light(
			backend.clone(),
			config.chain_spec.as_storage_builder(),
			executor,
			Box::new(task_manager.spawn_handle()),
			config.prometheus_config.as_ref().map(|config| config.registry.clone()),
		)?);

		Ok(ServiceBuilder {
			config,
			client,
			backend,
			task_manager,
			keystore,
			fetcher: Some(fetcher.clone()),
			select_chain: None,
			import_queue: (),
			finality_proof_request_builder: None,
			finality_proof_provider: None,
			transaction_pool: Arc::new(()),
			rpc_extensions_builder: Box::new(|_| ()),
			remote_backend: Some(remote_blockchain),
			block_announce_validator_builder: None,
			marker: PhantomData,
		})
	}
=======
/// Parameters to pass into `build`.
pub struct SpawnTasksParams<'a, TBl: BlockT, TCl, TExPool, TRpc, Backend> {
	/// The service configuration.
	pub config: Configuration,
	/// A shared client returned by `new_full_parts`/`new_light_parts`.
	pub client: Arc<TCl>,
	/// A shared backend returned by `new_full_parts`/`new_light_parts`.
	pub backend: Arc<Backend>,
	/// A task manager returned by `new_full_parts`/`new_light_parts`.
	pub task_manager: &'a mut TaskManager,
	/// A shared keystore returned by `new_full_parts`/`new_light_parts`.
	pub keystore: Arc<RwLock<Keystore>>,
	/// An optional, shared data fetcher for light clients.
	pub on_demand: Option<Arc<OnDemand<TBl>>>,
	/// A shared transaction pool.
	pub transaction_pool: Arc<TExPool>,
	/// A RPC extension builder. Use `NoopRpcExtensionBuilder` if you just want to pass in the
	/// extensions directly.
	pub rpc_extensions_builder: Box<dyn RpcExtensionBuilder<Output = TRpc> + Send>,
	/// An optional, shared remote blockchain instance. Used for light clients.
	pub remote_blockchain: Option<Arc<dyn RemoteBlockchain<TBl>>>,
	/// A shared network instance.
	pub network: Arc<NetworkService<TBl, <TBl as BlockT>::Hash>>,
	/// Sinks to propagate network status updates.
	pub network_status_sinks: NetworkStatusSinks<TBl>,
	/// A Sender for RPC requests.
	pub system_rpc_tx: TracingUnboundedSender<sc_rpc::system::Request<TBl>>,
	/// Shared Telemetry connection sinks,
	pub telemetry_connection_sinks: TelemetryConnectionSinks,
>>>>>>> 43c0b116
}

/// Build a shared offchain workers instance.
pub fn build_offchain_workers<TBl, TBackend, TCl>(
	config: &Configuration,
	backend: Arc<TBackend>,
	spawn_handle: SpawnTaskHandle,
	client: Arc<TCl>,
	network: Arc<NetworkService<TBl, <TBl as BlockT>::Hash>>,
) -> Option<Arc<sc_offchain::OffchainWorkers<TCl, TBackend::OffchainStorage, TBl>>>
	where
		TBl: BlockT, TBackend: sc_client_api::Backend<TBl>,
		<TBackend as sc_client_api::Backend<TBl>>::OffchainStorage: 'static,
		TCl: Send + Sync + ProvideRuntimeApi<TBl> + BlockchainEvents<TBl> + 'static,
		<TCl as ProvideRuntimeApi<TBl>>::Api: sc_offchain::OffchainWorkerApi<TBl>,
{
	let offchain_workers = match backend.offchain_storage() {
		Some(db) => {
			Some(Arc::new(sc_offchain::OffchainWorkers::new(client.clone(), db)))
		},
		None => {
			warn!("Offchain workers disabled, due to lack of offchain storage support in backend.");
			None
		},
	};

	// Inform the offchain worker about new imported blocks
	if let Some(offchain) = offchain_workers.clone() {
		spawn_handle.spawn(
			"offchain-notifications",
			sc_offchain::notification_future(
				config.role.is_authority(),
				client.clone(),
				offchain,
				Clone::clone(&spawn_handle),
				network.clone()
			)
		);
	}

	offchain_workers
}

/// Spawn the tasks that are required to run a node.
pub fn spawn_tasks<TBl, TBackend, TExPool, TRpc, TCl>(
	params: SpawnTasksParams<TBl, TCl, TExPool, TRpc, TBackend>,
) -> Result<RpcHandlers, Error>
	where
		TCl: ProvideRuntimeApi<TBl> + HeaderMetadata<TBl, Error=sp_blockchain::Error> + Chain<TBl> +
		BlockBackend<TBl> + BlockIdTo<TBl, Error=sp_blockchain::Error> + ProofProvider<TBl> +
		HeaderBackend<TBl> + BlockchainEvents<TBl> + ExecutorProvider<TBl> + UsageProvider<TBl> +
		StorageProvider<TBl, TBackend> + CallApiAt<TBl, Error=sp_blockchain::Error> +
		Send + 'static,
		<TCl as ProvideRuntimeApi<TBl>>::Api:
			sp_api::Metadata<TBl> +
			sc_offchain::OffchainWorkerApi<TBl> +
			sp_transaction_pool::runtime_api::TaggedTransactionQueue<TBl> +
			sp_session::SessionKeys<TBl> +
			sp_api::ApiErrorExt<Error = sp_blockchain::Error> +
			sp_api::ApiExt<TBl, StateBackend = TBackend::State>,
		TBl: BlockT,
		TBackend: 'static + sc_client_api::backend::Backend<TBl> + Send,
		TExPool: MaintainedTransactionPool<Block=TBl, Hash = <TBl as BlockT>::Hash> +
			MallocSizeOfWasm + 'static,
		TRpc: sc_rpc::RpcExtension<sc_rpc::Metadata>
{
	let SpawnTasksParams {
		mut config,
		task_manager,
		client,
		on_demand,
		backend,
		keystore,
		transaction_pool,
		rpc_extensions_builder,
		remote_blockchain,
		network, network_status_sinks, system_rpc_tx,
		telemetry_connection_sinks,
	} = params;

	let chain_info = client.usage_info().chain;

	sp_session::generate_initial_session_keys(
		client.clone(),
		&BlockId::Hash(chain_info.best_hash),
		config.dev_key_seed.clone().map(|s| vec![s]).unwrap_or_default(),
	)?;

	info!("📦 Highest known block at #{}", chain_info.best_number);
	telemetry!(
		SUBSTRATE_INFO;
		"node.start";
		"height" => chain_info.best_number.saturated_into::<u64>(),
		"best" => ?chain_info.best_hash
	);

	let spawn_handle = task_manager.spawn_handle();

	// Inform the tx pool about imported and finalized blocks.
	spawn_handle.spawn(
		"txpool-notifications",
		sc_transaction_pool::notification_future(client.clone(), transaction_pool.clone()),
	);

	spawn_handle.spawn(
		"on-transaction-imported",
		transaction_notifications(transaction_pool.clone(), network.clone()),
	);

<<<<<<< HEAD
	fn build_common(self) -> Result<Service<
		TBl,
		Client<TBackend, TExec, TBl, TRtApi>,
		TSc,
		NetworkStatus<TBl>,
		NetworkService<TBl, <TBl as BlockT>::Hash>,
		TExPool,
		sc_offchain::OffchainWorkers<
			Client<TBackend, TExec, TBl, TRtApi>,
			TBackend::OffchainPersistentStorage,
			TBackend::OffchainLocalStorage,
			TBl
		>,
	>, Error>
		where TExec: CallExecutor<TBl, Backend = TBackend>,
=======
	// Prometheus metrics.
	let metrics_service = if let Some(PrometheusConfig { port, registry }) =
		config.prometheus_config.clone()
>>>>>>> 43c0b116
	{
		// Set static metrics.
		let metrics = MetricsService::with_prometheus(&registry, &config)?;
		spawn_handle.spawn(
			"prometheus-endpoint",
			prometheus_endpoint::init_prometheus(port, registry).map(drop)
		);

		metrics
	} else {
		MetricsService::new()
	};

<<<<<<< HEAD
		let offchain_local_storage = backend.offchain_local_storage();
		let offchain_persistent_storage = backend.offchain_persistent_storage();
		let offchain_workers = match (config.offchain_worker.clone(), offchain_persistent_storage.clone(), offchain_local_storage.clone()) {
			(OffchainWorkerConfig {enabled: true, .. }, Some(db), Some(local_db)) => {
				Some(Arc::new(sc_offchain::OffchainWorkers::new(client.clone(), db, local_db)))
			},
			(OffchainWorkerConfig {enabled: true, .. }, _, _) => {
				warn!("Offchain workers disabled, due to lack of offchain storage support in backend.");
				None
			},
			_ => None,
		};
=======
	// Periodically notify the telemetry.
	spawn_handle.spawn("telemetry-periodic-send", telemetry_periodic_send(
		client.clone(), transaction_pool.clone(), metrics_service, network_status_sinks.clone()
	));
>>>>>>> 43c0b116

	// Periodically send the network state to the telemetry.
	spawn_handle.spawn(
		"telemetry-periodic-network-state",
		telemetry_periodic_network_state(network_status_sinks.clone()),
	);

	// RPC
	let gen_handler = |deny_unsafe: sc_rpc::DenyUnsafe| gen_handler(
		deny_unsafe, &config, task_manager.spawn_handle(), client.clone(), transaction_pool.clone(),
		keystore.clone(), on_demand.clone(), remote_blockchain.clone(), &*rpc_extensions_builder,
		backend.offchain_storage(), system_rpc_tx.clone()
	);
	let rpc = start_rpc_servers(&config, gen_handler)?;
	// This is used internally, so don't restrict access to unsafe RPC
	let rpc_handlers = RpcHandlers(Arc::new(gen_handler(sc_rpc::DenyUnsafe::No).into()));

	// Telemetry
	let telemetry = config.telemetry_endpoints.clone().and_then(|endpoints| {
		if endpoints.is_empty() {
			// we don't want the telemetry to be initialized if telemetry_endpoints == Some([])
			return None;
		}

		let genesis_hash = match client.block_hash(Zero::zero()) {
			Ok(Some(hash)) => hash,
			_ => Default::default(),
		};

		Some(build_telemetry(
			&mut config, endpoints, telemetry_connection_sinks.clone(), network.clone(),
			task_manager.spawn_handle(), genesis_hash,
		))
	});

<<<<<<< HEAD
		// RPC
		let gen_handler = |deny_unsafe: sc_rpc::DenyUnsafe| gen_handler(
			deny_unsafe, &config, &task_manager, client.clone(), transaction_pool.clone(),
			keystore.clone(), on_demand.clone(), remote_backend.clone(), &*rpc_extensions_builder,
			offchain_persistent_storage.clone(), offchain_local_storage.clone(), system_rpc_tx.clone()
=======
	// Instrumentation
	if let Some(tracing_targets) = config.tracing_targets.as_ref() {
		let subscriber = sc_tracing::ProfilingSubscriber::new(
			config.tracing_receiver, tracing_targets
>>>>>>> 43c0b116
		);
		match tracing::subscriber::set_global_default(subscriber) {
			Ok(_) => (),
			Err(e) => error!(target: "tracing", "Unable to set global default subscriber {}", e),
		}
	}

<<<<<<< HEAD
	/// Builds the light service.
	pub fn build_light(self) -> Result<Service<
		TBl,
		Client<TBackend, TExec, TBl, TRtApi>,
		TSc,
		NetworkStatus<TBl>,
		NetworkService<TBl, <TBl as BlockT>::Hash>,
		TExPool,
		sc_offchain::OffchainWorkers<
			Client<TBackend, TExec, TBl, TRtApi>,
			TBackend::OffchainPersistentStorage,
			TBackend::OffchainLocalStorage,
			TBl
		>,
	>, Error>
		where TExec: CallExecutor<TBl, Backend = TBackend>,
	{
		self.build_common()
	}
}

impl<TBl, TRtApi, TBackend, TExec, TSc, TImpQu, TExPool, TRpc>
ServiceBuilder<
	TBl,
	TRtApi,
	Client<TBackend, TExec, TBl, TRtApi>,
	Arc<OnDemand<TBl>>,
	TSc,
	TImpQu,
	BoxFinalityProofRequestBuilder<TBl>,
	Arc<dyn FinalityProofProvider<TBl>>,
	TExPool,
	TRpc,
	TBackend,
> where
	Client<TBackend, TExec, TBl, TRtApi>: ProvideRuntimeApi<TBl>,
	<Client<TBackend, TExec, TBl, TRtApi> as ProvideRuntimeApi<TBl>>::Api:
		sp_api::Metadata<TBl> +
		sc_offchain::OffchainWorkerApi<TBl> +
		sp_transaction_pool::runtime_api::TaggedTransactionQueue<TBl> +
		sp_session::SessionKeys<TBl> +
		sp_api::ApiErrorExt<Error = sp_blockchain::Error> +
		sp_api::ApiExt<TBl, StateBackend = TBackend::State>,
	TBl: BlockT,
	TRtApi: 'static + Send + Sync,
	TBackend: 'static + sc_client_api::backend::Backend<TBl> + Send,
	TExec: 'static + CallExecutor<TBl> + Send + Sync + Clone,
	TSc: Clone,
	TImpQu: 'static + ImportQueue<TBl>,
	TExPool: MaintainedTransactionPool<Block = TBl, Hash = <TBl as BlockT>::Hash> +
		LocalTransactionPool<Block = TBl, Hash = <TBl as BlockT>::Hash> +
		MallocSizeOfWasm +
		'static,
	TRpc: sc_rpc::RpcExtension<sc_rpc::Metadata>,
{

	/// Builds the full service.
	pub fn build_full(self) -> Result<Service<
		TBl,
		Client<TBackend, TExec, TBl, TRtApi>,
		TSc,
		NetworkStatus<TBl>,
		NetworkService<TBl, <TBl as BlockT>::Hash>,
		TExPool,
		sc_offchain::OffchainWorkers<
			Client<TBackend, TExec, TBl, TRtApi>,
			TBackend::OffchainPersistentStorage,
			TBackend::OffchainLocalStorage,
			TBl
		>,
	>, Error>
		where TExec: CallExecutor<TBl, Backend = TBackend>,
	{
		// make transaction pool available for off-chain runtime calls.
		self.client.execution_extensions()
			.register_transaction_pool(Arc::downgrade(&self.transaction_pool) as _);
=======
	// Spawn informant task
	spawn_handle.spawn("informant", sc_informant::build(
		client.clone(),
		network_status_sinks.clone().0,
		transaction_pool.clone(),
		config.informant_output_format,
	));

	task_manager.keep_alive((telemetry, config.base_path, rpc, rpc_handlers.clone()));
>>>>>>> 43c0b116

	Ok(rpc_handlers)
}

async fn transaction_notifications<TBl, TExPool>(
	transaction_pool: Arc<TExPool>,
	network: Arc<NetworkService<TBl, <TBl as BlockT>::Hash>>
)
	where
		TBl: BlockT,
		TExPool: MaintainedTransactionPool<Block=TBl, Hash = <TBl as BlockT>::Hash>,
{
	// transaction notifications
	transaction_pool.import_notification_stream()
		.for_each(move |hash| {
			network.propagate_transaction(hash);
			let status = transaction_pool.status();
			telemetry!(SUBSTRATE_INFO; "txpool.import";
				"ready" => status.ready,
				"future" => status.future
			);
			ready(())
		})
		.await;
}

// Periodically notify the telemetry.
async fn telemetry_periodic_send<TBl, TExPool, TCl>(
	client: Arc<TCl>,
	transaction_pool: Arc<TExPool>,
	mut metrics_service: MetricsService,
	network_status_sinks: NetworkStatusSinks<TBl>,
)
	where
		TBl: BlockT,
		TCl: ProvideRuntimeApi<TBl> + UsageProvider<TBl>,
		TExPool: MaintainedTransactionPool<Block=TBl, Hash = <TBl as BlockT>::Hash>,
{
	let (state_tx, state_rx) = tracing_unbounded::<(NetworkStatus<_>, NetworkState)>("mpsc_netstat1");
	network_status_sinks.0.push(std::time::Duration::from_millis(5000), state_tx);
	state_rx.for_each(move |(net_status, _)| {
		let info = client.usage_info();
		metrics_service.tick(
			&info,
			&transaction_pool.status(),
			&net_status,
		);
		ready(())
	}).await;
}

async fn telemetry_periodic_network_state<TBl: BlockT>(
	network_status_sinks: NetworkStatusSinks<TBl>,
) {
	// Periodically send the network state to the telemetry.
	let (netstat_tx, netstat_rx) = tracing_unbounded::<(NetworkStatus<_>, NetworkState)>("mpsc_netstat2");
	network_status_sinks.0.push(std::time::Duration::from_secs(30), netstat_tx);
	netstat_rx.for_each(move |(_, network_state)| {
		telemetry!(
			SUBSTRATE_INFO;
			"system.network_state";
			"state" => network_state,
		);
		ready(())
	}).await;
}

fn build_telemetry<TBl: BlockT>(
	config: &mut Configuration,
	endpoints: sc_telemetry::TelemetryEndpoints,
	telemetry_connection_sinks: TelemetryConnectionSinks,
	network: Arc<NetworkService<TBl, <TBl as BlockT>::Hash>>,
	spawn_handle: SpawnTaskHandle,
	genesis_hash: <TBl as BlockT>::Hash,
) -> sc_telemetry::Telemetry {
	let is_authority = config.role.is_authority();
	let network_id = network.local_peer_id().to_base58();
	let name = config.network.node_name.clone();
	let impl_name = config.impl_name.clone();
	let impl_version = config.impl_version.clone();
	let chain_name = config.chain_spec.name().to_owned();
	let telemetry = sc_telemetry::init_telemetry(sc_telemetry::TelemetryConfig {
		endpoints,
		wasm_external_transport: config.telemetry_external_transport.take(),
	});
	let startup_time = SystemTime::UNIX_EPOCH.elapsed()
		.map(|dur| dur.as_millis())
		.unwrap_or(0);

	spawn_handle.spawn(
		"telemetry-worker",
		telemetry.clone()
			.for_each(move |event| {
				// Safe-guard in case we add more events in the future.
				let sc_telemetry::TelemetryEvent::Connected = event;

				telemetry!(SUBSTRATE_INFO; "system.connected";
					"name" => name.clone(),
					"implementation" => impl_name.clone(),
					"version" => impl_version.clone(),
					"config" => "",
					"chain" => chain_name.clone(),
					"genesis_hash" => ?genesis_hash,
					"authority" => is_authority,
					"startup_time" => startup_time,
					"network_id" => network_id.clone()
				);

				telemetry_connection_sinks.0.lock().retain(|sink| {
					sink.unbounded_send(()).is_ok()
				});
				ready(())
			})
	);

	telemetry
}

fn gen_handler<TBl, TBackend, TExPool, TRpc, TCl>(
	deny_unsafe: sc_rpc::DenyUnsafe,
	config: &Configuration,
	spawn_handle: SpawnTaskHandle,
	client: Arc<TCl>,
	transaction_pool: Arc<TExPool>,
	keystore: Arc<RwLock<Keystore>>,
	on_demand: Option<Arc<OnDemand<TBl>>>,
	remote_blockchain: Option<Arc<dyn RemoteBlockchain<TBl>>>,
	rpc_extensions_builder: &(dyn RpcExtensionBuilder<Output = TRpc> + Send),
	offchain_persistent_storage: Option<<TBackend as sc_client_api::backend::Backend<TBl>>::OffchainPersistentStorage>,
	offchain_local_storage: Option<<TBackend as sc_client_api::backend::Backend<TBl>>::OffchainLocalStorage>,
	system_rpc_tx: TracingUnboundedSender<sc_rpc::system::Request<TBl>>
) -> jsonrpc_pubsub::PubSubHandler<sc_rpc::Metadata>
	where
		TBl: BlockT,
		TCl: ProvideRuntimeApi<TBl> + BlockchainEvents<TBl> + HeaderBackend<TBl> +
		HeaderMetadata<TBl, Error=sp_blockchain::Error> + ExecutorProvider<TBl> +
		CallApiAt<TBl, Error=sp_blockchain::Error> + ProofProvider<TBl> +
		StorageProvider<TBl, TBackend> + BlockBackend<TBl> + Send + Sync + 'static,
		TExPool: MaintainedTransactionPool<Block=TBl, Hash = <TBl as BlockT>::Hash> + 'static,
		TBackend: sc_client_api::backend::Backend<TBl> + 'static,
		TRpc: sc_rpc::RpcExtension<sc_rpc::Metadata>,
		<TCl as ProvideRuntimeApi<TBl>>::Api:
			sp_session::SessionKeys<TBl> +
			sp_api::Metadata<TBl, Error = sp_blockchain::Error>,
{
	use sc_rpc::{chain, state, author, system, offchain};

	let system_info = sc_rpc::system::SystemInfo {
		chain_name: config.chain_spec.name().into(),
		impl_name: config.impl_name.clone(),
		impl_version: config.impl_version.clone(),
		properties: config.chain_spec.properties(),
		chain_type: config.chain_spec.chain_type(),
	};

	let task_executor = sc_rpc::SubscriptionTaskExecutor::new(spawn_handle);
	let subscriptions = SubscriptionManager::new(Arc::new(task_executor));

	let (chain, state, child_state) = if let (Some(remote_blockchain), Some(on_demand)) =
		(remote_blockchain, on_demand) {
		// Light clients
		let chain = sc_rpc::chain::new_light(
			client.clone(),
			subscriptions.clone(),
			remote_blockchain.clone(),
			on_demand.clone(),
		);
		let (state, child_state) = sc_rpc::state::new_light(
			client.clone(),
			subscriptions.clone(),
			remote_blockchain.clone(),
			on_demand,
		);
		(chain, state, child_state)

	} else {
		// Full nodes
		let chain = sc_rpc::chain::new_full(client.clone(), subscriptions.clone());
		let (state, child_state) = sc_rpc::state::new_full(client.clone(), subscriptions.clone());
		(chain, state, child_state)
	};

	let author = sc_rpc::author::Author::new(
		client,
		transaction_pool,
		subscriptions.clone(),
		keystore,
		deny_unsafe,
	);
	let system = system::System::new(system_info, system_rpc_tx, deny_unsafe);

<<<<<<< HEAD
	let maybe_offchain_rpc = offchain_persistent_storage.clone()
		.and_then(|storage| offchain_local_storage.clone().map(|local| (storage, local)))
		.map(|(storage, local_storage)| {
		let offchain = sc_rpc::offchain::Offchain::new(storage, local_storage, deny_unsafe); // TODO EMCH add local_storage
=======
	let maybe_offchain_rpc = offchain_storage
	.map(|storage| {
		let offchain = sc_rpc::offchain::Offchain::new(storage, deny_unsafe);
>>>>>>> 43c0b116
		// FIXME: Use plain Option (don't collect into HashMap) when we upgrade to jsonrpc 14.1
		// https://github.com/paritytech/jsonrpc/commit/20485387ed06a48f1a70bf4d609a7cde6cf0accf
		let delegate = offchain::OffchainApi::to_delegate(offchain);
			delegate.into_iter().collect::<HashMap<_, _>>()
	}).unwrap_or_default();

	sc_rpc_server::rpc_handler((
		state::StateApi::to_delegate(state),
		state::ChildStateApi::to_delegate(child_state),
		chain::ChainApi::to_delegate(chain),
		maybe_offchain_rpc,
		author::AuthorApi::to_delegate(author),
		system::SystemApi::to_delegate(system),
		rpc_extensions_builder.build(deny_unsafe, subscriptions),
	))
}

/// Parameters to pass into `build_network`.
pub struct BuildNetworkParams<'a, TBl: BlockT, TExPool, TImpQu, TCl> {
	/// The service configuration.
	pub config: &'a Configuration,
	/// A shared client returned by `new_full_parts`/`new_light_parts`.
	pub client: Arc<TCl>,
	/// A shared transaction pool.
	pub transaction_pool: Arc<TExPool>,
	/// A handle for spawning tasks.
	pub spawn_handle: SpawnTaskHandle,
	/// An import queue.
	pub import_queue: TImpQu,
	/// An optional, shared data fetcher for light clients.
	pub on_demand: Option<Arc<OnDemand<TBl>>>,
	/// A block annouce validator builder.
	pub block_announce_validator_builder: Option<Box<
		dyn FnOnce(Arc<TCl>) -> Box<dyn BlockAnnounceValidator<TBl> + Send> + Send
	>>,
	/// An optional finality proof request builder.
	pub finality_proof_request_builder: Option<BoxFinalityProofRequestBuilder<TBl>>,
	/// An optional, shared finality proof request provider.
	pub finality_proof_provider: Option<Arc<dyn FinalityProofProvider<TBl>>>,
}

/// Build the network service, the network status sinks and an RPC sender.
pub fn build_network<TBl, TExPool, TImpQu, TCl>(
	params: BuildNetworkParams<TBl, TExPool, TImpQu, TCl>
) -> Result<
	(
		Arc<NetworkService<TBl, <TBl as BlockT>::Hash>>,
		NetworkStatusSinks<TBl>,
		TracingUnboundedSender<sc_rpc::system::Request<TBl>>,
		NetworkStarter,
	),
	Error
>
	where
		TBl: BlockT,
		TCl: ProvideRuntimeApi<TBl> + HeaderMetadata<TBl, Error=sp_blockchain::Error> + Chain<TBl> +
		BlockBackend<TBl> + BlockIdTo<TBl, Error=sp_blockchain::Error> + ProofProvider<TBl> +
		HeaderBackend<TBl> + BlockchainEvents<TBl> + 'static,
		TExPool: MaintainedTransactionPool<Block=TBl, Hash = <TBl as BlockT>::Hash> + 'static,
		TImpQu: ImportQueue<TBl> + 'static,
{
	let BuildNetworkParams {
		config, client, transaction_pool, spawn_handle, import_queue, on_demand,
		block_announce_validator_builder, finality_proof_request_builder, finality_proof_provider,
	} = params;

	let transaction_pool_adapter = Arc::new(TransactionPoolAdapter {
		imports_external_transactions: !matches!(config.role, Role::Light),
		pool: transaction_pool,
		client: client.clone(),
	});

	let protocol_id = {
		let protocol_id_full = match config.chain_spec.protocol_id() {
			Some(pid) => pid,
			None => {
				warn!("Using default protocol ID {:?} because none is configured in the \
					chain specs", DEFAULT_PROTOCOL_ID
				);
				DEFAULT_PROTOCOL_ID
			}
		}.as_bytes();
		sc_network::config::ProtocolId::from(protocol_id_full)
	};

	let block_announce_validator = if let Some(f) = block_announce_validator_builder {
		f(client.clone())
	} else {
		Box::new(DefaultBlockAnnounceValidator)
	};

	let network_params = sc_network::config::Params {
		role: config.role.clone(),
		executor: {
			let spawn_handle = Clone::clone(&spawn_handle);
			Some(Box::new(move |fut| {
				spawn_handle.spawn("libp2p-node", fut);
			}))
		},
		network_config: config.network.clone(),
		chain: client.clone(),
		finality_proof_provider,
		finality_proof_request_builder,
		on_demand: on_demand,
		transaction_pool: transaction_pool_adapter as _,
		import_queue: Box::new(import_queue),
		protocol_id,
		block_announce_validator,
		metrics_registry: config.prometheus_config.as_ref().map(|config| config.registry.clone())
	};

	let has_bootnodes = !network_params.network_config.boot_nodes.is_empty();
	let network_mut = sc_network::NetworkWorker::new(network_params)?;
	let network = network_mut.service().clone();
	let network_status_sinks = NetworkStatusSinks::new(Arc::new(status_sinks::StatusSinks::new()));

	let (system_rpc_tx, system_rpc_rx) = tracing_unbounded("mpsc_system_rpc");

	let future = build_network_future(
		config.role.clone(),
		network_mut,
		client,
		network_status_sinks.clone(),
		system_rpc_rx,
		has_bootnodes,
		config.announce_block,
	);

	// TODO: Normally, one is supposed to pass a list of notifications protocols supported by the
	// node through the `NetworkConfiguration` struct. But because this function doesn't know in
	// advance which components, such as GrandPa or Polkadot, will be plugged on top of the
	// service, it is unfortunately not possible to do so without some deep refactoring. To bypass
	// this problem, the `NetworkService` provides a `register_notifications_protocol` method that
	// can be called even after the network has been initialized. However, we want to avoid the
	// situation where `register_notifications_protocol` is called *after* the network actually
	// connects to other peers. For this reason, we delay the process of the network future until
	// the user calls `NetworkStarter::start_network`.
	//
	// This entire hack should eventually be removed in favour of passing the list of protocols
	// through the configuration.
	//
	// See also https://github.com/paritytech/substrate/issues/6827
	let (network_start_tx, network_start_rx) = oneshot::channel();

	// The network worker is responsible for gathering all network messages and processing
	// them. This is quite a heavy task, and at the time of the writing of this comment it
	// frequently happens that this future takes several seconds or in some situations
	// even more than a minute until it has processed its entire queue. This is clearly an
	// issue, and ideally we would like to fix the network future to take as little time as
	// possible, but we also take the extra harm-prevention measure to execute the networking
	// future using `spawn_blocking`.
	spawn_handle.spawn_blocking("network-worker", async move {
		if network_start_rx.await.is_err() {
			debug_assert!(false);
			log::warn!(
				"The NetworkStart returned as part of `build_network` has been silently dropped"
			);
			// This `return` might seem unnecessary, but we don't want to make it look like
			// everything is working as normal even though the user is clearly misusing the API.
			return;
		}

		future.await
	});

	Ok((network, network_status_sinks, system_rpc_tx, NetworkStarter(network_start_tx)))
}

/// Object used to start the network.
#[must_use]
pub struct NetworkStarter(oneshot::Sender<()>);

impl NetworkStarter {
	/// Start the network. Call this after all sub-components have been initialized.
	///
	/// > **Note**: If you don't call this function, the networking will not work.
	pub fn start_network(self) {
		let _ = self.0.send(());
	}
}<|MERGE_RESOLUTION|>--- conflicted
+++ resolved
@@ -370,131 +370,6 @@
 	))
 }
 
-<<<<<<< HEAD
-impl ServiceBuilder<(), (), (), (), (), (), (), (), (), (), ()> {
-	/// Start the service builder with a configuration.
-	pub fn new_full<TBl: BlockT, TRtApi, TExecDisp: NativeExecutionDispatch + 'static>(
-		config: Configuration,
-	) -> Result<ServiceBuilder<
-		TBl,
-		TRtApi,
-		TFullClient<TBl, TRtApi, TExecDisp>,
-		Arc<OnDemand<TBl>>,
-		(),
-		(),
-		BoxFinalityProofRequestBuilder<TBl>,
-		Arc<dyn FinalityProofProvider<TBl>>,
-		(),
-		(),
-		TFullBackend<TBl>,
-	>, Error> {
-		let (client, backend, keystore, task_manager) = new_full_parts(&config)?;
-
-		let client = Arc::new(client);
-
-		Ok(ServiceBuilder {
-			config,
-			client,
-			backend,
-			keystore,
-			task_manager,
-			fetcher: None,
-			select_chain: None,
-			import_queue: (),
-			finality_proof_request_builder: None,
-			finality_proof_provider: None,
-			transaction_pool: Arc::new(()),
-			rpc_extensions_builder: Box::new(|_| ()),
-			remote_backend: None,
-			block_announce_validator_builder: None,
-			marker: PhantomData,
-		})
-	}
-
-	/// Start the service builder with a configuration.
-	pub fn new_light<TBl: BlockT, TRtApi, TExecDisp: NativeExecutionDispatch + 'static>(
-		config: Configuration,
-	) -> Result<ServiceBuilder<
-		TBl,
-		TRtApi,
-		TLightClient<TBl, TRtApi, TExecDisp>,
-		Arc<OnDemand<TBl>>,
-		(),
-		(),
-		BoxFinalityProofRequestBuilder<TBl>,
-		Arc<dyn FinalityProofProvider<TBl>>,
-		(),
-		(),
-		TLightBackend<TBl>,
-	>, Error> {
-		let task_manager = {
-			let registry = config.prometheus_config.as_ref().map(|cfg| &cfg.registry);
-			TaskManager::new(config.task_executor.clone(), registry)?
-		};
-
-		let keystore = match &config.keystore {
-			KeystoreConfig::Path { path, password } => Keystore::open(
-				path.clone(),
-				password.clone()
-			)?,
-			KeystoreConfig::InMemory => Keystore::new_in_memory(),
-		};
-
-		let executor = NativeExecutor::<TExecDisp>::new(
-			config.wasm_method,
-			config.default_heap_pages,
-			config.max_runtime_instances,
-		);
-
-		let db_storage = {
-			let db_settings = sc_client_db::DatabaseSettings {
-				experimental_cache: config.experimental_cache,
-				state_cache_size: config.state_cache_size,
-				state_cache_child_ratio:
-					config.state_cache_child_ratio.map(|v| (v, 100)),
-				pruning: config.pruning.clone(),
-				source: config.database.clone(),
-			};
-			sc_client_db::light::LightStorage::new(db_settings)?
-		};
-		let light_blockchain = sc_light::new_light_blockchain(db_storage);
-		let fetch_checker = Arc::new(
-			sc_light::new_fetch_checker::<_, TBl, _>(
-				light_blockchain.clone(),
-				executor.clone(),
-				Box::new(task_manager.spawn_handle()),
-			),
-		);
-		let fetcher = Arc::new(sc_network::config::OnDemand::new(fetch_checker));
-		let backend = sc_light::new_light_backend(light_blockchain);
-		let remote_blockchain = backend.remote_blockchain();
-		let client = Arc::new(light::new_light(
-			backend.clone(),
-			config.chain_spec.as_storage_builder(),
-			executor,
-			Box::new(task_manager.spawn_handle()),
-			config.prometheus_config.as_ref().map(|config| config.registry.clone()),
-		)?);
-
-		Ok(ServiceBuilder {
-			config,
-			client,
-			backend,
-			task_manager,
-			keystore,
-			fetcher: Some(fetcher.clone()),
-			select_chain: None,
-			import_queue: (),
-			finality_proof_request_builder: None,
-			finality_proof_provider: None,
-			transaction_pool: Arc::new(()),
-			rpc_extensions_builder: Box::new(|_| ()),
-			remote_backend: Some(remote_blockchain),
-			block_announce_validator_builder: None,
-			marker: PhantomData,
-		})
-	}
-=======
 /// Parameters to pass into `build`.
 pub struct SpawnTasksParams<'a, TBl: BlockT, TCl, TExPool, TRpc, Backend> {
 	/// The service configuration.
@@ -524,7 +399,6 @@
 	pub system_rpc_tx: TracingUnboundedSender<sc_rpc::system::Request<TBl>>,
 	/// Shared Telemetry connection sinks,
 	pub telemetry_connection_sinks: TelemetryConnectionSinks,
->>>>>>> 43c0b116
 }
 
 /// Build a shared offchain workers instance.
@@ -634,27 +508,9 @@
 		transaction_notifications(transaction_pool.clone(), network.clone()),
 	);
 
-<<<<<<< HEAD
-	fn build_common(self) -> Result<Service<
-		TBl,
-		Client<TBackend, TExec, TBl, TRtApi>,
-		TSc,
-		NetworkStatus<TBl>,
-		NetworkService<TBl, <TBl as BlockT>::Hash>,
-		TExPool,
-		sc_offchain::OffchainWorkers<
-			Client<TBackend, TExec, TBl, TRtApi>,
-			TBackend::OffchainPersistentStorage,
-			TBackend::OffchainLocalStorage,
-			TBl
-		>,
-	>, Error>
-		where TExec: CallExecutor<TBl, Backend = TBackend>,
-=======
 	// Prometheus metrics.
 	let metrics_service = if let Some(PrometheusConfig { port, registry }) =
 		config.prometheus_config.clone()
->>>>>>> 43c0b116
 	{
 		// Set static metrics.
 		let metrics = MetricsService::with_prometheus(&registry, &config)?;
@@ -668,25 +524,10 @@
 		MetricsService::new()
 	};
 
-<<<<<<< HEAD
-		let offchain_local_storage = backend.offchain_local_storage();
-		let offchain_persistent_storage = backend.offchain_persistent_storage();
-		let offchain_workers = match (config.offchain_worker.clone(), offchain_persistent_storage.clone(), offchain_local_storage.clone()) {
-			(OffchainWorkerConfig {enabled: true, .. }, Some(db), Some(local_db)) => {
-				Some(Arc::new(sc_offchain::OffchainWorkers::new(client.clone(), db, local_db)))
-			},
-			(OffchainWorkerConfig {enabled: true, .. }, _, _) => {
-				warn!("Offchain workers disabled, due to lack of offchain storage support in backend.");
-				None
-			},
-			_ => None,
-		};
-=======
 	// Periodically notify the telemetry.
 	spawn_handle.spawn("telemetry-periodic-send", telemetry_periodic_send(
 		client.clone(), transaction_pool.clone(), metrics_service, network_status_sinks.clone()
 	));
->>>>>>> 43c0b116
 
 	// Periodically send the network state to the telemetry.
 	spawn_handle.spawn(
@@ -722,18 +563,10 @@
 		))
 	});
 
-<<<<<<< HEAD
-		// RPC
-		let gen_handler = |deny_unsafe: sc_rpc::DenyUnsafe| gen_handler(
-			deny_unsafe, &config, &task_manager, client.clone(), transaction_pool.clone(),
-			keystore.clone(), on_demand.clone(), remote_backend.clone(), &*rpc_extensions_builder,
-			offchain_persistent_storage.clone(), offchain_local_storage.clone(), system_rpc_tx.clone()
-=======
 	// Instrumentation
 	if let Some(tracing_targets) = config.tracing_targets.as_ref() {
 		let subscriber = sc_tracing::ProfilingSubscriber::new(
 			config.tracing_receiver, tracing_targets
->>>>>>> 43c0b116
 		);
 		match tracing::subscriber::set_global_default(subscriber) {
 			Ok(_) => (),
@@ -741,84 +574,6 @@
 		}
 	}
 
-<<<<<<< HEAD
-	/// Builds the light service.
-	pub fn build_light(self) -> Result<Service<
-		TBl,
-		Client<TBackend, TExec, TBl, TRtApi>,
-		TSc,
-		NetworkStatus<TBl>,
-		NetworkService<TBl, <TBl as BlockT>::Hash>,
-		TExPool,
-		sc_offchain::OffchainWorkers<
-			Client<TBackend, TExec, TBl, TRtApi>,
-			TBackend::OffchainPersistentStorage,
-			TBackend::OffchainLocalStorage,
-			TBl
-		>,
-	>, Error>
-		where TExec: CallExecutor<TBl, Backend = TBackend>,
-	{
-		self.build_common()
-	}
-}
-
-impl<TBl, TRtApi, TBackend, TExec, TSc, TImpQu, TExPool, TRpc>
-ServiceBuilder<
-	TBl,
-	TRtApi,
-	Client<TBackend, TExec, TBl, TRtApi>,
-	Arc<OnDemand<TBl>>,
-	TSc,
-	TImpQu,
-	BoxFinalityProofRequestBuilder<TBl>,
-	Arc<dyn FinalityProofProvider<TBl>>,
-	TExPool,
-	TRpc,
-	TBackend,
-> where
-	Client<TBackend, TExec, TBl, TRtApi>: ProvideRuntimeApi<TBl>,
-	<Client<TBackend, TExec, TBl, TRtApi> as ProvideRuntimeApi<TBl>>::Api:
-		sp_api::Metadata<TBl> +
-		sc_offchain::OffchainWorkerApi<TBl> +
-		sp_transaction_pool::runtime_api::TaggedTransactionQueue<TBl> +
-		sp_session::SessionKeys<TBl> +
-		sp_api::ApiErrorExt<Error = sp_blockchain::Error> +
-		sp_api::ApiExt<TBl, StateBackend = TBackend::State>,
-	TBl: BlockT,
-	TRtApi: 'static + Send + Sync,
-	TBackend: 'static + sc_client_api::backend::Backend<TBl> + Send,
-	TExec: 'static + CallExecutor<TBl> + Send + Sync + Clone,
-	TSc: Clone,
-	TImpQu: 'static + ImportQueue<TBl>,
-	TExPool: MaintainedTransactionPool<Block = TBl, Hash = <TBl as BlockT>::Hash> +
-		LocalTransactionPool<Block = TBl, Hash = <TBl as BlockT>::Hash> +
-		MallocSizeOfWasm +
-		'static,
-	TRpc: sc_rpc::RpcExtension<sc_rpc::Metadata>,
-{
-
-	/// Builds the full service.
-	pub fn build_full(self) -> Result<Service<
-		TBl,
-		Client<TBackend, TExec, TBl, TRtApi>,
-		TSc,
-		NetworkStatus<TBl>,
-		NetworkService<TBl, <TBl as BlockT>::Hash>,
-		TExPool,
-		sc_offchain::OffchainWorkers<
-			Client<TBackend, TExec, TBl, TRtApi>,
-			TBackend::OffchainPersistentStorage,
-			TBackend::OffchainLocalStorage,
-			TBl
-		>,
-	>, Error>
-		where TExec: CallExecutor<TBl, Backend = TBackend>,
-	{
-		// make transaction pool available for off-chain runtime calls.
-		self.client.execution_extensions()
-			.register_transaction_pool(Arc::downgrade(&self.transaction_pool) as _);
-=======
 	// Spawn informant task
 	spawn_handle.spawn("informant", sc_informant::build(
 		client.clone(),
@@ -828,7 +583,6 @@
 	));
 
 	task_manager.keep_alive((telemetry, config.base_path, rpc, rpc_handlers.clone()));
->>>>>>> 43c0b116
 
 	Ok(rpc_handlers)
 }
@@ -1020,16 +774,9 @@
 	);
 	let system = system::System::new(system_info, system_rpc_tx, deny_unsafe);
 
-<<<<<<< HEAD
-	let maybe_offchain_rpc = offchain_persistent_storage.clone()
-		.and_then(|storage| offchain_local_storage.clone().map(|local| (storage, local)))
-		.map(|(storage, local_storage)| {
+	let maybe_offchain_rpc = offchain_storage
+	.map(|(storage, local_storage)| {
 		let offchain = sc_rpc::offchain::Offchain::new(storage, local_storage, deny_unsafe); // TODO EMCH add local_storage
-=======
-	let maybe_offchain_rpc = offchain_storage
-	.map(|storage| {
-		let offchain = sc_rpc::offchain::Offchain::new(storage, deny_unsafe);
->>>>>>> 43c0b116
 		// FIXME: Use plain Option (don't collect into HashMap) when we upgrade to jsonrpc 14.1
 		// https://github.com/paritytech/jsonrpc/commit/20485387ed06a48f1a70bf4d609a7cde6cf0accf
 		let delegate = offchain::OffchainApi::to_delegate(offchain);
