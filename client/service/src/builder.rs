// This file is part of Substrate.

// Copyright (C) 2017-2021 Parity Technologies (UK) Ltd.
// SPDX-License-Identifier: GPL-3.0-or-later WITH Classpath-exception-2.0

// This program is free software: you can redistribute it and/or modify
// it under the terms of the GNU General Public License as published by
// the Free Software Foundation, either version 3 of the License, or
// (at your option) any later version.

// This program is distributed in the hope that it will be useful,
// but WITHOUT ANY WARRANTY; without even the implied warranty of
// MERCHANTABILITY or FITNESS FOR A PARTICULAR PURPOSE. See the
// GNU General Public License for more details.

// You should have received a copy of the GNU General Public License
// along with this program. If not, see <https://www.gnu.org/licenses/>.

use crate::{
	error::Error, MallocSizeOfWasm, RpcHandlers, NetworkStatusSinks,
	start_rpc_servers, build_network_future, TransactionPoolAdapter, TaskManager, SpawnTaskHandle,
	metrics::MetricsService,
	client::{light, Client, ClientConfig},
	config::{Configuration, KeystoreConfig, PrometheusConfig},
};
use sc_client_api::{
	light::RemoteBlockchain, ForkBlocks, BadBlocks, UsageProvider, ExecutorProvider,
};
use sp_utils::mpsc::{tracing_unbounded, TracingUnboundedSender};
use sc_chain_spec::get_extension;
use sp_consensus::{
	block_validation::{BlockAnnounceValidator, DefaultBlockAnnounceValidator, Chain},
	import_queue::ImportQueue,
};
use jsonrpc_pubsub::manager::SubscriptionManager;
use futures::{
	FutureExt, StreamExt,
	future::ready,
	channel::oneshot,
};
use sc_keystore::LocalKeystore;
use log::{info, warn};
use sc_network::config::{Role, OnDemand};
use sc_network::NetworkService;
use sc_network::block_request_handler::{self, BlockRequestHandler};
use sc_network::light_client_requests::{self, handler::LightClientRequestHandler};
use sp_runtime::generic::BlockId;
use sp_runtime::traits::{
	Block as BlockT, HashFor, Zero, BlockIdTo,
};
use sp_api::{ProvideRuntimeApi, CallApiAt};
use sc_executor::{NativeExecutor, NativeExecutionDispatch, RuntimeInfo};
use std::sync::Arc;
use wasm_timer::SystemTime;
use sc_telemetry::{
	telemetry,
	ConnectionMessage,
	TelemetryConnectionNotifier,
	SUBSTRATE_INFO,
};
use sp_transaction_pool::MaintainedTransactionPool;
use prometheus_endpoint::Registry;
use sc_client_db::{Backend, DatabaseSettings};
use sp_core::traits::{
	CodeExecutor,
	SpawnNamed,
};
use sp_keystore::{CryptoStore, SyncCryptoStore, SyncCryptoStorePtr};
use sp_runtime::BuildStorage;
use sc_client_api::{
	BlockBackend, BlockchainEvents,
	backend::StorageProvider,
	proof_provider::ProofProvider,
	execution_extensions::ExecutionExtensions
};
use sp_blockchain::{HeaderMetadata, HeaderBackend};

/// A utility trait for building an RPC extension given a `DenyUnsafe` instance.
/// This is useful since at service definition time we don't know whether the
/// specific interface where the RPC extension will be exposed is safe or not.
/// This trait allows us to lazily build the RPC extension whenever we bind the
/// service to an interface.
pub trait RpcExtensionBuilder {
	/// The type of the RPC extension that will be built.
	type Output: sc_rpc::RpcExtension<sc_rpc::Metadata>;

	/// Returns an instance of the RPC extension for a particular `DenyUnsafe`
	/// value, e.g. the RPC extension might not expose some unsafe methods.
	fn build(
		&self,
		deny: sc_rpc::DenyUnsafe,
		subscription_executor: sc_rpc::SubscriptionTaskExecutor,
	) -> Self::Output;
}

impl<F, R> RpcExtensionBuilder for F where
	F: Fn(sc_rpc::DenyUnsafe, sc_rpc::SubscriptionTaskExecutor) -> R,
	R: sc_rpc::RpcExtension<sc_rpc::Metadata>,
{
	type Output = R;

	fn build(
		&self,
		deny: sc_rpc::DenyUnsafe,
		subscription_executor: sc_rpc::SubscriptionTaskExecutor,
	) -> Self::Output {
		(*self)(deny, subscription_executor)
	}
}

/// A utility struct for implementing an `RpcExtensionBuilder` given a cloneable
/// `RpcExtension`, the resulting builder will simply ignore the provided
/// `DenyUnsafe` instance and return a static `RpcExtension` instance.
pub struct NoopRpcExtensionBuilder<R>(pub R);

impl<R> RpcExtensionBuilder for NoopRpcExtensionBuilder<R> where
	R: Clone + sc_rpc::RpcExtension<sc_rpc::Metadata>,
{
	type Output = R;

	fn build(
		&self,
		_deny: sc_rpc::DenyUnsafe,
		_subscription_executor: sc_rpc::SubscriptionTaskExecutor,
	) -> Self::Output {
		self.0.clone()
	}
}

impl<R> From<R> for NoopRpcExtensionBuilder<R> where
	R: sc_rpc::RpcExtension<sc_rpc::Metadata>,
{
	fn from(e: R) -> NoopRpcExtensionBuilder<R> {
		NoopRpcExtensionBuilder(e)
	}
}


/// Full client type.
pub type TFullClient<TBl, TRtApi, TExecDisp> = Client<
	TFullBackend<TBl>,
	TFullCallExecutor<TBl, TExecDisp>,
	TBl,
	TRtApi,
>;

/// Full client backend type.
pub type TFullBackend<TBl> = sc_client_db::Backend<TBl>;

/// Full client call executor type.
pub type TFullCallExecutor<TBl, TExecDisp> = crate::client::LocalCallExecutor<
	sc_client_db::Backend<TBl>,
	NativeExecutor<TExecDisp>,
>;

/// Light client type.
pub type TLightClient<TBl, TRtApi, TExecDisp> = TLightClientWithBackend<
	TBl, TRtApi, TExecDisp, TLightBackend<TBl>
>;

/// Light client backend type.
pub type TLightBackend<TBl> = sc_light::Backend<
	sc_client_db::light::LightStorage<TBl>,
	HashFor<TBl>,
>;

/// Light call executor type.
pub type TLightCallExecutor<TBl, TExecDisp> = sc_light::GenesisCallExecutor<
	sc_light::Backend<
		sc_client_db::light::LightStorage<TBl>,
		HashFor<TBl>
	>,
	crate::client::LocalCallExecutor<
		sc_light::Backend<
			sc_client_db::light::LightStorage<TBl>,
			HashFor<TBl>
		>,
		NativeExecutor<TExecDisp>
	>,
>;

type TFullParts<TBl, TRtApi, TExecDisp> = (
	TFullClient<TBl, TRtApi, TExecDisp>,
	Arc<TFullBackend<TBl>>,
	KeystoreContainer,
	TaskManager,
);

type TLightParts<TBl, TRtApi, TExecDisp> = (
	Arc<TLightClient<TBl, TRtApi, TExecDisp>>,
	Arc<TLightBackend<TBl>>,
	KeystoreContainer,
	TaskManager,
	Arc<OnDemand<TBl>>,
);

/// Light client backend type with a specific hash type.
pub type TLightBackendWithHash<TBl, THash> = sc_light::Backend<
	sc_client_db::light::LightStorage<TBl>,
	THash,
>;

/// Light client type with a specific backend.
pub type TLightClientWithBackend<TBl, TRtApi, TExecDisp, TBackend> = Client<
	TBackend,
	sc_light::GenesisCallExecutor<
		TBackend,
		crate::client::LocalCallExecutor<TBackend, NativeExecutor<TExecDisp>>,
	>,
	TBl,
	TRtApi,
>;

trait AsCryptoStoreRef {
    fn keystore_ref(&self) -> Arc<dyn CryptoStore>;
    fn sync_keystore_ref(&self) -> Arc<dyn SyncCryptoStore>;
}

impl<T> AsCryptoStoreRef for Arc<T> where T: CryptoStore + SyncCryptoStore + 'static {
    fn keystore_ref(&self) -> Arc<dyn CryptoStore> {
        self.clone()
    }
    fn sync_keystore_ref(&self) -> Arc<dyn SyncCryptoStore> {
        self.clone()
    }
}

/// Construct and hold different layers of Keystore wrappers
pub struct KeystoreContainer {
	remote: Option<Box<dyn AsCryptoStoreRef>>,
	local: Arc<LocalKeystore>,
}

impl KeystoreContainer {
	/// Construct KeystoreContainer
	pub fn new(config: &KeystoreConfig) -> Result<Self, Error> {
		let keystore = Arc::new(match config {
			KeystoreConfig::Path { path, password } => LocalKeystore::open(
				path.clone(),
				password.clone(),
			)?,
			KeystoreConfig::InMemory => LocalKeystore::in_memory(),
		});

		Ok(Self{remote: Default::default(), local: keystore})
	}

	/// Set the remote keystore.
	/// Should be called right away at startup and not at runtime:
	/// even though this overrides any previously set remote store, it
	/// does not reset any references previously handed out - they will
	/// stick araound.
	pub fn set_remote_keystore<T>(&mut self, remote: Arc<T>)
		where T: CryptoStore + SyncCryptoStore + 'static
	{
		self.remote = Some(Box::new(remote))
	}

	/// Returns an adapter to the asynchronous keystore that implements `CryptoStore`
	pub fn keystore(&self) -> Arc<dyn CryptoStore> {
		if let Some(c) = self.remote.as_ref() {
			c.keystore_ref()
		} else {
			self.local.clone()
		}
	}

	/// Returns the synchrnous keystore wrapper
	pub fn sync_keystore(&self) -> SyncCryptoStorePtr {
		if let Some(c) = self.remote.as_ref() {
			c.sync_keystore_ref()
		} else {
			self.local.clone() as SyncCryptoStorePtr
		}
	}

	/// Returns the local keystore if available
	///
	/// The function will return None if the available keystore is not a local keystore.
	///
	/// # Note
	///
	/// Using the [`LocalKeystore`] will result in loosing the ability to use any other keystore implementation, like
	/// a remote keystore for example. Only use this if you a certain that you require it!
	pub fn local_keystore(&self) -> Option<Arc<LocalKeystore>> {
		Some(self.local.clone())
	}
}

/// Creates a new full client for the given config.
pub fn new_full_client<TBl, TRtApi, TExecDisp>(
	config: &Configuration,
) -> Result<TFullClient<TBl, TRtApi, TExecDisp>, Error> where
	TBl: BlockT,
	TExecDisp: NativeExecutionDispatch + 'static,
{
	new_full_parts(config).map(|parts| parts.0)
}

/// Create the initial parts of a full node.
pub fn new_full_parts<TBl, TRtApi, TExecDisp>(
	config: &Configuration,
) -> Result<TFullParts<TBl, TRtApi, TExecDisp>,	Error> where
	TBl: BlockT,
	TExecDisp: NativeExecutionDispatch + 'static,
{
	let keystore_container = KeystoreContainer::new(&config.keystore)?;

	let task_manager = {
		let registry = config.prometheus_config.as_ref().map(|cfg| &cfg.registry);
<<<<<<< HEAD
		TaskManager::new(
			config.task_executor.clone(),
			config.worker_limit,
			registry,
			telemetry_span.clone(),
		)?
=======
		TaskManager::new(config.task_executor.clone(), registry, config.telemetry_span.clone())?
>>>>>>> 26f3d682
	};

	let executor = NativeExecutor::<TExecDisp>::new(
		config.wasm_method,
		config.default_heap_pages,
		config.max_runtime_instances,
	);

	let chain_spec = &config.chain_spec;
	let fork_blocks = get_extension::<ForkBlocks<TBl>>(chain_spec.extensions())
		.cloned()
		.unwrap_or_default();

	let bad_blocks = get_extension::<BadBlocks<TBl>>(chain_spec.extensions())
		.cloned()
		.unwrap_or_default();

	let (client, backend) = {
		let db_config = sc_client_db::DatabaseSettings {
			state_cache_size: config.state_cache_size,
			state_cache_child_ratio:
			config.state_cache_child_ratio.map(|v| (v, 100)),
			state_pruning: config.state_pruning.clone(),
			source: config.database.clone(),
			keep_blocks: config.keep_blocks.clone(),
			transaction_storage: config.transaction_storage.clone(),
		};

		let extensions = sc_client_api::execution_extensions::ExecutionExtensions::new(
			config.execution_strategies.clone(),
			Some(keystore_container.sync_keystore()),
		);

		new_client(
			db_config,
			executor,
			chain_spec.as_storage_builder(),
			fork_blocks,
			bad_blocks,
			extensions,
			Box::new(task_manager.spawn_handle()),
			config.prometheus_config.as_ref().map(|config| config.registry.clone()),
			ClientConfig {
				offchain_worker_enabled : config.offchain_worker.enabled,
				offchain_indexing_api: config.offchain_worker.indexing_enabled,
				wasm_runtime_overrides: config.wasm_runtime_overrides.clone(),
			},
		)?
	};

	Ok((
		client,
		backend,
		keystore_container,
		task_manager,
	))
}

/// Create the initial parts of a light node.
pub fn new_light_parts<TBl, TRtApi, TExecDisp>(
	config: &Configuration,
) -> Result<TLightParts<TBl, TRtApi, TExecDisp>, Error> where
	TBl: BlockT,
	TExecDisp: NativeExecutionDispatch + 'static,
{
	let keystore_container = KeystoreContainer::new(&config.keystore)?;
	let task_manager = {
		let registry = config.prometheus_config.as_ref().map(|cfg| &cfg.registry);
<<<<<<< HEAD
		TaskManager::new(
			config.task_executor.clone(),
			config.worker_limit,
			registry,
			telemetry_span.clone(),
		)?
=======
		TaskManager::new(config.task_executor.clone(), registry, config.telemetry_span.clone())?
>>>>>>> 26f3d682
	};

	let executor = NativeExecutor::<TExecDisp>::new(
		config.wasm_method,
		config.default_heap_pages,
		config.max_runtime_instances,
	);

	let db_storage = {
		let db_settings = sc_client_db::DatabaseSettings {
			state_cache_size: config.state_cache_size,
			state_cache_child_ratio:
				config.state_cache_child_ratio.map(|v| (v, 100)),
			state_pruning: config.state_pruning.clone(),
			source: config.database.clone(),
			keep_blocks: config.keep_blocks.clone(),
			transaction_storage: config.transaction_storage.clone(),
		};
		sc_client_db::light::LightStorage::new(db_settings)?
	};
	let light_blockchain = sc_light::new_light_blockchain(db_storage);
	let fetch_checker = Arc::new(
		sc_light::new_fetch_checker::<_, TBl, _>(
			light_blockchain.clone(),
			executor.clone(),
			Box::new(task_manager.spawn_handle()),
		),
	);
	let on_demand = Arc::new(sc_network::config::OnDemand::new(fetch_checker));
	let backend = sc_light::new_light_backend(light_blockchain);
	let client = Arc::new(light::new_light(
		backend.clone(),
		config.chain_spec.as_storage_builder(),
		executor,
		Box::new(task_manager.spawn_handle()),
		config.prometheus_config.as_ref().map(|config| config.registry.clone()),
	)?);

	Ok((client, backend, keystore_container, task_manager, on_demand))
}

/// Create an instance of db-backed client.
pub fn new_client<E, Block, RA>(
	settings: DatabaseSettings,
	executor: E,
	genesis_storage: &dyn BuildStorage,
	fork_blocks: ForkBlocks<Block>,
	bad_blocks: BadBlocks<Block>,
	execution_extensions: ExecutionExtensions<Block>,
	spawn_handle: Box<dyn SpawnNamed>,
	prometheus_registry: Option<Registry>,
	config: ClientConfig,
) -> Result<(
	crate::client::Client<
		Backend<Block>,
		crate::client::LocalCallExecutor<Backend<Block>, E>,
		Block,
		RA,
	>,
	Arc<Backend<Block>>,
),
	sp_blockchain::Error,
>
	where
		Block: BlockT,
		E: CodeExecutor + RuntimeInfo,
{
	const CANONICALIZATION_DELAY: u64 = 4096;

	let backend = Arc::new(Backend::new(settings, CANONICALIZATION_DELAY)?);
	let executor = crate::client::LocalCallExecutor::new(backend.clone(), executor, spawn_handle, config.clone())?;
	Ok((
		crate::client::Client::new(
			backend.clone(),
			executor,
			genesis_storage,
			fork_blocks,
			bad_blocks,
			execution_extensions,
			prometheus_registry,
			config,
		)?,
		backend,
	))
}

/// Parameters to pass into `build`.
pub struct SpawnTasksParams<'a, TBl: BlockT, TCl, TExPool, TRpc, Backend> {
	/// The service configuration.
	pub config: Configuration,
	/// A shared client returned by `new_full_parts`/`new_light_parts`.
	pub client: Arc<TCl>,
	/// A shared backend returned by `new_full_parts`/`new_light_parts`.
	pub backend: Arc<Backend>,
	/// A task manager returned by `new_full_parts`/`new_light_parts`.
	pub task_manager: &'a mut TaskManager,
	/// A shared keystore returned by `new_full_parts`/`new_light_parts`.
	pub keystore: SyncCryptoStorePtr,
	/// An optional, shared data fetcher for light clients.
	pub on_demand: Option<Arc<OnDemand<TBl>>>,
	/// A shared transaction pool.
	pub transaction_pool: Arc<TExPool>,
	/// A RPC extension builder. Use `NoopRpcExtensionBuilder` if you just want to pass in the
	/// extensions directly.
	pub rpc_extensions_builder: Box<dyn RpcExtensionBuilder<Output = TRpc> + Send>,
	/// An optional, shared remote blockchain instance. Used for light clients.
	pub remote_blockchain: Option<Arc<dyn RemoteBlockchain<TBl>>>,
	/// A shared network instance.
	pub network: Arc<NetworkService<TBl, <TBl as BlockT>::Hash>>,
	/// Sinks to propagate network status updates.
	pub network_status_sinks: NetworkStatusSinks<TBl>,
	/// A Sender for RPC requests.
	pub system_rpc_tx: TracingUnboundedSender<sc_rpc::system::Request<TBl>>,
}

/// Build a shared offchain workers instance.
pub fn build_offchain_workers<TBl, TBackend, TCl>(
	config: &Configuration,
	backend: Arc<TBackend>,
	spawn_handle: SpawnTaskHandle,
	client: Arc<TCl>,
	network: Arc<NetworkService<TBl, <TBl as BlockT>::Hash>>,
) -> Option<Arc<sc_offchain::OffchainWorkers<TCl, TBackend::OffchainStorage, TBl>>>
	where
		TBl: BlockT, TBackend: sc_client_api::Backend<TBl>,
		<TBackend as sc_client_api::Backend<TBl>>::OffchainStorage: 'static,
		TCl: Send + Sync + ProvideRuntimeApi<TBl> + BlockchainEvents<TBl> + 'static,
		<TCl as ProvideRuntimeApi<TBl>>::Api: sc_offchain::OffchainWorkerApi<TBl>,
{
	let offchain_workers = match backend.offchain_storage() {
		Some(db) => {
			Some(Arc::new(sc_offchain::OffchainWorkers::new(client.clone(), db)))
		},
		None => {
			warn!("Offchain workers disabled, due to lack of offchain storage support in backend.");
			None
		},
	};

	// Inform the offchain worker about new imported blocks
	if let Some(offchain) = offchain_workers.clone() {
		spawn_handle.spawn(
			"offchain-notifications",
			sc_offchain::notification_future(
				config.role.is_authority(),
				client.clone(),
				offchain,
				Clone::clone(&spawn_handle),
				network.clone(),
			)
		);
	}

	offchain_workers
}

/// Spawn the tasks that are required to run a node.
pub fn spawn_tasks<TBl, TBackend, TExPool, TRpc, TCl>(
	params: SpawnTasksParams<TBl, TCl, TExPool, TRpc, TBackend>,
) -> Result<(RpcHandlers, Option<TelemetryConnectionNotifier>), Error>
	where
		TCl: ProvideRuntimeApi<TBl> + HeaderMetadata<TBl, Error=sp_blockchain::Error> + Chain<TBl> +
		BlockBackend<TBl> + BlockIdTo<TBl, Error=sp_blockchain::Error> + ProofProvider<TBl> +
		HeaderBackend<TBl> + BlockchainEvents<TBl> + ExecutorProvider<TBl> + UsageProvider<TBl> +
		StorageProvider<TBl, TBackend> + CallApiAt<TBl, Error=sp_blockchain::Error> +
		Send + 'static,
		<TCl as ProvideRuntimeApi<TBl>>::Api:
			sp_api::Metadata<TBl> +
			sc_offchain::OffchainWorkerApi<TBl> +
			sp_transaction_pool::runtime_api::TaggedTransactionQueue<TBl> +
			sp_session::SessionKeys<TBl> +
			sp_api::ApiErrorExt<Error = sp_blockchain::Error> +
			sp_api::ApiExt<TBl, StateBackend = TBackend::State>,
		TBl: BlockT,
		TBackend: 'static + sc_client_api::backend::Backend<TBl> + Send,
		TExPool: MaintainedTransactionPool<Block=TBl, Hash = <TBl as BlockT>::Hash> +
			MallocSizeOfWasm + 'static,
		TRpc: sc_rpc::RpcExtension<sc_rpc::Metadata>
{
	let SpawnTasksParams {
		mut config,
		task_manager,
		client,
		on_demand,
		backend,
		keystore,
		transaction_pool,
		rpc_extensions_builder,
		remote_blockchain,
		network,
		network_status_sinks,
		system_rpc_tx,
	} = params;

	let chain_info = client.usage_info().chain;

	sp_session::generate_initial_session_keys(
		client.clone(),
		&BlockId::Hash(chain_info.best_hash),
		config.dev_key_seed.clone().map(|s| vec![s]).unwrap_or_default(),
	)?;

	let telemetry_connection_notifier = init_telemetry(
		&mut config,
		network.clone(),
		client.clone(),
	);

	info!("📦 Highest known block at #{}", chain_info.best_number);

	let spawn_handle = task_manager.spawn_handle();

	// Inform the tx pool about imported and finalized blocks.
	spawn_handle.spawn(
		"txpool-notifications",
		sc_transaction_pool::notification_future(client.clone(), transaction_pool.clone()),
	);

	spawn_handle.spawn(
		"on-transaction-imported",
		transaction_notifications(transaction_pool.clone(), network.clone()),
	);

	// Prometheus metrics.
	let metrics_service = if let Some(PrometheusConfig { port, registry }) =
		config.prometheus_config.clone()
	{
		// Set static metrics.
		let metrics = MetricsService::with_prometheus(&registry, &config)?;
		spawn_handle.spawn(
			"prometheus-endpoint",
			prometheus_endpoint::init_prometheus(port, registry).map(drop)
		);

		metrics
	} else {
		MetricsService::new()
	};

	// Periodically updated metrics and telemetry updates.
	spawn_handle.spawn("telemetry-periodic-send",
		metrics_service.run(
			client.clone(),
			transaction_pool.clone(),
			network_status_sinks.clone()
		)
	);

	// RPC
	let gen_handler = |
		deny_unsafe: sc_rpc::DenyUnsafe,
		rpc_middleware: sc_rpc_server::RpcMiddleware
	| gen_handler(
		deny_unsafe, rpc_middleware, &config, task_manager.spawn_handle(),
		client.clone(), transaction_pool.clone(), keystore.clone(),
		on_demand.clone(), remote_blockchain.clone(), &*rpc_extensions_builder,
		backend.offchain_storage(), system_rpc_tx.clone()
	);
	let rpc_metrics = sc_rpc_server::RpcMetrics::new(config.prometheus_registry())?;
	let rpc = start_rpc_servers(&config, gen_handler, rpc_metrics.clone())?;
	// This is used internally, so don't restrict access to unsafe RPC
	let rpc_handlers = RpcHandlers(Arc::new(gen_handler(
		sc_rpc::DenyUnsafe::No,
		sc_rpc_server::RpcMiddleware::new(rpc_metrics, "inbrowser")
	).into()));

	// Spawn informant task
	spawn_handle.spawn("informant", sc_informant::build(
		client.clone(),
		network_status_sinks.status.clone(),
		transaction_pool.clone(),
		config.informant_output_format,
	));

	task_manager.keep_alive((config.base_path, rpc, rpc_handlers.clone()));

	Ok((rpc_handlers, telemetry_connection_notifier))
}

async fn transaction_notifications<TBl, TExPool>(
	transaction_pool: Arc<TExPool>,
	network: Arc<NetworkService<TBl, <TBl as BlockT>::Hash>>,
)
	where
		TBl: BlockT,
		TExPool: MaintainedTransactionPool<Block=TBl, Hash = <TBl as BlockT>::Hash>,
{
	// transaction notifications
	transaction_pool
		.import_notification_stream()
		.for_each(move |hash| {
			network.propagate_transaction(hash);
			let status = transaction_pool.status();
			telemetry!(SUBSTRATE_INFO; "txpool.import";
				"ready" => status.ready,
				"future" => status.future
			);
			ready(())
		})
		.await;
}

fn init_telemetry<TBl: BlockT, TCl: BlockBackend<TBl>>(
	config: &mut Configuration,
	network: Arc<NetworkService<TBl, <TBl as BlockT>::Hash>>,
	client: Arc<TCl>,
) -> Option<TelemetryConnectionNotifier> {
	let telemetry_span = config.telemetry_span.clone()?;
	let endpoints = config.telemetry_endpoints.clone()?;
	let genesis_hash = client.block_hash(Zero::zero()).ok().flatten().unwrap_or_default();
	let connection_message = ConnectionMessage {
		name: config.network.node_name.to_owned(),
		implementation: config.impl_name.to_owned(),
		version: config.impl_version.to_owned(),
		config: String::new(),
		chain: config.chain_spec.name().to_owned(),
		genesis_hash: format!("{:?}", genesis_hash),
		authority: config.role.is_authority(),
		startup_time: SystemTime::UNIX_EPOCH.elapsed()
			.map(|dur| dur.as_millis())
			.unwrap_or(0).to_string(),
		network_id: network.local_peer_id().to_base58(),
	};

	config.telemetry_handle
		.as_mut()
		.map(|handle| handle.start_telemetry(
			telemetry_span,
			endpoints,
			connection_message,
		))
}

fn gen_handler<TBl, TBackend, TExPool, TRpc, TCl>(
	deny_unsafe: sc_rpc::DenyUnsafe,
	rpc_middleware: sc_rpc_server::RpcMiddleware,
	config: &Configuration,
	spawn_handle: SpawnTaskHandle,
	client: Arc<TCl>,
	transaction_pool: Arc<TExPool>,
	keystore: SyncCryptoStorePtr,
	on_demand: Option<Arc<OnDemand<TBl>>>,
	remote_blockchain: Option<Arc<dyn RemoteBlockchain<TBl>>>,
	rpc_extensions_builder: &(dyn RpcExtensionBuilder<Output = TRpc> + Send),
	offchain_storage: Option<<TBackend as sc_client_api::backend::Backend<TBl>>::OffchainStorage>,
	system_rpc_tx: TracingUnboundedSender<sc_rpc::system::Request<TBl>>
) -> sc_rpc_server::RpcHandler<sc_rpc::Metadata>
	where
		TBl: BlockT,
		TCl: ProvideRuntimeApi<TBl> + BlockchainEvents<TBl> + HeaderBackend<TBl> +
		HeaderMetadata<TBl, Error=sp_blockchain::Error> + ExecutorProvider<TBl> +
		CallApiAt<TBl, Error=sp_blockchain::Error> + ProofProvider<TBl> +
		StorageProvider<TBl, TBackend> + BlockBackend<TBl> + Send + Sync + 'static,
		TExPool: MaintainedTransactionPool<Block=TBl, Hash = <TBl as BlockT>::Hash> + 'static,
		TBackend: sc_client_api::backend::Backend<TBl> + 'static,
		TRpc: sc_rpc::RpcExtension<sc_rpc::Metadata>,
		<TCl as ProvideRuntimeApi<TBl>>::Api:
			sp_session::SessionKeys<TBl> +
			sp_api::Metadata<TBl, Error = sp_blockchain::Error>,
{
	use sc_rpc::{chain, state, author, system, offchain};

	let system_info = sc_rpc::system::SystemInfo {
		chain_name: config.chain_spec.name().into(),
		impl_name: config.impl_name.clone(),
		impl_version: config.impl_version.clone(),
		properties: config.chain_spec.properties(),
		chain_type: config.chain_spec.chain_type(),
	};

	let task_executor = sc_rpc::SubscriptionTaskExecutor::new(spawn_handle);
	let subscriptions = SubscriptionManager::new(Arc::new(task_executor.clone()));

	let (chain, state, child_state) = if let (Some(remote_blockchain), Some(on_demand)) =
		(remote_blockchain, on_demand) {
		// Light clients
		let chain = sc_rpc::chain::new_light(
			client.clone(),
			subscriptions.clone(),
			remote_blockchain.clone(),
			on_demand.clone(),
		);
		let (state, child_state) = sc_rpc::state::new_light(
			client.clone(),
			subscriptions.clone(),
			remote_blockchain.clone(),
			on_demand,
			deny_unsafe,
		);
		(chain, state, child_state)

	} else {
		// Full nodes
		let chain = sc_rpc::chain::new_full(client.clone(), subscriptions.clone());
		let (state, child_state) = sc_rpc::state::new_full(
			client.clone(),
			subscriptions.clone(),
			deny_unsafe,
		);
		(chain, state, child_state)
	};

	let author = sc_rpc::author::Author::new(
		client,
		transaction_pool,
		subscriptions,
		keystore,
		deny_unsafe,
	);
	let system = system::System::new(system_info, system_rpc_tx, deny_unsafe);

	let maybe_offchain_rpc = offchain_storage.map(|storage| {
		let offchain = sc_rpc::offchain::Offchain::new(storage, deny_unsafe);
		offchain::OffchainApi::to_delegate(offchain)
	});

	sc_rpc_server::rpc_handler(
		(
			state::StateApi::to_delegate(state),
			state::ChildStateApi::to_delegate(child_state),
			chain::ChainApi::to_delegate(chain),
			maybe_offchain_rpc,
			author::AuthorApi::to_delegate(author),
			system::SystemApi::to_delegate(system),
			rpc_extensions_builder.build(deny_unsafe, task_executor),
		),
		rpc_middleware
	)
}

/// Parameters to pass into `build_network`.
pub struct BuildNetworkParams<'a, TBl: BlockT, TExPool, TImpQu, TCl> {
	/// The service configuration.
	pub config: &'a Configuration,
	/// A shared client returned by `new_full_parts`/`new_light_parts`.
	pub client: Arc<TCl>,
	/// A shared transaction pool.
	pub transaction_pool: Arc<TExPool>,
	/// A handle for spawning tasks.
	pub spawn_handle: SpawnTaskHandle,
	/// An import queue.
	pub import_queue: TImpQu,
	/// An optional, shared data fetcher for light clients.
	pub on_demand: Option<Arc<OnDemand<TBl>>>,
	/// A block annouce validator builder.
	pub block_announce_validator_builder: Option<Box<
		dyn FnOnce(Arc<TCl>) -> Box<dyn BlockAnnounceValidator<TBl> + Send> + Send
	>>,
}

/// Build the network service, the network status sinks and an RPC sender.
pub fn build_network<TBl, TExPool, TImpQu, TCl>(
	params: BuildNetworkParams<TBl, TExPool, TImpQu, TCl>
) -> Result<
	(
		Arc<NetworkService<TBl, <TBl as BlockT>::Hash>>,
		NetworkStatusSinks<TBl>,
		TracingUnboundedSender<sc_rpc::system::Request<TBl>>,
		NetworkStarter,
	),
	Error
>
	where
		TBl: BlockT,
		TCl: ProvideRuntimeApi<TBl> + HeaderMetadata<TBl, Error=sp_blockchain::Error> + Chain<TBl> +
		BlockBackend<TBl> + BlockIdTo<TBl, Error=sp_blockchain::Error> + ProofProvider<TBl> +
		HeaderBackend<TBl> + BlockchainEvents<TBl> + 'static,
		TExPool: MaintainedTransactionPool<Block=TBl, Hash = <TBl as BlockT>::Hash> + 'static,
		TImpQu: ImportQueue<TBl> + 'static,
{
	let BuildNetworkParams {
		config, client, transaction_pool, spawn_handle, import_queue, on_demand,
		block_announce_validator_builder,
	} = params;

	let transaction_pool_adapter = Arc::new(TransactionPoolAdapter {
		imports_external_transactions: !matches!(config.role, Role::Light),
		pool: transaction_pool,
		client: client.clone(),
	});

	let protocol_id = config.protocol_id();

	let block_announce_validator = if let Some(f) = block_announce_validator_builder {
		f(client.clone())
	} else {
		Box::new(DefaultBlockAnnounceValidator)
	};

	let block_request_protocol_config = {
		if matches!(config.role, Role::Light) {
			// Allow outgoing requests but deny incoming requests.
			block_request_handler::generate_protocol_config(&protocol_id)
		} else {
			// Allow both outgoing and incoming requests.
			let (handler, protocol_config) = BlockRequestHandler::new(
				&protocol_id,
				client.clone(),
			);
			spawn_handle.spawn("block_request_handler", handler.run());
			protocol_config
		}
	};

	let light_client_request_protocol_config = {
		if matches!(config.role, Role::Light) {
			// Allow outgoing requests but deny incoming requests.
			light_client_requests::generate_protocol_config(&protocol_id)
		} else {
			// Allow both outgoing and incoming requests.
			let (handler, protocol_config) = LightClientRequestHandler::new(
				&protocol_id,
				client.clone(),
			);
			spawn_handle.spawn("light_client_request_handler", handler.run());
			protocol_config
		}
	};

	let network_params = sc_network::config::Params {
		role: config.role.clone(),
		executor: {
			let spawn_handle = Clone::clone(&spawn_handle);
			Some(Box::new(move |fut| {
				spawn_handle.spawn("libp2p-node", fut);
			}))
		},
		network_config: config.network.clone(),
		chain: client.clone(),
		on_demand: on_demand,
		transaction_pool: transaction_pool_adapter as _,
		import_queue: Box::new(import_queue),
		protocol_id,
		block_announce_validator,
		metrics_registry: config.prometheus_config.as_ref().map(|config| config.registry.clone()),
		block_request_protocol_config,
		light_client_request_protocol_config,
	};

	let has_bootnodes = !network_params.network_config.boot_nodes.is_empty();
	let network_mut = sc_network::NetworkWorker::new(network_params)?;
	let network = network_mut.service().clone();
	let network_status_sinks = NetworkStatusSinks::new();

	let (system_rpc_tx, system_rpc_rx) = tracing_unbounded("mpsc_system_rpc");

	let future = build_network_future(
		config.role.clone(),
		network_mut,
		client,
		network_status_sinks.clone(),
		system_rpc_rx,
		has_bootnodes,
		config.announce_block,
	);

	// TODO: Normally, one is supposed to pass a list of notifications protocols supported by the
	// node through the `NetworkConfiguration` struct. But because this function doesn't know in
	// advance which components, such as GrandPa or Polkadot, will be plugged on top of the
	// service, it is unfortunately not possible to do so without some deep refactoring. To bypass
	// this problem, the `NetworkService` provides a `register_notifications_protocol` method that
	// can be called even after the network has been initialized. However, we want to avoid the
	// situation where `register_notifications_protocol` is called *after* the network actually
	// connects to other peers. For this reason, we delay the process of the network future until
	// the user calls `NetworkStarter::start_network`.
	//
	// This entire hack should eventually be removed in favour of passing the list of protocols
	// through the configuration.
	//
	// See also https://github.com/paritytech/substrate/issues/6827
	let (network_start_tx, network_start_rx) = oneshot::channel();

	// The network worker is responsible for gathering all network messages and processing
	// them. This is quite a heavy task, and at the time of the writing of this comment it
	// frequently happens that this future takes several seconds or in some situations
	// even more than a minute until it has processed its entire queue. This is clearly an
	// issue, and ideally we would like to fix the network future to take as little time as
	// possible, but we also take the extra harm-prevention measure to execute the networking
	// future using `spawn_blocking`.
	spawn_handle.spawn_blocking("network-worker", async move {
		if network_start_rx.await.is_err() {
			debug_assert!(false);
			log::warn!(
				"The NetworkStart returned as part of `build_network` has been silently dropped"
			);
			// This `return` might seem unnecessary, but we don't want to make it look like
			// everything is working as normal even though the user is clearly misusing the API.
			return;
		}

		future.await
	});

	Ok((network, network_status_sinks, system_rpc_tx, NetworkStarter(network_start_tx)))
}

/// Object used to start the network.
#[must_use]
pub struct NetworkStarter(oneshot::Sender<()>);

impl NetworkStarter {
	/// Start the network. Call this after all sub-components have been initialized.
	///
	/// > **Note**: If you don't call this function, the networking will not work.
	pub fn start_network(self) {
		let _ = self.0.send(());
	}
}<|MERGE_RESOLUTION|>--- conflicted
+++ resolved
@@ -308,16 +308,12 @@
 
 	let task_manager = {
 		let registry = config.prometheus_config.as_ref().map(|cfg| &cfg.registry);
-<<<<<<< HEAD
 		TaskManager::new(
 			config.task_executor.clone(),
 			config.worker_limit,
 			registry,
-			telemetry_span.clone(),
+			config.telemetry_span.clone(),
 		)?
-=======
-		TaskManager::new(config.task_executor.clone(), registry, config.telemetry_span.clone())?
->>>>>>> 26f3d682
 	};
 
 	let executor = NativeExecutor::<TExecDisp>::new(
@@ -386,16 +382,12 @@
 	let keystore_container = KeystoreContainer::new(&config.keystore)?;
 	let task_manager = {
 		let registry = config.prometheus_config.as_ref().map(|cfg| &cfg.registry);
-<<<<<<< HEAD
 		TaskManager::new(
 			config.task_executor.clone(),
 			config.worker_limit,
 			registry,
-			telemetry_span.clone(),
+			config.telemetry_span.clone(),
 		)?
-=======
-		TaskManager::new(config.task_executor.clone(), registry, config.telemetry_span.clone())?
->>>>>>> 26f3d682
 	};
 
 	let executor = NativeExecutor::<TExecDisp>::new(
