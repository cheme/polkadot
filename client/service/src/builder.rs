--- conflicted
+++ resolved
@@ -24,14 +24,9 @@
 	config::{Configuration, KeystoreConfig, PrometheusConfig, OffchainWorkerConfig},
 };
 use sc_client_api::{
-<<<<<<< HEAD
-	self, light::RemoteBlockchain, execution_extensions::ExtensionsFactory, ExecutorProvider, 
-	ForkBlocks, BadBlocks, CloneableSpawn, UsageProvider, backend::RemoteBackend,
-	SimpleProof, StateBackend,
-=======
 	light::RemoteBlockchain, ForkBlocks, BadBlocks, CloneableSpawn, UsageProvider,
 	ExecutorProvider,
->>>>>>> ae579a84
+	SimpleProof, StateBackend,
 };
 use sp_utils::mpsc::{tracing_unbounded, TracingUnboundedSender, TracingUnboundedReceiver};
 use sc_chain_spec::get_extension;
@@ -415,7 +410,7 @@
 ) -> Result<ServiceComponents<TBl, TBackend, TCl>, Error>
 	where
 		TCl: ProvideRuntimeApi<TBl> + HeaderMetadata<TBl, Error=sp_blockchain::Error> + Chain<TBl> +
-		BlockBackend<TBl> + BlockIdTo<TBl, Error=sp_blockchain::Error> + ProofProvider<TBl> +
+		BlockBackend<TBl> + BlockIdTo<TBl, Error=sp_blockchain::Error> + ProofProvider<TBl, SimpleProof> +
 		HeaderBackend<TBl> + BlockchainEvents<TBl> + ExecutorProvider<TBl> + UsageProvider<TBl> +
 		StorageProvider<TBl, TBackend> + CallApiAt<TBl, Error=sp_blockchain::Error> +
 		Send + 'static,
@@ -431,7 +426,9 @@
 		TImpQu: 'static + ImportQueue<TBl>,
 		TExPool: MaintainedTransactionPool<Block=TBl, Hash = <TBl as BlockT>::Hash> +
 			MallocSizeOfWasm + 'static,
-		TRpc: sc_rpc::RpcExtension<sc_rpc::Metadata>
+		TRpc: sc_rpc::RpcExtension<sc_rpc::Metadata>,
+		// This constraint should be lifted when client get generic over StateBackend and Proof
+		TBackend::State: StateBackend<HashFor<TBl>, StorageProof = SimpleProof>,
 {
 	let ServiceParams {
 		mut config,
@@ -525,123 +522,11 @@
 	let metrics_service = if let Some(PrometheusConfig { port, registry }) =
 		config.prometheus_config.clone()
 	{
-<<<<<<< HEAD
-		let rpc_extensions = rpc_extensions(&self)?;
-		self.with_rpc_extensions_builder(|_| Ok(NoopRpcExtensionBuilder::from(rpc_extensions)))
-	}
-
-	/// Defines the `BlockAnnounceValidator` to use. `DefaultBlockAnnounceValidator` will be used by
-	/// default.
-	pub fn with_block_announce_validator(
-		self,
-		block_announce_validator_builder:
-			impl FnOnce(Arc<TCl>) -> Box<dyn BlockAnnounceValidator<TBl> + Send> + Send + 'static,
-	) -> Result<ServiceBuilder<TBl, TRtApi, TCl, TFchr, TSc, TImpQu, TFprb, TFpp,
-		TExPool, TRpc, Backend>, Error>
-	where TSc: Clone, TFchr: Clone {
-		Ok(ServiceBuilder {
-			config: self.config,
-			client: self.client,
-			backend: self.backend,
-			task_manager: self.task_manager,
-			keystore: self.keystore,
-			fetcher: self.fetcher,
-			select_chain: self.select_chain,
-			import_queue: self.import_queue,
-			finality_proof_request_builder: self.finality_proof_request_builder,
-			finality_proof_provider: self.finality_proof_provider,
-			transaction_pool: self.transaction_pool,
-			rpc_extensions_builder: self.rpc_extensions_builder,
-			remote_backend: self.remote_backend,
-			block_announce_validator_builder: Some(Box::new(block_announce_validator_builder)),
-			marker: self.marker,
-		})
-	}
-}
-
-impl<TBl, TRtApi, TBackend, TSc, TImpQu, TExPool, TRpc, TCl>
-ServiceBuilder<
-	TBl,
-	TRtApi,
-	TCl,
-	Arc<OnDemand<TBl>>,
-	TSc,
-	TImpQu,
-	BoxFinalityProofRequestBuilder<TBl>,
-	Arc<dyn FinalityProofProvider<TBl>>,
-	TExPool,
-	TRpc,
-	TBackend,
-> where
-	TCl: ProvideRuntimeApi<TBl> + HeaderMetadata<TBl, Error=sp_blockchain::Error> + Chain<TBl> +
-	BlockBackend<TBl> + BlockIdTo<TBl, Error=sp_blockchain::Error> + ProofProvider<TBl, SimpleProof> +
-	HeaderBackend<TBl> + BlockchainEvents<TBl> + ExecutorProvider<TBl> + UsageProvider<TBl> +
-	StorageProvider<TBl, TBackend> + CallApiAt<TBl, Error=sp_blockchain::Error> +
-	Send + 'static,
-	<TCl as ProvideRuntimeApi<TBl>>::Api:
-		sp_api::Metadata<TBl> +
-		sc_offchain::OffchainWorkerApi<TBl> +
-		sp_transaction_pool::runtime_api::TaggedTransactionQueue<TBl> +
-		sp_session::SessionKeys<TBl> +
-		sp_api::ApiErrorExt<Error = sp_blockchain::Error> +
-		sp_api::ApiExt<TBl, StateBackend = TBackend::State>,
-	TBl: BlockT,
-	TRtApi: 'static + Send + Sync,
-	TBackend: 'static + sc_client_api::backend::Backend<TBl> + Send,
-	TSc: Clone,
-	TImpQu: 'static + ImportQueue<TBl>,
-	TExPool: MaintainedTransactionPool<Block=TBl, Hash = <TBl as BlockT>::Hash> + MallocSizeOfWasm + 'static,
-	TRpc: sc_rpc::RpcExtension<sc_rpc::Metadata>,
-	// This constraint should be lifted when client get generic over StateBackend and Proof
-	TBackend::State: StateBackend<HashFor<TBl>, StorageProof = SimpleProof>,
-{
-
-	/// Set an ExecutionExtensionsFactory
-	pub fn with_execution_extensions_factory(self, execution_extensions_factory: Box<dyn ExtensionsFactory>) -> Result<Self, Error> {
-		self.client.execution_extensions().set_extensions_factory(execution_extensions_factory);
-		Ok(self)
-	}
-
-	fn build_common(self) -> Result<ServiceComponents<TBl, TBackend, TSc, TExPool, TCl>, Error> {
-		let ServiceBuilder {
-			marker: _,
-			mut config,
-			client,
-			mut task_manager,
-			fetcher: on_demand,
-			backend,
-			keystore,
-			select_chain,
-			import_queue,
-			finality_proof_request_builder,
-			finality_proof_provider,
-			transaction_pool,
-			rpc_extensions_builder,
-			remote_backend,
-			block_announce_validator_builder,
-		} = self;
-
-		let chain_info = client.usage_info().chain;
-
-		sp_session::generate_initial_session_keys(
-			client.clone(),
-			&BlockId::Hash(chain_info.best_hash),
-			config.dev_key_seed.clone().map(|s| vec![s]).unwrap_or_default(),
-		)?;
-
-		info!("📦 Highest known block at #{}", chain_info.best_number);
-		telemetry!(
-			SUBSTRATE_INFO;
-			"node.start";
-			"height" => chain_info.best_number.saturated_into::<u64>(),
-			"best" => ?chain_info.best_hash
-=======
 		// Set static metrics.
 		let metrics = MetricsService::with_prometheus(&registry, &config)?;
 		spawn_handle.spawn(
 			"prometheus-endpoint",
 			prometheus_endpoint::init_prometheus(port, registry).map(drop)
->>>>>>> ae579a84
 		);
 
 		metrics
@@ -701,53 +586,6 @@
 		}
 	}
 
-<<<<<<< HEAD
-	/// Builds the light service.
-	pub fn build_light(self) -> Result<ServiceComponents<TBl, TBackend, TSc, TExPool, TCl>, Error> {
-		self.build_common()
-	}
-}
-
-impl<TBl, TRtApi, TBackend, TSc, TImpQu, TExPool, TRpc, TCl>
-ServiceBuilder<
-	TBl,
-	TRtApi,
-	TCl,
-	Arc<OnDemand<TBl>>,
-	TSc,
-	TImpQu,
-	BoxFinalityProofRequestBuilder<TBl>,
-	Arc<dyn FinalityProofProvider<TBl>>,
-	TExPool,
-	TRpc,
-	TBackend,
-> where
-	TCl: ProvideRuntimeApi<TBl> + HeaderMetadata<TBl, Error=sp_blockchain::Error> + Chain<TBl> +
-	BlockBackend<TBl> + BlockIdTo<TBl, Error=sp_blockchain::Error> + ProofProvider<TBl, SimpleProof> +
-	HeaderBackend<TBl> + BlockchainEvents<TBl> + ExecutorProvider<TBl> + UsageProvider<TBl> +
-	StorageProvider<TBl, TBackend> + CallApiAt<TBl, Error=sp_blockchain::Error> +
-	Send + 'static,
-	<TCl as ProvideRuntimeApi<TBl>>::Api:
-		sp_api::Metadata<TBl> +
-		sc_offchain::OffchainWorkerApi<TBl> +
-		sp_transaction_pool::runtime_api::TaggedTransactionQueue<TBl> +
-		sp_session::SessionKeys<TBl> +
-		sp_api::ApiErrorExt<Error = sp_blockchain::Error> +
-		sp_api::ApiExt<TBl, StateBackend = TBackend::State>,
-	TBl: BlockT,
-	TRtApi: 'static + Send + Sync,
-	TBackend: 'static + sc_client_api::backend::Backend<TBl> + Send,
-	TSc: Clone,
-	TImpQu: 'static + ImportQueue<TBl>,
-	TExPool: MaintainedTransactionPool<Block = TBl, Hash = <TBl as BlockT>::Hash> +
-		LocalTransactionPool<Block = TBl, Hash = <TBl as BlockT>::Hash> +
-		MallocSizeOfWasm +
-		'static,
-	TRpc: sc_rpc::RpcExtension<sc_rpc::Metadata>,
-	// This constraint should be lifted when client get generic over StateBackend and Proof
-	TBackend::State: StateBackend<HashFor<TBl>, StorageProof = SimpleProof>,
-{
-=======
 	// Spawn informant task
 	spawn_handle.spawn("informant", sc_informant::build(
 		client.clone(),
@@ -755,7 +593,6 @@
 		transaction_pool.clone(),
 		config.informant_output_format,
 	));
->>>>>>> ae579a84
 
 	task_manager.keep_alive((telemetry, config.base_path, rpc, rpc_handlers.clone()));
 
