--- conflicted
+++ resolved
@@ -24,16 +24,10 @@
 	config::{Configuration, KeystoreConfig, PrometheusConfig, OffchainWorkerConfig},
 };
 use sc_client_api::{
-<<<<<<< HEAD
-	self, light::RemoteBlockchain, execution_extensions::ExtensionsFactory,
-	ExecutorProvider, CallExecutor, ForkBlocks, BadBlocks, CloneableSpawn, UsageProvider,
-	backend::RemoteBackend, StateBackend, InstantiableStateBackend,
-	DbStorage, HashDBNodesTransaction, ProofCheckBackendT, GenesisStateBackend,
-=======
 	self, light::RemoteBlockchain, execution_extensions::ExtensionsFactory, ExecutorProvider, 
 	ForkBlocks, BadBlocks, CloneableSpawn, UsageProvider, backend::RemoteBackend,
-	SimpleProof, StateBackend,
->>>>>>> e4e74bd6
+	DbStorage, HashDBNodesTransaction, ProofCheckBackendT, GenesisStateBackend,
+	InstantiableStateBackend, StateBackend, BackendProof as StorageProof,
 };
 use sp_utils::mpsc::{tracing_unbounded, TracingUnboundedSender, TracingUnboundedReceiver};
 use sc_chain_spec::get_extension;
@@ -881,13 +875,8 @@
 ServiceBuilder<
 	TBl,
 	TRtApi,
-<<<<<<< HEAD
-	Client<TBackend, TExec, TBl, TRtApi>,
+	TCl,
 	Arc<OnDemand<TBl, ProofForBackend<TBackend, TBl>>>,
-=======
-	TCl,
-	Arc<OnDemand<TBl>>,
->>>>>>> e4e74bd6
 	TSc,
 	TImpQu,
 	BoxFinalityProofRequestBuilder<TBl>,
@@ -897,7 +886,8 @@
 	TBackend,
 > where
 	TCl: ProvideRuntimeApi<TBl> + HeaderMetadata<TBl, Error=sp_blockchain::Error> + Chain<TBl> +
-	BlockBackend<TBl> + BlockIdTo<TBl, Error=sp_blockchain::Error> + ProofProvider<TBl, SimpleProof> +
+	BlockBackend<TBl> + BlockIdTo<TBl, Error=sp_blockchain::Error> +
+	ProofProvider<TBl, ProofForBackend<TBackend, TBl>> +
 	HeaderBackend<TBl> + BlockchainEvents<TBl> + ExecutorProvider<TBl> + UsageProvider<TBl> +
 	StorageProvider<TBl, TBackend> + CallApiAt<TBl, Error=sp_blockchain::Error> +
 	Send + 'static,
@@ -923,25 +913,7 @@
 		Ok(self)
 	}
 
-<<<<<<< HEAD
-	fn build_common(self) -> Result<Service<
-		TBl,
-		Client<TBackend, TExec, TBl, TRtApi>,
-		TSc,
-		NetworkStatus<TBl>,
-		NetworkService<TBl, <TBl as BlockT>::Hash>,
-		TExPool,
-		sc_offchain::OffchainWorkers<
-			Client<TBackend, TExec, TBl, TRtApi>,
-			TBackend::OffchainStorage,
-			TBl
-		>,
-	>, Error>
-		where TExec: CallExecutor<TBl, Backend = TBackend>,
-	{
-=======
 	fn build_common(self) -> Result<ServiceComponents<TBl, TBackend, TSc, TExPool, TCl>, Error> {
->>>>>>> e4e74bd6
 		let ServiceBuilder {
 			marker: _,
 			mut config,
@@ -1146,13 +1118,8 @@
 ServiceBuilder<
 	TBl,
 	TRtApi,
-<<<<<<< HEAD
-	Client<TBackend, TExec, TBl, TRtApi>,
+	TCl,
 	Arc<OnDemand<TBl, ProofForBackend<TBackend, TBl>>>,
-=======
-	TCl,
-	Arc<OnDemand<TBl>>,
->>>>>>> e4e74bd6
 	TSc,
 	TImpQu,
 	BoxFinalityProofRequestBuilder<TBl>,
@@ -1162,7 +1129,8 @@
 	TBackend,
 > where
 	TCl: ProvideRuntimeApi<TBl> + HeaderMetadata<TBl, Error=sp_blockchain::Error> + Chain<TBl> +
-	BlockBackend<TBl> + BlockIdTo<TBl, Error=sp_blockchain::Error> + ProofProvider<TBl, SimpleProof> +
+	BlockBackend<TBl> + BlockIdTo<TBl, Error=sp_blockchain::Error> +
+	ProofProvider<TBl, ProofForBackend<TBackend, TBl>> +
 	HeaderBackend<TBl> + BlockchainEvents<TBl> + ExecutorProvider<TBl> + UsageProvider<TBl> +
 	StorageProvider<TBl, TBackend> + CallApiAt<TBl, Error=sp_blockchain::Error> +
 	Send + 'static,
@@ -1322,7 +1290,8 @@
 		TBl: BlockT,
 		TCl: ProvideRuntimeApi<TBl> + BlockchainEvents<TBl> + HeaderBackend<TBl> +
 		HeaderMetadata<TBl, Error=sp_blockchain::Error> + ExecutorProvider<TBl> +
-		CallApiAt<TBl, Error=sp_blockchain::Error> + ProofProvider<TBl, SimpleProof> +
+		CallApiAt<TBl, Error=sp_blockchain::Error> +
+		ProofProvider<TBl, ProofForBackend<TBackend, TBl>> +
 		StorageProvider<TBl, TBackend> + BlockBackend<TBl> + Send + Sync + 'static,
 		TExPool: MaintainedTransactionPool<Block=TBl, Hash = <TBl as BlockT>::Hash> + 'static,
 		TBackend: sc_client_api::backend::Backend<TBl> + 'static,
@@ -1330,11 +1299,6 @@
 		<TCl as ProvideRuntimeApi<TBl>>::Api:
 			sp_session::SessionKeys<TBl> +
 			sp_api::Metadata<TBl, Error = sp_blockchain::Error>,
-<<<<<<< HEAD
-=======
-		// This constraint should be lifted when client get generic over StateBackend and Proof
-		TBackend::State: StateBackend<HashFor<TBl>, StorageProof = SimpleProof>,
->>>>>>> e4e74bd6
 {
 	use sc_rpc::{chain, state, author, system, offchain};
 
@@ -1401,12 +1365,12 @@
 	))
 }
 
-fn build_network<TBl, TExPool, TImpQu, TCl>(
+fn build_network<TBl, TExPool, TImpQu, TCl, TPr>(
 	config: &Configuration,
 	client: Arc<TCl>,
 	transaction_pool: Arc<TExPool>,
 	spawn_handle: SpawnTaskHandle,
-	on_demand: Option<Arc<OnDemand<TBl, ProofForBackend<TBackend, TBl>>>>,
+	on_demand: Option<Arc<OnDemand<TBl, TPr>>>,
 	block_announce_validator_builder: Option<Box<
 		dyn FnOnce(Arc<TCl>) -> Box<dyn BlockAnnounceValidator<TBl> + Send> + Send
 	>>,
@@ -1424,8 +1388,10 @@
 >
 	where
 		TBl: BlockT,
+		TPr: StorageProof<HashFor<TBl>> + 'static,
 		TCl: ProvideRuntimeApi<TBl> + HeaderMetadata<TBl, Error=sp_blockchain::Error> + Chain<TBl> +
-		BlockBackend<TBl> + BlockIdTo<TBl, Error=sp_blockchain::Error> + ProofProvider<TBl, SimpleProof> +
+		BlockBackend<TBl> + BlockIdTo<TBl, Error=sp_blockchain::Error> +
+		ProofProvider<TBl, TPr> +
 		HeaderBackend<TBl> + BlockchainEvents<TBl> + 'static,
 		TExPool: MaintainedTransactionPool<Block=TBl, Hash = <TBl as BlockT>::Hash> + 'static,
 		TImpQu: ImportQueue<TBl> + 'static,
