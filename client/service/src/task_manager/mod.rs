// This file is part of Substrate.

// Copyright (C) 2020-2021 Parity Technologies (UK) Ltd.
// SPDX-License-Identifier: GPL-3.0-or-later WITH Classpath-exception-2.0

// This program is free software: you can redistribute it and/or modify
// it under the terms of the GNU General Public License as published by
// the Free Software Foundation, either version 3 of the License, or
// (at your option) any later version.

// This program is distributed in the hope that it will be useful,
// but WITHOUT ANY WARRANTY; without even the implied warranty of
// MERCHANTABILITY or FITNESS FOR A PARTICULAR PURPOSE. See the
// GNU General Public License for more details.

// You should have received a copy of the GNU General Public License
// along with this program. If not, see <https://www.gnu.org/licenses/>.

//! Substrate service tasks management module.

use std::{panic, result::Result, pin::Pin};
use std::sync::{Arc, atomic::{AtomicUsize, Ordering}};
use exit_future::Signal;
use log::{debug, error};
use futures::{
	Future, FutureExt, StreamExt,
	future::{select, Either, BoxFuture, join_all, try_join_all, pending},
	sink::SinkExt,
};
use prometheus_endpoint::{
	exponential_buckets, register,
	PrometheusError,
	CounterVec, HistogramOpts, HistogramVec, Opts, Registry, U64
};
use sp_utils::mpsc::{TracingUnboundedSender, TracingUnboundedReceiver, tracing_unbounded};
use tracing_futures::Instrument;
use crate::{config::{TaskExecutor, TaskType, JoinFuture}, Error};
use sc_telemetry::TelemetrySpan;

mod prometheus_future;
#[cfg(test)]
mod tests;

/// A shared tasks limit to use with
/// spawn task handle.
#[derive(Clone)]
pub struct TaskLimits(Arc<Option<AtomicUsize>>);

impl TaskLimits {
	/// Initalize limiter as a sized
	/// pool, 'None' for no limit.
	pub fn new(max_running: Option<usize>) -> Self {
		TaskLimits(Arc::new(max_running.map(|max| AtomicUsize::new(max))))
	}
}

impl sp_core::traits::SpawnLimiter for TaskLimits {
	fn try_reserve(&self, number_of_tasks: usize) -> usize {
		if let Some(limit) = self.0.as_ref() {
			let old = limit.fetch_update(
				Ordering::SeqCst,
				Ordering::SeqCst,
				|limit| Some(limit.saturating_sub(number_of_tasks))
			).expect("Change only return Some; qed");
			std::cmp::min(old, number_of_tasks)
		} else {
			number_of_tasks
		}
	}

	fn release(&self, number_of_tasks: usize) {
		if let Some(limit) = self.0.as_ref() {
			limit.fetch_add(number_of_tasks, Ordering::SeqCst);
		}
	}
}

/// An handle for spawning tasks in the service.
#[derive(Clone)]
pub struct SpawnTaskHandle {
	on_exit: exit_future::Exit,
	executor: TaskExecutor,
	limiter: TaskLimits,
	metrics: Option<Metrics>,
	task_notifier: TracingUnboundedSender<JoinFuture>,
	telemetry_span: Option<TelemetrySpan>,
}

impl SpawnTaskHandle {
	/// Spawns the given task with the given name.
	///
	/// Note that the `name` is a `&'static str`. The reason for this choice is that statistics
	/// about this task are getting reported to the Prometheus endpoint (if enabled), and that
	/// therefore the set of possible task names must be bounded.
	///
	/// In other words, it would be a bad idea for someone to do for example
	/// `spawn(format!("{:?}", some_public_key))`.
	pub fn spawn(&self, name: &'static str, task: impl Future<Output = ()> + Send + 'static) {
		self.spawn_inner(name, task, TaskType::Async)
	}

	/// Spawns the blocking task with the given name. See also `spawn`.
	pub fn spawn_blocking(&self, name: &'static str, task: impl Future<Output = ()> + Send + 'static) {
		self.spawn_inner(name, task, TaskType::Blocking)
	}

	/// Helper function that implements the spawning logic. See `spawn` and `spawn_blocking`.
	fn spawn_inner(
		&self,
		name: &'static str,
		task: impl Future<Output = ()> + Send + 'static,
		task_type: TaskType,
	) {
		if self.task_notifier.is_closed() {
			debug!("Attempt to spawn a new task has been prevented: {}", name);
			return;
		}

		let on_exit = self.on_exit.clone();
		let metrics = self.metrics.clone();

		// Note that we increase the started counter here and not within the future. This way,
		// we could properly visualize on Prometheus situations where the spawning doesn't work.
		if let Some(metrics) = &self.metrics {
			metrics.tasks_spawned.with_label_values(&[name]).inc();
			// We do a dummy increase in order for the task to show up in metrics.
			metrics.tasks_ended.with_label_values(&[name, "finished"]).inc_by(0);
		}

		let telemetry_span = self.telemetry_span.clone();
		let future = async move {
			let _telemetry_entered = telemetry_span.as_ref().map(|x| x.enter());

			if let Some(metrics) = metrics {
				// Add some wrappers around `task`.
				let task = {
					let poll_duration = metrics.poll_duration.with_label_values(&[name]);
					let poll_start = metrics.poll_start.with_label_values(&[name]);
					let inner = prometheus_future::with_poll_durations(poll_duration, poll_start, task);
					// The logic of `AssertUnwindSafe` here is ok considering that we throw
					// away the `Future` after it has panicked.
					panic::AssertUnwindSafe(inner).catch_unwind()
				};
				futures::pin_mut!(task);

				match select(on_exit, task).await {
					Either::Right((Err(payload), _)) => {
						metrics.tasks_ended.with_label_values(&[name, "panic"]).inc();
						panic::resume_unwind(payload)
					}
					Either::Right((Ok(()), _)) => {
						metrics.tasks_ended.with_label_values(&[name, "finished"]).inc();
					}
					Either::Left(((), _)) => {
						// The `on_exit` has triggered.
						metrics.tasks_ended.with_label_values(&[name, "interrupted"]).inc();
					}
				}

			} else {
				futures::pin_mut!(task);
				let _ = select(on_exit, task).await;
			}
		};

		let join_handle = self.executor.spawn(Box::pin(future.in_current_span()), task_type);
		let mut task_notifier = self.task_notifier.clone();
		self.executor.spawn(
			Box::pin(async move {
				if let Err(err) = task_notifier.send(join_handle).await {
					error!("Could not send spawned task handle to queue: {}", err);
				}
			}),
			TaskType::Async,
		);
	}
}

impl sp_core::traits::SpawnNamed for SpawnTaskHandle {
	fn spawn_blocking(&self, name: &'static str, future: BoxFuture<'static, ()>) {
		self.spawn_blocking(name, future);
	}

	fn spawn(&self, name: &'static str, future: BoxFuture<'static, ()>) {
		self.spawn(name, future);
	}

	fn spawn_with_handle(
		&self,
		name: &'static str,
		future: BoxFuture<'static, ()>,
	) -> Option<sp_core::traits::RemoteHandle> {
		// This is not using pool, and no way to abort task either.
		self.spawn_with_handle(name, future);
		None
	}
}

impl sp_core::traits::SpawnLimiter for SpawnTaskHandle {
	fn try_reserve(&self, number_of_tasks: usize) -> usize {
		self.limiter.try_reserve(number_of_tasks)
	}

	fn release(&self, number_of_tasks: usize) {
		self.limiter.release(number_of_tasks)
	}
}

/// A wrapper over `SpawnTaskHandle` that will notify a receiver whenever any
/// task spawned through it fails. The service should be on the receiver side
/// and will shut itself down whenever it receives any message, i.e. an
/// essential task has failed.
pub struct SpawnEssentialTaskHandle {
	essential_failed_tx: TracingUnboundedSender<()>,
	inner: SpawnTaskHandle,
}

impl SpawnEssentialTaskHandle {
	/// Creates a new `SpawnEssentialTaskHandle`.
	pub fn new(
		essential_failed_tx: TracingUnboundedSender<()>,
		spawn_task_handle: SpawnTaskHandle,
	) -> SpawnEssentialTaskHandle {
		SpawnEssentialTaskHandle {
			essential_failed_tx,
			inner: spawn_task_handle,
		}
	}

	/// Spawns the given task with the given name.
	///
	/// See also [`SpawnTaskHandle::spawn`].
	pub fn spawn(&self, name: &'static str, task: impl Future<Output = ()> + Send + 'static) {
		self.spawn_inner(name, task, TaskType::Async)
	}

	/// Spawns the blocking task with the given name.
	///
	/// See also [`SpawnTaskHandle::spawn_blocking`].
	pub fn spawn_blocking(
		&self,
		name: &'static str,
		task: impl Future<Output = ()> + Send + 'static,
	) {
		self.spawn_inner(name, task, TaskType::Blocking)
	}

	fn spawn_inner(
		&self,
		name: &'static str,
		task: impl Future<Output = ()> + Send + 'static,
		task_type: TaskType,
	) {
		let essential_failed = self.essential_failed_tx.clone();
		let essential_task = std::panic::AssertUnwindSafe(task)
			.catch_unwind()
			.map(move |_| {
				log::error!("Essential task `{}` failed. Shutting down service.", name);
				let _ = essential_failed.close_channel();
			});

		let _ = self.inner.spawn_inner(name, essential_task, task_type);
	}
}

/// Helper struct to manage background/async tasks in Service.
pub struct TaskManager {
	/// A future that resolves when the service has exited, this is useful to
	/// make sure any internally spawned futures stop when the service does.
	on_exit: exit_future::Exit,
	/// A signal that makes the exit future above resolve, fired on service drop.
	signal: Option<Signal>,
	/// How to spawn background tasks.
	executor: TaskExecutor,
	/// Indicator of task limit to use when using the manager.
	/// Currently it is only use for workers and is more or less
	/// a runtime worker pool limits.
	limiter: TaskLimits,
	/// Prometheus metric where to report the polling times.
	metrics: Option<Metrics>,
	/// Send a signal when a spawned essential task has concluded. The next time
	/// the service future is polled it should complete with an error.
	essential_failed_tx: TracingUnboundedSender<()>,
	/// A receiver for spawned essential-tasks concluding.
	essential_failed_rx: TracingUnboundedReceiver<()>,
	/// Things to keep alive until the task manager is dropped.
	keep_alive: Box<dyn std::any::Any + Send + Sync>,
	/// A sender to a stream of background tasks. This is used for the completion future.
	task_notifier: TracingUnboundedSender<JoinFuture>,
	/// This future will complete when all the tasks are joined and the stream is closed.
	completion_future: JoinFuture,
	/// A list of other `TaskManager`'s to terminate and gracefully shutdown when the parent
	/// terminates and gracefully shutdown. Also ends the parent `future()` if a child's essential
	/// task fails.
	children: Vec<TaskManager>,
	/// A telemetry handle used to enter the telemetry span when a task is spawned.
	telemetry_span: Option<TelemetrySpan>,
}

impl TaskManager {
	/// If a Prometheus registry is passed, it will be used to report statistics about the
	/// service tasks.
	pub(super) fn new(
		executor: TaskExecutor,
<<<<<<< HEAD
		worker_pool_size: Option<usize>,
		prometheus_registry: Option<&Registry>
=======
		prometheus_registry: Option<&Registry>,
		telemetry_span: Option<TelemetrySpan>,
>>>>>>> aaba404a
	) -> Result<Self, PrometheusError> {
		let (signal, on_exit) = exit_future::signal();

		// A side-channel for essential tasks to communicate shutdown.
		let (essential_failed_tx, essential_failed_rx) = tracing_unbounded("mpsc_essential_tasks");

		let metrics = prometheus_registry.map(Metrics::register).transpose()?;

		let (task_notifier, background_tasks) = tracing_unbounded("mpsc_background_tasks");
		// NOTE: for_each_concurrent will await on all the JoinHandle futures at the same time. It
		// is possible to limit this but it's actually better for the memory foot print to await
		// them all to not accumulate anything on that stream.
		let completion_future = executor.spawn(
			Box::pin(background_tasks.for_each_concurrent(None, |x| x)),
			TaskType::Async,
		);

		let limiter = TaskLimits::new(worker_pool_size);

		Ok(Self {
			on_exit,
			signal: Some(signal),
			executor,
			metrics,
			limiter,
			essential_failed_tx,
			essential_failed_rx,
			keep_alive: Box::new(()),
			task_notifier,
			completion_future,
			children: Vec::new(),
			telemetry_span,
		})
	}

	/// Get a handle for spawning tasks.
	pub fn spawn_handle(&self) -> SpawnTaskHandle {
		SpawnTaskHandle {
			on_exit: self.on_exit.clone(),
			executor: self.executor.clone(),
			limiter: self.limiter.clone(),
			metrics: self.metrics.clone(),
			task_notifier: self.task_notifier.clone(),
			telemetry_span: self.telemetry_span.clone(),
		}
	}

	/// Get a handle for spawning essential tasks.
	pub fn spawn_essential_handle(&self) -> SpawnEssentialTaskHandle {
		SpawnEssentialTaskHandle::new(self.essential_failed_tx.clone(), self.spawn_handle())
	}

	/// Send the signal for termination, prevent new tasks to be created, await for all the existing
	/// tasks to be finished and drop the object. You can consider this as an async drop.
	///
	/// It's always better to call and await this function before exiting the process as background
	/// tasks may be running in the background. If the process exit and the background tasks are not
	/// cancelled, this will lead to objects not getting dropped properly.
	///
	/// This is an issue in some cases as some of our dependencies do require that we drop all the
	/// objects properly otherwise it triggers a SIGABRT on exit.
	pub fn clean_shutdown(mut self) -> Pin<Box<dyn Future<Output = ()> + Send>> {
		self.terminate();
		let children_shutdowns = self.children.into_iter().map(|x| x.clean_shutdown());
		let keep_alive = self.keep_alive;
		let completion_future = self.completion_future;

		Box::pin(async move {
			join_all(children_shutdowns).await;
			completion_future.await;
			drop(keep_alive);
		})
	}

	/// Return a future that will end with success if the signal to terminate was sent
	/// (`self.terminate()`) or with an error if an essential task fails.
	///
	/// # Warning
	///
	/// This function will not wait until the end of the remaining task. You must call and await
	/// `clean_shutdown()` after this.
	pub fn future<'a>(&'a mut self) -> Pin<Box<dyn Future<Output = Result<(), Error>> + Send + 'a>> {
		Box::pin(async move {
			let mut t1 = self.essential_failed_rx.next().fuse();
			let mut t2 = self.on_exit.clone().fuse();
			let mut t3 = try_join_all(
				self.children.iter_mut().map(|x| x.future())
					// Never end this future if there is no error because if there is no children,
					// it must not stop
					.chain(std::iter::once(pending().boxed()))
			).fuse();

			futures::select! {
				_ = t1 => Err(Error::Other("Essential task failed.".into())),
				_ = t2 => Ok(()),
				res = t3 => Err(res.map(|_| ()).expect_err("this future never ends; qed")),
			}
		})
	}

	/// Signal to terminate all the running tasks.
	pub fn terminate(&mut self) {
		if let Some(signal) = self.signal.take() {
			let _ = signal.fire();
			// NOTE: this will prevent new tasks to be spawned
			self.task_notifier.close_channel();
			for child in self.children.iter_mut() {
				child.terminate();
			}
		}
	}

	/// Set what the task manager should keep alive, can be called multiple times.
	pub fn keep_alive<T: 'static + Send + Sync>(&mut self, to_keep_alive: T) {
		// allows this fn to safely called multiple times.
		use std::mem;
		let old = mem::replace(&mut self.keep_alive, Box::new(()));
		self.keep_alive = Box::new((to_keep_alive, old));
	}

	/// Register another TaskManager to terminate and gracefully shutdown when the parent
	/// terminates and gracefully shutdown. Also ends the parent `future()` if a child's essential
	/// task fails. (But don't end the parent if a child's normal task fails.)
	pub fn add_child(&mut self, child: TaskManager) {
		self.children.push(child);
	}
}

#[derive(Clone)]
struct Metrics {
	// This list is ordered alphabetically
	poll_duration: HistogramVec,
	poll_start: CounterVec<U64>,
	tasks_spawned: CounterVec<U64>,
	tasks_ended: CounterVec<U64>,
}

impl Metrics {
	fn register(registry: &Registry) -> Result<Self, PrometheusError> {
		Ok(Self {
			poll_duration: register(HistogramVec::new(
				HistogramOpts {
					common_opts: Opts::new(
						"tasks_polling_duration",
						"Duration in seconds of each invocation of Future::poll"
					),
					buckets: exponential_buckets(0.001, 4.0, 9)
						.expect("function parameters are constant and always valid; qed"),
				},
				&["task_name"]
			)?, registry)?,
			poll_start: register(CounterVec::new(
				Opts::new(
					"tasks_polling_started_total",
					"Total number of times we started invoking Future::poll"
				),
				&["task_name"]
			)?, registry)?,
			tasks_spawned: register(CounterVec::new(
				Opts::new(
					"tasks_spawned_total",
					"Total number of tasks that have been spawned on the Service"
				),
				&["task_name"]
			)?, registry)?,
			tasks_ended: register(CounterVec::new(
				Opts::new(
					"tasks_ended_total",
					"Total number of tasks for which Future::poll has returned Ready(()) or panicked"
				),
				&["task_name", "reason"]
			)?, registry)?,
		})
	}
}<|MERGE_RESOLUTION|>--- conflicted
+++ resolved
@@ -302,13 +302,9 @@
 	/// service tasks.
 	pub(super) fn new(
 		executor: TaskExecutor,
-<<<<<<< HEAD
 		worker_pool_size: Option<usize>,
-		prometheus_registry: Option<&Registry>
-=======
 		prometheus_registry: Option<&Registry>,
 		telemetry_span: Option<TelemetrySpan>,
->>>>>>> aaba404a
 	) -> Result<Self, PrometheusError> {
 		let (signal, on_exit) = exit_future::signal();
 
