// This file is part of Substrate.

// Copyright (C) 2017-2021 Parity Technologies (UK) Ltd.
// SPDX-License-Identifier: GPL-3.0-or-later WITH Classpath-exception-2.0

// This program is free software: you can redistribute it and/or modify
// it under the terms of the GNU General Public License as published by
// the Free Software Foundation, either version 3 of the License, or
// (at your option) any later version.

// This program is distributed in the hope that it will be useful,
// but WITHOUT ANY WARRANTY; without even the implied warranty of
// MERCHANTABILITY or FITNESS FOR A PARTICULAR PURPOSE. See the
// GNU General Public License for more details.

// You should have received a copy of the GNU General Public License
// along with this program. If not, see <https://www.gnu.org/licenses/>.

//! Substrate Client

use std::{
	marker::PhantomData,
	collections::{HashSet, BTreeMap, HashMap},
	sync::Arc, panic::UnwindSafe, result,
	path::PathBuf
};
use log::{info, trace, warn};
use parking_lot::{Mutex, RwLock};
use codec::{Encode, Decode};
use hash_db::Prefix;
use sp_core::{
	convert_hash,
	storage::{well_known_keys, ChildInfo, PrefixedStorageKey, StorageData, StorageKey},
	ChangesTrieConfiguration, ExecutionContext, NativeOrEncoded,
};
#[cfg(feature="test-helpers")]
use sp_keystore::SyncCryptoStorePtr;
use sc_telemetry::{
	telemetry,
	TelemetryHandle,
	SUBSTRATE_INFO,
};
use sp_runtime::{
	Justification, Justifications, BuildStorage,
	generic::{BlockId, SignedBlock, DigestItem},
	traits::{
		Block as BlockT, Header as HeaderT, Zero, NumberFor, HashFor, SaturatedConversion, One,
		DigestFor,
	},
};
use sp_state_machine::{
	DBValue, Backend as StateBackend, ChangesTrieAnchorBlockId,
	prove_read, prove_child_read, ChangesTrieRootsStorage, ChangesTrieStorage,
	ChangesTrieConfigurationRange, key_changes, key_changes_proof,
	prove_read_with_size, read_proof_check,
};
use sc_executor::RuntimeVersion;
use sp_consensus::{
	Error as ConsensusError, BlockStatus, BlockImportParams, BlockCheckParams,
	ImportResult, BlockOrigin, ForkChoiceStrategy,
};
use sp_blockchain::{
	self as blockchain,
	Backend as ChainBackend,
	HeaderBackend as ChainHeaderBackend, ProvideCache, Cache,
	well_known_cache_keys::Id as CacheKeyId,
	HeaderMetadata, CachedHeaderMetadata,
};
use sp_trie::StorageProof;
use sp_api::{
	CallApiAt, ConstructRuntimeApi, Core as CoreApi, ApiExt, ApiRef, ProvideRuntimeApi,
	CallApiAtParams,
};
use sc_block_builder::{BlockBuilderApi, BlockBuilderProvider, RecordProof};
use sc_client_api::{
	backend::{
		self, BlockImportOperation, PrunableStateChangesTrieStorage,
		ClientImportOperation, Finalizer, ImportSummary, NewBlockState,
		changes_tries_state_at_block, StorageProvider,
		LockImportRun, apply_aux,
	},
	client::{
		ImportNotifications, FinalityNotification, FinalityNotifications, BlockImportNotification,
		ClientInfo, BlockchainEvents, BlockBackend, ProvideUncles, BadBlocks, ForkBlocks,
		BlockOf,
	},
	execution_extensions::ExecutionExtensions,
	notifications::{StorageNotifications, StorageEventStream},
	KeyIterator, CallExecutor, ExecutorProvider, ProofProvider,
	cht, UsageProvider,
};
use sp_utils::mpsc::{TracingUnboundedSender, tracing_unbounded};
use sp_blockchain::Error;
use prometheus_endpoint::Registry;
use super::{
	genesis, block_rules::{BlockRules, LookupResult as BlockLookupResult},
};
use sc_light::{call_executor::prove_execution, fetcher::ChangesProof};
use rand::Rng;

#[cfg(feature="test-helpers")]
use {
	sp_core::traits::{CodeExecutor, SpawnNamed},
	sc_client_api::in_mem,
	sc_executor::RuntimeInfo,
	super::call_executor::LocalCallExecutor,
};

type NotificationSinks<T> = Mutex<Vec<TracingUnboundedSender<T>>>;

/// Substrate Client
pub struct Client<B, E, Block, RA> where Block: BlockT {
	backend: Arc<B>,
	executor: E,
	storage_notifications: Mutex<StorageNotifications<Block>>,
	import_notification_sinks: NotificationSinks<BlockImportNotification<Block>>,
	finality_notification_sinks: NotificationSinks<FinalityNotification<Block>>,
	// holds the block hash currently being imported. TODO: replace this with block queue
	importing_block: RwLock<Option<Block::Hash>>,
	block_rules: BlockRules<Block>,
	execution_extensions: ExecutionExtensions<Block>,
	config: ClientConfig<Block>,
	telemetry: Option<TelemetryHandle>,
	_phantom: PhantomData<RA>,
}

// used in importing a block, where additional changes are made after the runtime
// executed.
enum PrePostHeader<H> {
	// they are the same: no post-runtime digest items.
	Same(H),
	// different headers (pre, post).
	Different(H, H),
}

impl<H> PrePostHeader<H> {
	// get a reference to the "post-header" -- the header as it should be after all changes are applied.
	fn post(&self) -> &H {
		match *self {
			PrePostHeader::Same(ref h) => h,
			PrePostHeader::Different(_, ref h) => h,
		}
	}

	// convert to the "post-header" -- the header as it should be after all changes are applied.
	fn into_post(self) -> H {
		match self {
			PrePostHeader::Same(h) => h,
			PrePostHeader::Different(_, h) => h,
		}
	}
}

enum PrepareStorageChangesResult<B: backend::Backend<Block>, Block: BlockT> {
	Discard(ImportResult),
	Import(Option<sp_consensus::StorageChanges<Block, backend::TransactionFor<B, Block>>>),
}

/// Create an instance of in-memory client.
#[cfg(feature="test-helpers")]
pub fn new_in_mem<E, Block, S, RA>(
	executor: E,
	genesis_storage: &S,
	keystore: Option<SyncCryptoStorePtr>,
	prometheus_registry: Option<Registry>,
	telemetry: Option<TelemetryHandle>,
	spawn_handle: Box<dyn SpawnNamed>,
	config: ClientConfig<Block>,
) -> sp_blockchain::Result<Client<
	in_mem::Backend<Block>,
	LocalCallExecutor<Block, in_mem::Backend<Block>, E>,
	Block,
	RA
>> where
	E: CodeExecutor + RuntimeInfo,
	S: BuildStorage,
	Block: BlockT,
{
	new_with_backend(
		Arc::new(in_mem::Backend::new()),
		executor,
		genesis_storage,
		keystore,
		spawn_handle,
		prometheus_registry,
		telemetry,
		config,
	)
}

/// Relevant client configuration items relevant for the client.
#[derive(Debug, Clone)]
pub struct ClientConfig<Block: BlockT> {
	/// Enable the offchain worker db.
	pub offchain_worker_enabled: bool,
	/// If true, allows access from the runtime to write into offchain worker db.
	pub offchain_indexing_api: bool,
	/// Path where WASM files exist to override the on-chain WASM.
	pub wasm_runtime_overrides: Option<PathBuf>,
<<<<<<< HEAD
	/// Skip writing genesis state on first start.
	pub no_genesis: bool,
=======
	/// Map of WASM runtime substitute starting at the child of the given block until the runtime
	/// version doesn't match anymore.
	pub wasm_runtime_substitutes: HashMap<Block::Hash, Vec<u8>>,
}

impl<Block: BlockT> Default for ClientConfig<Block> {
	fn default() -> Self {
		Self {
			offchain_worker_enabled: false,
			offchain_indexing_api: false,
			wasm_runtime_overrides: None,
			wasm_runtime_substitutes: HashMap::new(),
		}
	}
>>>>>>> cb308ac8
}

/// Create a client with the explicitly provided backend.
/// This is useful for testing backend implementations.
#[cfg(feature="test-helpers")]
pub fn new_with_backend<B, E, Block, S, RA>(
	backend: Arc<B>,
	executor: E,
	build_genesis_storage: &S,
	keystore: Option<SyncCryptoStorePtr>,
	spawn_handle: Box<dyn SpawnNamed>,
	prometheus_registry: Option<Registry>,
	telemetry: Option<TelemetryHandle>,
	config: ClientConfig<Block>,
) -> sp_blockchain::Result<Client<B, LocalCallExecutor<Block, B, E>, Block, RA>>
	where
		E: CodeExecutor + RuntimeInfo,
		S: BuildStorage,
		Block: BlockT,
		B: backend::LocalBackend<Block> + 'static,
{
	let call_executor = LocalCallExecutor::new(backend.clone(), executor, spawn_handle, config.clone())?;
	let extensions = ExecutionExtensions::new(
		Default::default(),
		keystore,
		sc_offchain::OffchainDb::factory_from_backend(&*backend),
	);
	Client::new(
		backend,
		call_executor,
		build_genesis_storage,
		Default::default(),
		Default::default(),
		extensions,
		prometheus_registry,
		telemetry,
		config,
	)
}

impl<B, E, Block, RA> BlockOf for Client<B, E, Block, RA> where
	B: backend::Backend<Block>,
	E: CallExecutor<Block>,
	Block: BlockT,
{
	type Type = Block;
}

impl<B, E, Block, RA> LockImportRun<Block, B> for Client<B, E, Block, RA>
	where
		B: backend::Backend<Block>,
		E: CallExecutor<Block>,
		Block: BlockT,
{
	fn lock_import_and_run<R, Err, F>(&self, f: F) -> Result<R, Err>
		where
			F: FnOnce(&mut ClientImportOperation<Block, B>) -> Result<R, Err>,
			Err: From<sp_blockchain::Error>,
	{
		let inner = || {
			let _import_lock = self.backend.get_import_lock().write();

			let mut op = ClientImportOperation {
				op: self.backend.begin_operation()?,
				notify_imported: None,
				notify_finalized: Vec::new(),
			};

			let r = f(&mut op)?;

			let ClientImportOperation { op, notify_imported, notify_finalized } = op;
			self.backend.commit_operation(op)?;

			self.notify_finalized(notify_finalized)?;
			self.notify_imported(notify_imported)?;

			Ok(r)
		};

		let result = inner();
		*self.importing_block.write() = None;

		result
	}
}

impl<B, E, Block, RA> LockImportRun<Block, B> for &Client<B, E, Block, RA>
	where
		Block: BlockT,
		B: backend::Backend<Block>,
		E: CallExecutor<Block>,
{
	fn lock_import_and_run<R, Err, F>(&self, f: F) -> Result<R, Err>
		where
			F: FnOnce(&mut ClientImportOperation<Block, B>) -> Result<R, Err>,
			Err: From<sp_blockchain::Error>,
	{
		(**self).lock_import_and_run(f)
	}
}

impl<B, E, Block, RA> Client<B, E, Block, RA> where
	B: backend::Backend<Block>,
	E: CallExecutor<Block>,
	Block: BlockT,
	Block::Header: Clone,
{
	/// Creates new Substrate Client with given blockchain and code executor.
	pub fn new(
		backend: Arc<B>,
		executor: E,
		build_genesis_storage: &dyn BuildStorage,
		fork_blocks: ForkBlocks<Block>,
		bad_blocks: BadBlocks<Block>,
		execution_extensions: ExecutionExtensions<Block>,
		prometheus_registry: Option<Registry>,
		telemetry: Option<TelemetryHandle>,
		config: ClientConfig<Block>,
	) -> sp_blockchain::Result<Self> {
		let info = backend.blockchain().info();
		if info.finalized_state.is_none() {
			let genesis_storage = build_genesis_storage.build_storage()
				.map_err(sp_blockchain::Error::Storage)?;
			let mut op = backend.begin_operation()?;
			let state_root = op.reset_storage(genesis_storage, !config.no_genesis)?;
			let genesis_block = genesis::construct_genesis_block::<Block>(state_root.into());
			info!("🔨 Initializing Genesis block/state (state: {}, header-hash: {})",
				genesis_block.header().state_root(),
				genesis_block.header().hash()
			);
			let block_state = if info.best_hash == Default::default() {
				NewBlockState::Final
			} else {
				NewBlockState::Normal
			};
			op.set_block_data(
				genesis_block.deconstruct().0,
				Some(vec![]),
				None,
				block_state,
			)?;
			backend.commit_operation(op)?;
		}

		Ok(Client {
			backend,
			executor,
			storage_notifications: Mutex::new(StorageNotifications::new(prometheus_registry)),
			import_notification_sinks: Default::default(),
			finality_notification_sinks: Default::default(),
			importing_block: Default::default(),
			block_rules: BlockRules::new(fork_blocks, bad_blocks),
			execution_extensions,
			config,
			telemetry,
			_phantom: Default::default(),
		})
	}

	/// returns a reference to the block import notification sinks
	/// useful for test environments.
	pub fn import_notification_sinks(&self) -> &NotificationSinks<BlockImportNotification<Block>> {
		&self.import_notification_sinks
	}

	/// returns a reference to the finality notification sinks
	/// useful for test environments.
	pub fn finality_notification_sinks(&self) -> &NotificationSinks<FinalityNotification<Block>> {
		&self.finality_notification_sinks
	}

	/// Get a reference to the state at a given block.
	pub fn state_at(&self, block: &BlockId<Block>) -> sp_blockchain::Result<B::State> {
		self.backend.state_at(*block)
	}

	/// Get the code at a given block.
	pub fn code_at(&self, id: &BlockId<Block>) -> sp_blockchain::Result<Vec<u8>> {
		Ok(StorageProvider::storage(self, id, &StorageKey(well_known_keys::CODE.to_vec()))?
			.expect("None is returned if there's no value stored for the given key;\
				':code' key is always defined; qed").0)
	}

	/// Get the RuntimeVersion at a given block.
	pub fn runtime_version_at(&self, id: &BlockId<Block>) -> sp_blockchain::Result<RuntimeVersion> {
		self.executor.runtime_version(id)
	}

	/// Reads given header and generates CHT-based header proof for CHT of given size.
	pub fn header_proof_with_cht_size(
		&self,
		id: &BlockId<Block>,
		cht_size: NumberFor<Block>,
	) -> sp_blockchain::Result<(Block::Header, StorageProof)> {
		let proof_error = || sp_blockchain::Error::Backend(format!("Failed to generate header proof for {:?}", id));
		let header = self.backend.blockchain().expect_header(*id)?;
		let block_num = *header.number();
		let cht_num = cht::block_to_cht_number(cht_size, block_num).ok_or_else(proof_error)?;
		let cht_start = cht::start_number(cht_size, cht_num);
		let mut current_num = cht_start;
		let cht_range = ::std::iter::from_fn(|| {
			let old_current_num = current_num;
			current_num = current_num + One::one();
			Some(old_current_num)
		});
		let headers = cht_range.map(|num| self.block_hash(num));
		let proof = cht::build_proof::<Block::Header, HashFor<Block>, _, _>(
			cht_size,
			cht_num,
			std::iter::once(block_num),
			headers,
		)?;
		Ok((header, proof))
	}

	/// Does the same work as `key_changes_proof`, but assumes that CHTs are of passed size.
	pub fn key_changes_proof_with_cht_size(
		&self,
		first: Block::Hash,
		last: Block::Hash,
		min: Block::Hash,
		max: Block::Hash,
		storage_key: Option<&PrefixedStorageKey>,
		key: &StorageKey,
		cht_size: NumberFor<Block>,
	) -> sp_blockchain::Result<ChangesProof<Block::Header>> {
		struct AccessedRootsRecorder<'a, Block: BlockT> {
			storage: &'a dyn ChangesTrieStorage<HashFor<Block>, NumberFor<Block>>,
			min: NumberFor<Block>,
			required_roots_proofs: Mutex<BTreeMap<NumberFor<Block>, Block::Hash>>,
		}

		impl<'a, Block: BlockT> ChangesTrieRootsStorage<HashFor<Block>, NumberFor<Block>> for
			AccessedRootsRecorder<'a, Block>
		{
			fn build_anchor(&self, hash: Block::Hash)
				-> Result<ChangesTrieAnchorBlockId<Block::Hash, NumberFor<Block>>, String>
			{
				self.storage.build_anchor(hash)
			}

			fn root(
				&self,
				anchor: &ChangesTrieAnchorBlockId<Block::Hash, NumberFor<Block>>,
				block: NumberFor<Block>,
			) -> Result<Option<Block::Hash>, String> {
				let root = self.storage.root(anchor, block)?;
				if block < self.min {
					if let Some(ref root) = root {
						self.required_roots_proofs.lock().insert(
							block,
							root.clone()
						);
					}
				}
				Ok(root)
			}
		}

		impl<'a, Block: BlockT> ChangesTrieStorage<HashFor<Block>, NumberFor<Block>> for
			AccessedRootsRecorder<'a, Block>
		{
			fn as_roots_storage(&self)
				-> &dyn sp_state_machine::ChangesTrieRootsStorage<HashFor<Block>, NumberFor<Block>>
			{
				self
			}

			fn with_cached_changed_keys(
				&self,
				root: &Block::Hash,
				functor: &mut dyn FnMut(&HashMap<Option<PrefixedStorageKey>, HashSet<Vec<u8>>>),
			) -> bool {
				self.storage.with_cached_changed_keys(root, functor)
			}

			fn get(&self, key: &Block::Hash, prefix: Prefix) -> Result<Option<DBValue>, String> {
				self.storage.get(key, prefix)
			}
		}

		let first_number = self.backend.blockchain()
			.expect_block_number_from_id(&BlockId::Hash(first))?;
		let (storage, configs) = self.require_changes_trie(first_number, last, true)?;
		let min_number = self.backend.blockchain().expect_block_number_from_id(&BlockId::Hash(min))?;

		let recording_storage = AccessedRootsRecorder::<Block> {
			storage: storage.storage(),
			min: min_number,
			required_roots_proofs: Mutex::new(BTreeMap::new()),
		};

		let max_number = std::cmp::min(
			self.backend.blockchain().info().best_number,
			self.backend.blockchain().expect_block_number_from_id(&BlockId::Hash(max))?,
		);

		// fetch key changes proof
		let mut proof = Vec::new();
		for (config_zero, config_end, config) in configs {
			let last_number = self.backend.blockchain()
				.expect_block_number_from_id(&BlockId::Hash(last))?;
			let config_range = ChangesTrieConfigurationRange {
				config: &config,
				zero: config_zero,
				end: config_end.map(|(config_end_number, _)| config_end_number),
			};
			let proof_range = key_changes_proof::<HashFor<Block>, _>(
				config_range,
				&recording_storage,
				first_number,
				&ChangesTrieAnchorBlockId {
					hash: convert_hash(&last),
					number: last_number,
				},
				max_number,
				storage_key,
				&key.0,
			)
			.map_err(|err| sp_blockchain::Error::ChangesTrieAccessFailed(err))?;
			proof.extend(proof_range);
		}

		// now gather proofs for all changes tries roots that were touched during key_changes_proof
		// execution AND are unknown (i.e. replaced with CHT) to the requester
		let roots = recording_storage.required_roots_proofs.into_inner();
		let roots_proof = self.changes_trie_roots_proof(cht_size, roots.keys().cloned())?;

		Ok(ChangesProof {
			max_block: max_number,
			proof,
			roots: roots.into_iter().map(|(n, h)| (n, convert_hash(&h))).collect(),
			roots_proof,
		})
	}

	/// Generate CHT-based proof for roots of changes tries at given blocks.
	fn changes_trie_roots_proof<I: IntoIterator<Item=NumberFor<Block>>>(
		&self,
		cht_size: NumberFor<Block>,
		blocks: I
	) -> sp_blockchain::Result<StorageProof> {
		// most probably we have touched several changes tries that are parts of the single CHT
		// => GroupBy changes tries by CHT number and then gather proof for the whole group at once
		let mut proofs = Vec::new();

		cht::for_each_cht_group::<Block::Header, _, _, _>(cht_size, blocks, |_, cht_num, cht_blocks| {
			let cht_proof = self.changes_trie_roots_proof_at_cht(cht_size, cht_num, cht_blocks)?;
			proofs.push(cht_proof);
			Ok(())
		}, ())?;

		Ok(StorageProof::merge(proofs))
	}

	/// Generates CHT-based proof for roots of changes tries at given blocks (that are part of single CHT).
	fn changes_trie_roots_proof_at_cht(
		&self,
		cht_size: NumberFor<Block>,
		cht_num: NumberFor<Block>,
		blocks: Vec<NumberFor<Block>>
	) -> sp_blockchain::Result<StorageProof> {
		let cht_start = cht::start_number(cht_size, cht_num);
		let mut current_num = cht_start;
		let cht_range = ::std::iter::from_fn(|| {
			let old_current_num = current_num;
			current_num = current_num + One::one();
			Some(old_current_num)
		});
		let roots = cht_range
			.map(|num| self.header(&BlockId::Number(num))
			.map(|block|
				block.and_then(|block| block.digest().log(DigestItem::as_changes_trie_root).cloned()))
			);
		let proof = cht::build_proof::<Block::Header, HashFor<Block>, _, _>(
			cht_size,
			cht_num,
			blocks,
			roots,
		)?;
		Ok(proof)
	}

	/// Returns changes trie storage and all configurations that have been active in the range [first; last].
	///
	/// Configurations are returned in descending order (and obviously never overlap).
	/// If fail_if_disabled is false, returns maximal consequent configurations ranges, starting from last and
	/// stopping on either first, or when CT have been disabled.
	/// If fail_if_disabled is true, fails when there's a subrange where CT have been disabled
	/// inside first..last blocks range.
	fn require_changes_trie(
		&self,
		first: NumberFor<Block>,
		last: Block::Hash,
		fail_if_disabled: bool,
	) -> sp_blockchain::Result<(
		&dyn PrunableStateChangesTrieStorage<Block>,
		Vec<(NumberFor<Block>, Option<(NumberFor<Block>, Block::Hash)>, ChangesTrieConfiguration)>,
	)> {
		let storage = self.backend.changes_trie_storage()
			.ok_or_else(|| sp_blockchain::Error::ChangesTriesNotSupported)?;

		let mut configs = Vec::with_capacity(1);
		let mut current = last;
		loop {
			let config_range = storage.configuration_at(&BlockId::Hash(current))?;
			match config_range.config {
				Some(config) => configs.push((config_range.zero.0, config_range.end, config)),
				None if !fail_if_disabled => return Ok((storage, configs)),
				None => return Err(sp_blockchain::Error::ChangesTriesNotSupported),
			}

			if config_range.zero.0 < first {
				break;
			}

			current = *self.backend.blockchain().expect_header(BlockId::Hash(config_range.zero.1))?.parent_hash();
		}

		Ok((storage, configs))
	}

	/// Apply a checked and validated block to an operation. If a justification is provided
	/// then `finalized` *must* be true.
	fn apply_block(
		&self,
		operation: &mut ClientImportOperation<Block, B>,
		import_block: BlockImportParams<Block, backend::TransactionFor<B, Block>>,
		new_cache: HashMap<CacheKeyId, Vec<u8>>,
		storage_changes: Option<sp_consensus::StorageChanges<Block, backend::TransactionFor<B, Block>>>,
	) -> sp_blockchain::Result<ImportResult> where
		Self: ProvideRuntimeApi<Block>,
		<Self as ProvideRuntimeApi<Block>>::Api: CoreApi<Block> +
			ApiExt<Block, StateBackend = B::State>,
	{
		let BlockImportParams {
			origin,
			header,
			justifications,
			post_digests,
			body,
			finalized,
			auxiliary,
			fork_choice,
			intermediates,
			import_existing,
			..
		} = import_block;

		assert!(justifications.is_some() && finalized || justifications.is_none());

		if !intermediates.is_empty() {
			return Err(Error::IncompletePipeline)
		}

		let fork_choice = fork_choice.ok_or(Error::IncompletePipeline)?;

		let import_headers = if post_digests.is_empty() {
			PrePostHeader::Same(header)
		} else {
			let mut post_header = header.clone();
			for item in post_digests {
				post_header.digest_mut().push(item);
			}
			PrePostHeader::Different(header, post_header)
		};

		let hash = import_headers.post().hash();
		let height = (*import_headers.post().number()).saturated_into::<u64>();

		*self.importing_block.write() = Some(hash);

		let result = self.execute_and_import_block(
			operation,
			origin,
			hash,
			import_headers,
			justifications,
			body,
			storage_changes,
			new_cache,
			finalized,
			auxiliary,
			fork_choice,
			import_existing,
		);

		if let Ok(ImportResult::Imported(ref aux)) = result {
			if aux.is_new_best {
				// don't send telemetry block import events during initial sync for every
				// block to avoid spamming the telemetry server, these events will be randomly
				// sent at a rate of 1/10.
				if origin != BlockOrigin::NetworkInitialSync ||
					rand::thread_rng().gen_bool(0.1)
				{
					telemetry!(
						self.telemetry;
						SUBSTRATE_INFO;
						"block.import";
						"height" => height,
						"best" => ?hash,
						"origin" => ?origin
					);
				}
			}
		}

		result
	}

	fn execute_and_import_block(
		&self,
		operation: &mut ClientImportOperation<Block, B>,
		origin: BlockOrigin,
		hash: Block::Hash,
		import_headers: PrePostHeader<Block::Header>,
		justifications: Option<Justifications>,
		body: Option<Vec<Block::Extrinsic>>,
		storage_changes: Option<sp_consensus::StorageChanges<Block, backend::TransactionFor<B, Block>>>,
		new_cache: HashMap<CacheKeyId, Vec<u8>>,
		finalized: bool,
		aux: Vec<(Vec<u8>, Option<Vec<u8>>)>,
		fork_choice: ForkChoiceStrategy,
		import_existing: bool,
	) -> sp_blockchain::Result<ImportResult> where
		Self: ProvideRuntimeApi<Block>,
		<Self as ProvideRuntimeApi<Block>>::Api: CoreApi<Block> +
				ApiExt<Block, StateBackend = B::State>,
	{
		let parent_hash = import_headers.post().parent_hash().clone();
		let status = self.backend.blockchain().status(BlockId::Hash(hash))?;
		match (import_existing, status) {
			(false, blockchain::BlockStatus::InChain) => return Ok(ImportResult::AlreadyInChain),
			(false, blockchain::BlockStatus::Unknown) => {},
			(true, blockchain::BlockStatus::InChain) =>  {},
			(true, blockchain::BlockStatus::Unknown) => {},
		}

		let info = self.backend.blockchain().info();

		// the block is lower than our last finalized block so it must revert
		// finality, refusing import.
		if status == blockchain::BlockStatus::Unknown
			&& *import_headers.post().number() <= info.finalized_number
		{
			return Err(sp_blockchain::Error::NotInFinalizedChain);
		}

		// this is a fairly arbitrary choice of where to draw the line on making notifications,
		// but the general goal is to only make notifications when we are already fully synced
		// and get a new chain head.
		let make_notifications = match origin {
			BlockOrigin::NetworkBroadcast | BlockOrigin::Own | BlockOrigin::ConsensusBroadcast => true,
			BlockOrigin::Genesis | BlockOrigin::NetworkInitialSync | BlockOrigin::File => false,
		};

		let storage_changes = match storage_changes {
			Some(storage_changes) => {
				let storage_changes = match storage_changes {
					sp_consensus::StorageChanges::Raw(storage_changes) => {
						self.backend.begin_state_operation(&mut operation.op, BlockId::Hash(parent_hash))?;
						let (
							main_sc,
							child_sc,
							offchain_sc,
							tx, _,
							changes_trie_tx,
							tx_index,
						) = storage_changes.into_inner();

						if self.config.offchain_indexing_api {
							operation.op.update_offchain_storage(offchain_sc)?;
						}

						operation.op.update_db_storage(tx)?;
						operation.op.update_storage(main_sc.clone(), child_sc.clone())?;
						operation.op.update_transaction_index(tx_index)?;

						if let Some(changes_trie_transaction) = changes_trie_tx {
							operation.op.update_changes_trie(changes_trie_transaction)?;
						}

						Some((main_sc, child_sc))
					}
					sp_consensus::StorageChanges::Import(changes) => {
						let storage = sp_storage::Storage {
							top: changes.state.into_iter().collect(),
							children_default: Default::default(),
						};

						let state_root = operation.op.reset_storage(storage, true)?;
						if state_root != *import_headers.post().state_root() {
							// State root mismatch when importing state. This should not happe in safe fast sync mode,
							// but may happen in unsafe mode.
							warn!("Error imporing state: State root mismatch.");
							return Err(Error::InvalidStateRoot);
						}
						None
					}
				};

				// ensure parent block is finalized to maintain invariant that
				// finality is called sequentially.
				if finalized {
					self.apply_finality_with_block_hash(
						operation,
						parent_hash,
						None,
						info.best_hash,
						make_notifications,
					)?;
				}

				operation.op.update_cache(new_cache);
				storage_changes

			},
			None => None,
		};

		let is_new_best = finalized || match fork_choice {
			ForkChoiceStrategy::LongestChain => import_headers.post().number() > &info.best_number,
			ForkChoiceStrategy::Custom(v) => v,
		};

		let leaf_state = if finalized {
			NewBlockState::Final
		} else if is_new_best {
			NewBlockState::Best
		} else {
			NewBlockState::Normal
		};

		let tree_route = if is_new_best && info.best_hash != parent_hash {
			let route_from_best = sp_blockchain::tree_route(
				self.backend.blockchain(),
				info.best_hash,
				parent_hash,
			)?;
			Some(route_from_best)
		} else {
			None
		};

		trace!(
			"Imported {}, (#{}), best={}, origin={:?}",
			hash,
			import_headers.post().number(),
			is_new_best,
			origin,
		);

		operation.op.set_block_data(
			import_headers.post().clone(),
			body,
			justifications,
			leaf_state,
		)?;

		operation.op.insert_aux(aux)?;

		// we only notify when we are already synced to the tip of the chain or if this import triggers a re-org
		if make_notifications || tree_route.is_some() {
			if finalized {
				operation.notify_finalized.push(hash);
			}

			operation.notify_imported = Some(ImportSummary {
				hash,
				origin,
				header: import_headers.into_post(),
				is_new_best,
				storage_changes,
				tree_route,
			})
		}

		Ok(ImportResult::imported(is_new_best))
	}

	/// Prepares the storage changes for a block.
	///
	/// It checks if the state should be enacted and if the `import_block` maybe already provides
	/// the required storage changes. If the state should be enacted and the storage changes are not
	/// provided, the block is re-executed to get the storage changes.
	fn prepare_block_storage_changes(
		&self,
		import_block: &mut BlockImportParams<Block, backend::TransactionFor<B, Block>>,
	) -> sp_blockchain::Result<PrepareStorageChangesResult<B, Block>>
		where
			Self: ProvideRuntimeApi<Block>,
			<Self as ProvideRuntimeApi<Block>>::Api: CoreApi<Block> +
				ApiExt<Block, StateBackend = B::State>,
	{
		let parent_hash = import_block.header.parent_hash();
		let at = BlockId::Hash(*parent_hash);
		let enact_state = match self.block_status(&at)? {
			BlockStatus::Unknown => return Ok(PrepareStorageChangesResult::Discard(ImportResult::UnknownParent)),
			BlockStatus::InChainWithState | BlockStatus::Queued => true,
			BlockStatus::InChainPruned if import_block.allow_missing_state =>
				matches!(import_block.storage_changes, Some(sp_consensus::StorageChanges::Import(_))),
			BlockStatus::InChainPruned => return Ok(PrepareStorageChangesResult::Discard(ImportResult::MissingState)),
			BlockStatus::KnownBad => return Ok(PrepareStorageChangesResult::Discard(ImportResult::KnownBad)),
		};

		let storage_changes = import_block.storage_changes.take();
		let storage_changes = match (enact_state, storage_changes, &import_block.body) {
			// We have storage changes and should enact the state, so we don't need to do anything
			// here
			(true, changes @ Some(_), _) => changes,
			// We should enact state, but don't have any storage changes, so we need to execute the
			// block.
			(true, None, Some(ref body)) => {
				let runtime_api = self.runtime_api();
				let execution_context = if import_block.origin == BlockOrigin::NetworkInitialSync {
					ExecutionContext::Syncing
				} else {
					ExecutionContext::Importing
				};

				runtime_api.execute_block_with_context(
					&at,
					execution_context,
					Block::new(import_block.header.clone(), body.clone()),
				)?;

				let state = self.backend.state_at(at)?;
				let changes_trie_state = changes_tries_state_at_block(
					&at,
					self.backend.changes_trie_storage(),
				)?;

				let gen_storage_changes = runtime_api.into_storage_changes(
					&state,
					changes_trie_state.as_ref(),
					*parent_hash,
				).map_err(sp_blockchain::Error::Storage)?;

				if import_block.header.state_root()
					!= &gen_storage_changes.transaction_storage_root
				{
					return Err(Error::InvalidStateRoot)
				}
				Some(sp_consensus::StorageChanges::Raw(gen_storage_changes))
			},
			// No block body, no storage changes
			(true, None, None) => None,
			// We should not enact the state, so we set the storage changes to `None`.
			(false, _, _) => None,
		};

		Ok(PrepareStorageChangesResult::Import(storage_changes))
	}

	fn apply_finality_with_block_hash(
		&self,
		operation: &mut ClientImportOperation<Block, B>,
		block: Block::Hash,
		justification: Option<Justification>,
		best_block: Block::Hash,
		notify: bool,
	) -> sp_blockchain::Result<()> {
		// find tree route from last finalized to given block.
		let last_finalized = self.backend.blockchain().last_finalized()?;

		if block == last_finalized {
			warn!("Possible safety violation: attempted to re-finalize last finalized block {:?} ", last_finalized);
			return Ok(());
		}

		let route_from_finalized = sp_blockchain::tree_route(self.backend.blockchain(), last_finalized, block)?;

		if let Some(retracted) = route_from_finalized.retracted().get(0) {
			warn!("Safety violation: attempted to revert finalized block {:?} which is not in the \
				same chain as last finalized {:?}", retracted, last_finalized);

			return Err(sp_blockchain::Error::NotInFinalizedChain);
		}

		let route_from_best = sp_blockchain::tree_route(self.backend.blockchain(), best_block, block)?;

		// if the block is not a direct ancestor of the current best chain,
		// then some other block is the common ancestor.
		if route_from_best.common_block().hash != block {
			// NOTE: we're setting the finalized block as best block, this might
			// be slightly inaccurate since we might have a "better" block
			// further along this chain, but since best chain selection logic is
			// plugable we cannot make a better choice here. usages that need
			// an accurate "best" block need to go through `SelectChain`
			// instead.
			operation.op.mark_head(BlockId::Hash(block))?;
		}

		let enacted = route_from_finalized.enacted();
		assert!(enacted.len() > 0);
		for finalize_new in &enacted[..enacted.len() - 1] {
			operation.op.mark_finalized(BlockId::Hash(finalize_new.hash), None)?;
		}

		assert_eq!(enacted.last().map(|e| e.hash), Some(block));
		operation.op.mark_finalized(BlockId::Hash(block), justification)?;

		if notify {
			// sometimes when syncing, tons of blocks can be finalized at once.
			// we'll send notifications spuriously in that case.
			const MAX_TO_NOTIFY: usize = 256;
			let enacted = route_from_finalized.enacted();
			let start = enacted.len() - std::cmp::min(enacted.len(), MAX_TO_NOTIFY);
			for finalized in &enacted[start..] {
				operation.notify_finalized.push(finalized.hash);
			}
		}

		Ok(())
	}

	fn notify_finalized(
		&self,
		notify_finalized: Vec<Block::Hash>,
	) -> sp_blockchain::Result<()> {
		let mut sinks = self.finality_notification_sinks.lock();

		if notify_finalized.is_empty() {
			// cleanup any closed finality notification sinks
			// since we won't be running the loop below which
			// would also remove any closed sinks.
			sinks.retain(|sink| !sink.is_closed());

			return Ok(());
		}

		// We assume the list is sorted and only want to inform the
		// telemetry once about the finalized block.
		if let Some(last) = notify_finalized.last() {
			let header = self.header(&BlockId::Hash(*last))?
				.expect(
					"Header already known to exist in DB because it is \
					indicated in the tree route; qed"
				);

			telemetry!(
				self.telemetry;
				SUBSTRATE_INFO;
				"notify.finalized";
				"height" => format!("{}", header.number()),
				"best" => ?last,
			);
		}

		for finalized_hash in notify_finalized {
			let header = self.header(&BlockId::Hash(finalized_hash))?
				.expect(
					"Header already known to exist in DB because it is \
					indicated in the tree route; qed"
				);

			let notification = FinalityNotification {
				header,
				hash: finalized_hash,
			};

			sinks.retain(|sink| sink.unbounded_send(notification.clone()).is_ok());
		}

		Ok(())
	}

	fn notify_imported(
		&self,
		notify_import: Option<ImportSummary<Block>>,
	) -> sp_blockchain::Result<()> {
		let notify_import = match notify_import {
			Some(notify_import) => notify_import,
			None => {
				// cleanup any closed import notification sinks since we won't
				// be sending any notifications below which would remove any
				// closed sinks. this is necessary since during initial sync we
				// won't send any import notifications which could lead to a
				// temporary leak of closed/discarded notification sinks (e.g.
				// from consensus code).
				self.import_notification_sinks
					.lock()
					.retain(|sink| !sink.is_closed());

				return Ok(());
			}
		};

		if let Some(storage_changes) = notify_import.storage_changes {
			// TODO [ToDr] How to handle re-orgs? Should we re-emit all storage changes?
			self.storage_notifications.lock()
				.trigger(
					&notify_import.hash,
					storage_changes.0.into_iter(),
					storage_changes.1.into_iter().map(|(sk, v)| (sk, v.into_iter())),
				);
		}

		let notification = BlockImportNotification::<Block> {
			hash: notify_import.hash,
			origin: notify_import.origin,
			header: notify_import.header,
			is_new_best: notify_import.is_new_best,
			tree_route: notify_import.tree_route.map(Arc::new),
		};

		self.import_notification_sinks.lock()
			.retain(|sink| sink.unbounded_send(notification.clone()).is_ok());

		Ok(())
	}

	/// Attempts to revert the chain by `n` blocks guaranteeing that no block is
	/// reverted past the last finalized block. Returns the number of blocks
	/// that were successfully reverted.
	pub fn revert(&self, n: NumberFor<Block>) -> sp_blockchain::Result<NumberFor<Block>> {
		let (number, _) = self.backend.revert(n, false)?;
		Ok(number)
	}

	/// Attempts to revert the chain by `n` blocks disregarding finality. This method will revert
	/// any finalized blocks as requested and can potentially leave the node in an inconsistent
	/// state. Other modules in the system that persist data and that rely on finality
	/// (e.g. consensus parts) will be unaffected by the revert. Use this method with caution and
	/// making sure that no other data needs to be reverted for consistency aside from the block
	/// data. If `blacklist` is set to true, will also blacklist reverted blocks from finalizing
	/// again. The blacklist is reset upon client restart.
	///
	/// Returns the number of blocks that were successfully reverted.
	pub fn unsafe_revert(
		&mut self,
		n: NumberFor<Block>,
		blacklist: bool,
	) -> sp_blockchain::Result<NumberFor<Block>> {
		let (number, reverted) = self.backend.revert(n, true)?;
		if blacklist {
			for b in reverted {
				self.block_rules.mark_bad(b);
			}
		}
		Ok(number)
	}

	/// Get blockchain info.
	pub fn chain_info(&self) -> blockchain::Info<Block> {
		self.backend.blockchain().info()
	}

	/// Get block status.
	pub fn block_status(&self, id: &BlockId<Block>) -> sp_blockchain::Result<BlockStatus> {
		// this can probably be implemented more efficiently
		if let BlockId::Hash(ref h) = id {
			if self.importing_block.read().as_ref().map_or(false, |importing| h == importing) {
				return Ok(BlockStatus::Queued);
			}
		}
		let hash_and_number = match id.clone() {
			BlockId::Hash(hash) => self.backend.blockchain().number(hash)?.map(|n| (hash, n)),
			BlockId::Number(n) => self.backend.blockchain().hash(n)?.map(|hash| (hash, n)),
		};
		match hash_and_number {
			Some((hash, number)) => {
				if self.backend.have_state_at(&hash, number) {
					Ok(BlockStatus::InChainWithState)
				} else {
					Ok(BlockStatus::InChainPruned)
				}
			}
			None => Ok(BlockStatus::Unknown),
		}
	}

	/// Get block header by id.
	pub fn header(&self, id: &BlockId<Block>) -> sp_blockchain::Result<Option<<Block as BlockT>::Header>> {
		self.backend.blockchain().header(*id)
	}

	/// Get block body by id.
	pub fn body(&self, id: &BlockId<Block>) -> sp_blockchain::Result<Option<Vec<<Block as BlockT>::Extrinsic>>> {
		self.backend.blockchain().body(*id)
	}

	/// Gets the uncles of the block with `target_hash` going back `max_generation` ancestors.
	pub fn uncles(
		&self,
		target_hash: Block::Hash,
		max_generation: NumberFor<Block>,
	) -> sp_blockchain::Result<Vec<Block::Hash>> {
		let load_header = |id: Block::Hash| -> sp_blockchain::Result<Block::Header> {
			self.backend.blockchain().header(BlockId::Hash(id))?
				.ok_or_else(|| Error::UnknownBlock(format!("{:?}", id)))
		};

		let genesis_hash = self.backend.blockchain().info().genesis_hash;
		if genesis_hash == target_hash {
			return Ok(Vec::new());
		}

		let mut current_hash = target_hash;
		let mut current = load_header(current_hash)?;
		let mut ancestor_hash = *current.parent_hash();
		let mut ancestor = load_header(ancestor_hash)?;
		let mut uncles = Vec::new();

		let mut generation: NumberFor<Block> = Zero::zero();
		while generation < max_generation {
			let children = self.backend.blockchain().children(ancestor_hash)?;
			uncles.extend(children.into_iter().filter(|h| h != &current_hash));
			current_hash = ancestor_hash;

			if genesis_hash == current_hash {
				break;
			}

			current = ancestor;
			ancestor_hash = *current.parent_hash();
			ancestor = load_header(ancestor_hash)?;
			generation += One::one();
		}
		trace!("Collected {} uncles", uncles.len());
		Ok(uncles)
	}

	/// Prepare in-memory header that is used in execution environment.
	fn prepare_environment_block(&self, parent: &BlockId<Block>) -> sp_blockchain::Result<Block::Header> {
		let parent_hash = self.backend.blockchain().expect_block_hash_from_id(parent)?;
		Ok(<<Block as BlockT>::Header as HeaderT>::new(
			self.backend.blockchain().expect_block_number_from_id(parent)? + One::one(),
			Default::default(),
			Default::default(),
			parent_hash,
			Default::default(),
		))
	}
}

impl<B, E, Block, RA> UsageProvider<Block> for Client<B, E, Block, RA> where
	B: backend::Backend<Block>,
	E: CallExecutor<Block>,
	Block: BlockT,
{
	/// Get usage info about current client.
	fn usage_info(&self) -> ClientInfo<Block> {
		ClientInfo {
			chain: self.chain_info(),
			usage: self.backend.usage_info(),
		}
	}
}

impl<B, E, Block, RA> ProofProvider<Block> for Client<B, E, Block, RA> where
	B: backend::Backend<Block>,
	E: CallExecutor<Block>,
	Block: BlockT,
{
	fn read_proof(
		&self,
		id: &BlockId<Block>,
		keys: &mut dyn Iterator<Item=&[u8]>,
	) -> sp_blockchain::Result<StorageProof> {
		self.state_at(id)
			.and_then(|state| prove_read(state, keys)
				.map_err(Into::into))
	}

	fn read_child_proof(
		&self,
		id: &BlockId<Block>,
		child_info: &ChildInfo,
		keys: &mut dyn Iterator<Item=&[u8]>,
	) -> sp_blockchain::Result<StorageProof> {
		self.state_at(id)
			.and_then(|state| prove_child_read(state, child_info, keys)
				.map_err(Into::into))
	}

	fn execution_proof(
		&self,
		id: &BlockId<Block>,
		method: &str,
		call_data: &[u8]
	) -> sp_blockchain::Result<(Vec<u8>, StorageProof)> {
		// Make sure we include the `:code` and `:heap_pages` in the execution proof to be
		// backwards compatible.
		//
		// TODO: Remove when solved: https://github.com/paritytech/substrate/issues/5047
		let code_proof = self.read_proof(
			id,
			&mut [well_known_keys::CODE, well_known_keys::HEAP_PAGES].iter().map(|v| *v),
		)?;

		let state = self.state_at(id)?;
		let header = self.prepare_environment_block(id)?;
		prove_execution(
			state,
			header,
			&self.executor,
			method,
			call_data,
		).map(|(r, p)| {
			(r, StorageProof::merge(vec![p, code_proof]))
		})
	}

	fn header_proof(&self, id: &BlockId<Block>) -> sp_blockchain::Result<(Block::Header, StorageProof)> {
		self.header_proof_with_cht_size(id, cht::size())
	}

	fn key_changes_proof(
		&self,
		first: Block::Hash,
		last: Block::Hash,
		min: Block::Hash,
		max: Block::Hash,
		storage_key: Option<&PrefixedStorageKey>,
		key: &StorageKey,
	) -> sp_blockchain::Result<ChangesProof<Block::Header>> {
		self.key_changes_proof_with_cht_size(
			first,
			last,
			min,
			max,
			storage_key,
			key,
			cht::size(),
		)
	}

	fn read_proof_collection(
		&self,
		id: &BlockId<Block>,
		start_key: &StorageKey,
		size_limit: usize,
	) -> sp_blockchain::Result<(Vec<Vec<u8>>, StorageProof)> {
		let state = self.state_at(id)?;
		Ok(prove_read_with_size::<_, HashFor<Block>, _>(state, start_key, size_limit)?)
	}

	fn storage_collection(
		&self,
		id: &BlockId<Block>,
		start_key: &StorageKey,
		size_limit: usize,
	) -> sp_blockchain::Result<Vec<(Vec<u8>, Vec<u8>)>> {
		let state = self.state_at(id)?;
		let mut current_key = start_key.as_ref().to_vec();
		let mut total_size = 0;
		let mut entries = Vec::new();
		while let Some(next_key) = state
			.next_storage_key(&current_key)
			.map_err(|e| sp_blockchain::Error::from_state(Box::new(e)))?
		{
			let value = state
				.storage(next_key.as_ref())
				.map_err(|e| sp_blockchain::Error::from_state(Box::new(e)))?
				.unwrap_or_default();
			let size = value.len() + next_key.len();
			if total_size + size > size_limit && !entries.is_empty() {
				break;
			}
			total_size += size;
			entries.push((next_key.clone(), value));
			current_key = next_key;
		}
		Ok(entries)

	}

	fn verify_read_proof(
		&self,
		keys: &[Vec<u8>],
		root: Block::Hash,
		proof: StorageProof,
	) -> sp_blockchain::Result<HashMap<Vec<u8>, Option<Vec<u8>>>> {
		Ok(read_proof_check::<HashFor<Block>, _>(root, proof, keys)?)
	}
}


impl<B, E, Block, RA> BlockBuilderProvider<B, Block, Self> for Client<B, E, Block, RA>
	where
		B: backend::Backend<Block> + Send + Sync + 'static,
		E: CallExecutor<Block> + Send + Sync + 'static,
		Block: BlockT,
		Self: ChainHeaderBackend<Block> + ProvideRuntimeApi<Block>,
		<Self as ProvideRuntimeApi<Block>>::Api: ApiExt<Block, StateBackend = backend::StateBackendFor<B, Block>>
			+ BlockBuilderApi<Block>,
{
	fn new_block_at<R: Into<RecordProof>>(
		&self,
		parent: &BlockId<Block>,
		inherent_digests: DigestFor<Block>,
		record_proof: R,
	) -> sp_blockchain::Result<sc_block_builder::BlockBuilder<Block, Self, B>> {
		sc_block_builder::BlockBuilder::new(
			self,
			self.expect_block_hash_from_id(parent)?,
			self.expect_block_number_from_id(parent)?,
			record_proof.into(),
			inherent_digests,
			&self.backend
		)
	}

	fn new_block(
		&self,
		inherent_digests: DigestFor<Block>,
	) -> sp_blockchain::Result<sc_block_builder::BlockBuilder<Block, Self, B>> {
		let info = self.chain_info();
		sc_block_builder::BlockBuilder::new(
			self,
			info.best_hash,
			info.best_number,
			RecordProof::No,
			inherent_digests,
			&self.backend,
		)
	}
}

impl<B, E, Block, RA> ExecutorProvider<Block> for Client<B, E, Block, RA> where
	B: backend::Backend<Block>,
	E: CallExecutor<Block>,
	Block: BlockT,
{
	type Executor = E;

	fn executor(&self) -> &Self::Executor {
		&self.executor
	}

	fn execution_extensions(&self) -> &ExecutionExtensions<Block> {
		&self.execution_extensions
	}
}

impl<B, E, Block, RA> StorageProvider<Block, B> for Client<B, E, Block, RA> where
	B: backend::Backend<Block>,
	E: CallExecutor<Block>,
	Block: BlockT,
{
	fn storage_keys(&self, id: &BlockId<Block>, key_prefix: &StorageKey) -> sp_blockchain::Result<Vec<StorageKey>> {
		let keys = self.state_at(id)?.keys(&key_prefix.0).into_iter().map(StorageKey).collect();
		Ok(keys)
	}

	fn storage_pairs(&self, id: &BlockId<Block>, key_prefix: &StorageKey)
		-> sp_blockchain::Result<Vec<(StorageKey, StorageData)>>
	{
		let state = self.state_at(id)?;
		let keys = state
			.keys(&key_prefix.0)
			.into_iter()
			.map(|k| {
				let d = state.storage(&k).ok().flatten().unwrap_or_default();
				(StorageKey(k), StorageData(d))
			})
			.collect();
		Ok(keys)
	}


	fn storage_keys_iter<'a>(
		&self,
		id: &BlockId<Block>,
		prefix: Option<&'a StorageKey>,
		start_key: Option<&StorageKey>
	) -> sp_blockchain::Result<KeyIterator<'a, B::State, Block>> {
		let state = self.state_at(id)?;
		let start_key = start_key
			.or(prefix)
			.map(|key| key.0.clone())
			.unwrap_or_else(Vec::new);
		Ok(KeyIterator::new(state, prefix, start_key))
	}


	fn storage(
		&self,
		id: &BlockId<Block>,
		key: &StorageKey,
	) -> sp_blockchain::Result<Option<StorageData>> {
		Ok(self.state_at(id)?
			.storage(&key.0).map_err(|e| sp_blockchain::Error::from_state(Box::new(e)))?
			.map(StorageData)
		)
	}


	fn storage_hash(
		&self,
		id: &BlockId<Block>,
		key: &StorageKey,
	) -> sp_blockchain::Result<Option<Block::Hash>> {
		Ok(self.state_at(id)?
			.storage_hash(&key.0).map_err(|e| sp_blockchain::Error::from_state(Box::new(e)))?
		)
	}

	fn child_storage_keys(
		&self,
		id: &BlockId<Block>,
		child_info: &ChildInfo,
		key_prefix: &StorageKey
	) -> sp_blockchain::Result<Vec<StorageKey>> {
		let keys = self.state_at(id)?
			.child_keys(child_info, &key_prefix.0)
			.into_iter()
			.map(StorageKey)
			.collect();
		Ok(keys)
	}

	fn child_storage(
		&self,
		id: &BlockId<Block>,
		child_info: &ChildInfo,
		key: &StorageKey
	) -> sp_blockchain::Result<Option<StorageData>> {
		Ok(self.state_at(id)?
			.child_storage(child_info, &key.0)
			.map_err(|e| sp_blockchain::Error::from_state(Box::new(e)))?
			.map(StorageData))
	}

	fn child_storage_hash(
		&self,
		id: &BlockId<Block>,
		child_info: &ChildInfo,
		key: &StorageKey
	) -> sp_blockchain::Result<Option<Block::Hash>> {
		Ok(self.state_at(id)?
			.child_storage_hash(child_info, &key.0)
			.map_err(|e| sp_blockchain::Error::from_state(Box::new(e)))?
		)
	}

	fn max_key_changes_range(
		&self,
		first: NumberFor<Block>,
		last: BlockId<Block>,
	) -> sp_blockchain::Result<Option<(NumberFor<Block>, BlockId<Block>)>> {
		let last_number = self.backend.blockchain().expect_block_number_from_id(&last)?;
		let last_hash = self.backend.blockchain().expect_block_hash_from_id(&last)?;
		if first > last_number {
			return Err(sp_blockchain::Error::ChangesTrieAccessFailed("Invalid changes trie range".into()));
		}

		let (storage, configs) = match self.require_changes_trie(first, last_hash, false).ok() {
			Some((storage, configs)) => (storage, configs),
			None => return Ok(None),
		};

		let first_available_changes_trie = configs.last().map(|config| config.0);
		match first_available_changes_trie {
			Some(first_available_changes_trie) => {
				let oldest_unpruned = storage.oldest_pruned_digest_range_end();
				let first = std::cmp::max(first_available_changes_trie, oldest_unpruned);
				Ok(Some((first, last)))
			},
			None => Ok(None)
		}
	}

	fn key_changes(
		&self,
		first: NumberFor<Block>,
		last: BlockId<Block>,
		storage_key: Option<&PrefixedStorageKey>,
		key: &StorageKey
	) -> sp_blockchain::Result<Vec<(NumberFor<Block>, u32)>> {
		let last_number = self.backend.blockchain().expect_block_number_from_id(&last)?;
		let last_hash = self.backend.blockchain().expect_block_hash_from_id(&last)?;
		let (storage, configs) = self.require_changes_trie(first, last_hash, true)?;

		let mut result = Vec::new();
		let best_number = self.backend.blockchain().info().best_number;
		for (config_zero, config_end, config) in configs {
			let range_first = ::std::cmp::max(first, config_zero + One::one());
			let range_anchor = match config_end {
				Some((config_end_number, config_end_hash)) => if last_number > config_end_number {
					ChangesTrieAnchorBlockId { hash: config_end_hash, number: config_end_number }
				} else {
					ChangesTrieAnchorBlockId { hash: convert_hash(&last_hash), number: last_number }
				},
				None => ChangesTrieAnchorBlockId { hash: convert_hash(&last_hash), number: last_number },
			};

			let config_range = ChangesTrieConfigurationRange {
				config: &config,
				zero: config_zero.clone(),
				end: config_end.map(|(config_end_number, _)| config_end_number),
			};
			let result_range: Vec<(NumberFor<Block>, u32)> = key_changes::<HashFor<Block>, _>(
				config_range,
				storage.storage(),
				range_first,
				&range_anchor,
				best_number,
				storage_key,
				&key.0)
				.and_then(|r| r.map(|r| r.map(|(block, tx)| (block, tx))).collect::<Result<_, _>>())
				.map_err(|err| sp_blockchain::Error::ChangesTrieAccessFailed(err))?;
			result.extend(result_range);
		}

		Ok(result)
	}
}

impl<B, E, Block, RA> HeaderMetadata<Block> for Client<B, E, Block, RA> where
	B: backend::Backend<Block>,
	E: CallExecutor<Block>,
	Block: BlockT,
{
	type Error = sp_blockchain::Error;

	fn header_metadata(&self, hash: Block::Hash) -> Result<CachedHeaderMetadata<Block>, Self::Error> {
		self.backend.blockchain().header_metadata(hash)
	}

	fn insert_header_metadata(&self, hash: Block::Hash, metadata: CachedHeaderMetadata<Block>) {
		self.backend.blockchain().insert_header_metadata(hash, metadata)
	}

	fn remove_header_metadata(&self, hash: Block::Hash) {
		self.backend.blockchain().remove_header_metadata(hash)
	}
}

impl<B, E, Block, RA> ProvideUncles<Block> for Client<B, E, Block, RA> where
	B: backend::Backend<Block>,
	E: CallExecutor<Block>,
	Block: BlockT,
{
	fn uncles(&self, target_hash: Block::Hash, max_generation: NumberFor<Block>) -> sp_blockchain::Result<Vec<Block::Header>> {
		Ok(Client::uncles(self, target_hash, max_generation)?
			.into_iter()
			.filter_map(|hash| Client::header(self, &BlockId::Hash(hash)).unwrap_or(None))
			.collect()
		)
	}
}

impl<B, E, Block, RA> ChainHeaderBackend<Block> for Client<B, E, Block, RA> where
	B: backend::Backend<Block>,
	E: CallExecutor<Block> + Send + Sync,
	Block: BlockT,
	RA: Send + Sync,
{
	fn header(&self, id: BlockId<Block>) -> sp_blockchain::Result<Option<Block::Header>> {
		self.backend.blockchain().header(id)
	}

	fn info(&self) -> blockchain::Info<Block> {
		self.backend.blockchain().info()
	}

	fn status(&self, id: BlockId<Block>) -> sp_blockchain::Result<blockchain::BlockStatus> {
		self.backend.blockchain().status(id)
	}

	fn number(&self, hash: Block::Hash) -> sp_blockchain::Result<Option<<<Block as BlockT>::Header as HeaderT>::Number>> {
		self.backend.blockchain().number(hash)
	}

	fn hash(&self, number: NumberFor<Block>) -> sp_blockchain::Result<Option<Block::Hash>> {
		self.backend.blockchain().hash(number)
	}
}

impl<B, E, Block, RA> sp_runtime::traits::BlockIdTo<Block> for Client<B, E, Block, RA> where
	B: backend::Backend<Block>,
	E: CallExecutor<Block> + Send + Sync,
	Block: BlockT,
	RA: Send + Sync,
{
	type Error = Error;

	fn to_hash(&self, block_id: &BlockId<Block>) -> sp_blockchain::Result<Option<Block::Hash>> {
		self.block_hash_from_id(block_id)
	}

	fn to_number(&self, block_id: &BlockId<Block>) -> sp_blockchain::Result<Option<NumberFor<Block>>> {
		self.block_number_from_id(block_id)
	}
}

impl<B, E, Block, RA> ChainHeaderBackend<Block> for &Client<B, E, Block, RA> where
	B: backend::Backend<Block>,
	E: CallExecutor<Block> + Send + Sync,
	Block: BlockT,
	RA: Send + Sync,
{
	fn header(&self, id: BlockId<Block>) -> sp_blockchain::Result<Option<Block::Header>> {
		(**self).backend.blockchain().header(id)
	}

	fn info(&self) -> blockchain::Info<Block> {
		(**self).backend.blockchain().info()
	}

	fn status(&self, id: BlockId<Block>) -> sp_blockchain::Result<blockchain::BlockStatus> {
		(**self).status(id)
	}

	fn number(&self, hash: Block::Hash) -> sp_blockchain::Result<Option<<<Block as BlockT>::Header as HeaderT>::Number>> {
		(**self).number(hash)
	}

	fn hash(&self, number: NumberFor<Block>) -> sp_blockchain::Result<Option<Block::Hash>> {
		(**self).hash(number)
	}
}

impl<B, E, Block, RA> ProvideCache<Block> for Client<B, E, Block, RA> where
	B: backend::Backend<Block>,
	Block: BlockT,
{
	fn cache(&self) -> Option<Arc<dyn Cache<Block>>> {
		self.backend.blockchain().cache()
	}
}

impl<B, E, Block, RA> ProvideRuntimeApi<Block> for Client<B, E, Block, RA> where
	B: backend::Backend<Block>,
	E: CallExecutor<Block, Backend = B> + Send + Sync,
	Block: BlockT,
	RA: ConstructRuntimeApi<Block, Self>,
{
	type Api = <RA as ConstructRuntimeApi<Block, Self>>::RuntimeApi;

	fn runtime_api<'a>(&'a self) -> ApiRef<'a, Self::Api> {
		RA::construct_runtime_api(self)
	}
}

impl<B, E, Block, RA> CallApiAt<Block> for Client<B, E, Block, RA> where
	B: backend::Backend<Block>,
	E: CallExecutor<Block, Backend = B> + Send + Sync,
	Block: BlockT,
{
	type StateBackend = B::State;

	fn call_api_at<
		'a,
		R: Encode + Decode + PartialEq,
		NC: FnOnce() -> result::Result<R, sp_api::ApiError> + UnwindSafe,
		C: CoreApi<Block>,
	>(
		&self,
		params: CallApiAtParams<'a, Block, C, NC, B::State>,
	) -> Result<NativeOrEncoded<R>, sp_api::ApiError> {
		let core_api = params.core_api;
		let at = params.at;

		let (manager, extensions) = self.execution_extensions.manager_and_extensions(
			at,
			params.context,
		);

		self.executor.contextual_call::<_, fn(_,_) -> _,_,_>(
			|| core_api
				.initialize_block(at, &self.prepare_environment_block(at)?)
				.map_err(Error::RuntimeApiError),
			at,
			params.function,
			&params.arguments,
			params.overlayed_changes,
			Some(params.storage_transaction_cache),
			params.initialize_block,
			manager,
			params.native_call,
			params.recorder,
			Some(extensions),
		).map_err(Into::into)
	}

	fn runtime_version_at(
		&self,
		at: &BlockId<Block>,
	) -> Result<RuntimeVersion, sp_api::ApiError> {
		self.runtime_version_at(at).map_err(Into::into)
	}
}

/// NOTE: only use this implementation when you are sure there are NO consensus-level BlockImport
/// objects. Otherwise, importing blocks directly into the client would be bypassing
/// important verification work.
#[async_trait::async_trait]
impl<B, E, Block, RA> sp_consensus::BlockImport<Block> for &Client<B, E, Block, RA> where
	B: backend::Backend<Block>,
	E: CallExecutor<Block> + Send + Sync,
	Block: BlockT,
	Client<B, E, Block, RA>: ProvideRuntimeApi<Block>,
	<Client<B, E, Block, RA> as ProvideRuntimeApi<Block>>::Api: CoreApi<Block> +
		ApiExt<Block, StateBackend = B::State>,
	RA: Sync + Send,
	backend::TransactionFor<B, Block>: Send + 'static,
{
	type Error = ConsensusError;
	type Transaction = backend::TransactionFor<B, Block>;

	/// Import a checked and validated block. If a justification is provided in
	/// `BlockImportParams` then `finalized` *must* be true.
	///
	/// NOTE: only use this implementation when there are NO consensus-level BlockImport
	/// objects. Otherwise, importing blocks directly into the client would be bypassing
	/// important verification work.
	///
	/// If you are not sure that there are no BlockImport objects provided by the consensus
	/// algorithm, don't use this function.
	async fn import_block(
		&mut self,
		mut import_block: BlockImportParams<Block, backend::TransactionFor<B, Block>>,
		new_cache: HashMap<CacheKeyId, Vec<u8>>,
	) -> Result<ImportResult, Self::Error> {
		let span = tracing::span!(tracing::Level::DEBUG, "import_block");
		let _enter = span.enter();

		let storage_changes = match self.prepare_block_storage_changes(&mut import_block).map_err(|e| {
			warn!("Block prepare storage changes error:\n{:?}", e);
			ConsensusError::ClientImport(e.to_string())
		})? {
			PrepareStorageChangesResult::Discard(res) => return Ok(res),
			PrepareStorageChangesResult::Import(storage_changes) => storage_changes,
		};

		self.lock_import_and_run(|operation| {
			self.apply_block(operation, import_block, new_cache, storage_changes)
		}).map_err(|e| {
			warn!("Block import error:\n{:?}", e);
			ConsensusError::ClientImport(e.to_string()).into()
		})
	}

	/// Check block preconditions.
	async fn check_block(
		&mut self,
		block: BlockCheckParams<Block>,
	) -> Result<ImportResult, Self::Error> {
		let BlockCheckParams { hash, number, parent_hash, allow_missing_state, import_existing } = block;

		// Check the block against white and black lists if any are defined
		// (i.e. fork blocks and bad blocks respectively)
		match self.block_rules.lookup(number, &hash) {
			BlockLookupResult::KnownBad => {
				trace!(
					"Rejecting known bad block: #{} {:?}",
					number,
					hash,
				);
				return Ok(ImportResult::KnownBad);
			},
			BlockLookupResult::Expected(expected_hash) => {
				trace!(
					"Rejecting block from known invalid fork. Got {:?}, expected: {:?} at height {}",
					hash,
					expected_hash,
					number
				);
				return Ok(ImportResult::KnownBad);
			},
			BlockLookupResult::NotSpecial => {}
		}

		// Own status must be checked first. If the block and ancestry is pruned
		// this function must return `AlreadyInChain` rather than `MissingState`
		match self.block_status(&BlockId::Hash(hash))
			.map_err(|e| ConsensusError::ClientImport(e.to_string()))?
		{
			BlockStatus::InChainWithState | BlockStatus::Queued if !import_existing  => {
				return Ok(ImportResult::AlreadyInChain)
			},
			BlockStatus::InChainWithState | BlockStatus::Queued => {},
			BlockStatus::InChainPruned if !import_existing => {
				return Ok(ImportResult::AlreadyInChain)
			},
			BlockStatus::InChainPruned => {},
			BlockStatus::Unknown => {},
			BlockStatus::KnownBad => return Ok(ImportResult::KnownBad),
		}

		match self.block_status(&BlockId::Hash(parent_hash))
			.map_err(|e| ConsensusError::ClientImport(e.to_string()))?
			{
				BlockStatus::InChainWithState | BlockStatus::Queued => {},
				BlockStatus::Unknown => return Ok(ImportResult::UnknownParent),
				BlockStatus::InChainPruned if allow_missing_state => {},
				BlockStatus::InChainPruned => return Ok(ImportResult::MissingState),
				BlockStatus::KnownBad => return Ok(ImportResult::KnownBad),
			}


		Ok(ImportResult::imported(false))
	}
}

#[async_trait::async_trait]
impl<B, E, Block, RA> sp_consensus::BlockImport<Block> for Client<B, E, Block, RA> where
	B: backend::Backend<Block>,
	E: CallExecutor<Block> + Send + Sync,
	Block: BlockT,
	Self: ProvideRuntimeApi<Block>,
	<Self as ProvideRuntimeApi<Block>>::Api: CoreApi<Block> +
		ApiExt<Block, StateBackend = B::State>,
	RA: Sync + Send,
	backend::TransactionFor<B, Block>: Send + 'static,
{
	type Error = ConsensusError;
	type Transaction = backend::TransactionFor<B, Block>;

	async fn import_block(
		&mut self,
		import_block: BlockImportParams<Block, Self::Transaction>,
		new_cache: HashMap<CacheKeyId, Vec<u8>>,
	) -> Result<ImportResult, Self::Error> {
		(&*self).import_block(import_block, new_cache).await
	}

	async fn check_block(
		&mut self,
		block: BlockCheckParams<Block>,
	) -> Result<ImportResult, Self::Error> {
		(&*self).check_block(block).await
	}
}

impl<B, E, Block, RA> Finalizer<Block, B> for Client<B, E, Block, RA> where
	B: backend::Backend<Block>,
	E: CallExecutor<Block>,
	Block: BlockT,
{
	fn apply_finality(
		&self,
		operation: &mut ClientImportOperation<Block, B>,
		id: BlockId<Block>,
		justification: Option<Justification>,
		notify: bool,
	) -> sp_blockchain::Result<()> {
		let last_best = self.backend.blockchain().info().best_hash;
		let to_finalize_hash = self.backend.blockchain().expect_block_hash_from_id(&id)?;
		self.apply_finality_with_block_hash(
			operation,
			to_finalize_hash,
			justification,
			last_best,
			notify,
		)
	}

	fn finalize_block(
		&self,
		id: BlockId<Block>,
		justification: Option<Justification>,
		notify: bool,
	) -> sp_blockchain::Result<()> {
		self.lock_import_and_run(|operation| {
			self.apply_finality(operation, id, justification, notify)
		})
	}
}


impl<B, E, Block, RA> Finalizer<Block, B> for &Client<B, E, Block, RA> where
	B: backend::Backend<Block>,
	E: CallExecutor<Block>,
	Block: BlockT,
{
	fn apply_finality(
		&self,
		operation: &mut ClientImportOperation<Block, B>,
		id: BlockId<Block>,
		justification: Option<Justification>,
		notify: bool,
	) -> sp_blockchain::Result<()> {
		(**self).apply_finality(operation, id, justification, notify)
	}

	fn finalize_block(
		&self,
		id: BlockId<Block>,
		justification: Option<Justification>,
		notify: bool,
	) -> sp_blockchain::Result<()> {
		(**self).finalize_block(id, justification, notify)
	}
}

impl<B, E, Block, RA> BlockchainEvents<Block> for Client<B, E, Block, RA>
where
	E: CallExecutor<Block>,
	Block: BlockT,
{
	/// Get block import event stream.
	fn import_notification_stream(&self) -> ImportNotifications<Block> {
		let (sink, stream) = tracing_unbounded("mpsc_import_notification_stream");
		self.import_notification_sinks.lock().push(sink);
		stream
	}

	fn finality_notification_stream(&self) -> FinalityNotifications<Block> {
		let (sink, stream) = tracing_unbounded("mpsc_finality_notification_stream");
		self.finality_notification_sinks.lock().push(sink);
		stream
	}

	/// Get storage changes event stream.
	fn storage_changes_notification_stream(
		&self,
		filter_keys: Option<&[StorageKey]>,
		child_filter_keys: Option<&[(StorageKey, Option<Vec<StorageKey>>)]>,
	) -> sp_blockchain::Result<StorageEventStream<Block::Hash>> {
		Ok(self.storage_notifications.lock().listen(filter_keys, child_filter_keys))
	}
}

impl<B, E, Block, RA> BlockBackend<Block> for Client<B, E, Block, RA>
	where
		B: backend::Backend<Block>,
		E: CallExecutor<Block>,
		Block: BlockT,
{
	fn block_body(
		&self,
		id: &BlockId<Block>,
	) -> sp_blockchain::Result<Option<Vec<<Block as BlockT>::Extrinsic>>> {
		self.body(id)
	}

	fn block(&self, id: &BlockId<Block>) -> sp_blockchain::Result<Option<SignedBlock<Block>>> {
		Ok(match (self.header(id)?, self.body(id)?, self.justifications(id)?) {
			(Some(header), Some(extrinsics), justifications) =>
				Some(SignedBlock { block: Block::new(header, extrinsics), justifications }),
			_ => None,
		})
	}

	fn block_status(&self, id: &BlockId<Block>) -> sp_blockchain::Result<BlockStatus> {
		Client::block_status(self, id)
	}

	fn justifications(&self, id: &BlockId<Block>) -> sp_blockchain::Result<Option<Justifications>> {
		self.backend.blockchain().justifications(*id)
	}

	fn block_hash(&self, number: NumberFor<Block>) -> sp_blockchain::Result<Option<Block::Hash>> {
		self.backend.blockchain().hash(number)
	}

	fn indexed_transaction(&self, hash: &Block::Hash) -> sp_blockchain::Result<Option<Vec<u8>>> {
		self.backend.blockchain().indexed_transaction(hash)
	}

	fn has_indexed_transaction(&self, hash: &Block::Hash) -> sp_blockchain::Result<bool> {
		self.backend.blockchain().has_indexed_transaction(hash)
	}
}

impl<B, E, Block, RA> backend::AuxStore for Client<B, E, Block, RA>
	where
		B: backend::Backend<Block>,
		E: CallExecutor<Block>,
		Block: BlockT,
		Self: ProvideRuntimeApi<Block>,
		<Self as ProvideRuntimeApi<Block>>::Api: CoreApi<Block>,
{
	/// Insert auxiliary data into key-value store.
	fn insert_aux<
		'a,
		'b: 'a,
		'c: 'a,
		I: IntoIterator<Item=&'a(&'c [u8], &'c [u8])>,
		D: IntoIterator<Item=&'a &'b [u8]>,
	>(&self, insert: I, delete: D) -> sp_blockchain::Result<()> {
		// Import is locked here because we may have other block import
		// operations that tries to set aux data. Note that for consensus
		// layer, one can always use atomic operations to make sure
		// import is only locked once.
		self.lock_import_and_run(|operation| {
			apply_aux(operation, insert, delete)
		})
	}
	/// Query auxiliary data from key-value store.
	fn get_aux(&self, key: &[u8]) -> sp_blockchain::Result<Option<Vec<u8>>> {
		backend::AuxStore::get_aux(&*self.backend, key)
	}
}

impl<B, E, Block, RA> backend::AuxStore for &Client<B, E, Block, RA>
	where
		B: backend::Backend<Block>,
		E: CallExecutor<Block>,
		Block: BlockT,
		Client<B, E, Block, RA>: ProvideRuntimeApi<Block>,
		<Client<B, E, Block, RA> as ProvideRuntimeApi<Block>>::Api: CoreApi<Block>,
{
	fn insert_aux<
		'a,
		'b: 'a,
		'c: 'a,
		I: IntoIterator<Item=&'a(&'c [u8], &'c [u8])>,
		D: IntoIterator<Item=&'a &'b [u8]>,
	>(&self, insert: I, delete: D) -> sp_blockchain::Result<()> {
		(**self).insert_aux(insert, delete)
	}

	fn get_aux(&self, key: &[u8]) -> sp_blockchain::Result<Option<Vec<u8>>> {
		(**self).get_aux(key)
	}
}

impl<BE, E, B, RA> sp_consensus::block_validation::Chain<B> for Client<BE, E, B, RA>
	where
		BE: backend::Backend<B>,
		E: CallExecutor<B>,
		B: BlockT,
{
	fn block_status(
		&self,
		id: &BlockId<B>,
	) -> Result<BlockStatus, Box<dyn std::error::Error + Send>> {
		Client::block_status(self, id).map_err(|e| Box::new(e) as Box<_>)
	}
}<|MERGE_RESOLUTION|>--- conflicted
+++ resolved
@@ -197,10 +197,8 @@
 	pub offchain_indexing_api: bool,
 	/// Path where WASM files exist to override the on-chain WASM.
 	pub wasm_runtime_overrides: Option<PathBuf>,
-<<<<<<< HEAD
 	/// Skip writing genesis state on first start.
 	pub no_genesis: bool,
-=======
 	/// Map of WASM runtime substitute starting at the child of the given block until the runtime
 	/// version doesn't match anymore.
 	pub wasm_runtime_substitutes: HashMap<Block::Hash, Vec<u8>>,
@@ -212,10 +210,10 @@
 			offchain_worker_enabled: false,
 			offchain_indexing_api: false,
 			wasm_runtime_overrides: None,
+			no_genesis: false,
 			wasm_runtime_substitutes: HashMap::new(),
 		}
 	}
->>>>>>> cb308ac8
 }
 
 /// Create a client with the explicitly provided backend.
