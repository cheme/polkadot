--- conflicted
+++ resolved
@@ -80,12 +80,7 @@
 pub use task_manager::SpawnTaskHandle;
 pub use task_manager::TaskManager;
 pub use sp_consensus::import_queue::ImportQueue;
-<<<<<<< HEAD
-use sc_client_api::{BlockchainEvents, BackendProof as StorageProof};
-pub use sc_keystore::KeyStorePtr as KeyStore;
-=======
-use sc_client_api::{blockchain::HeaderBackend, BlockchainEvents};
->>>>>>> f37a462b
+use sc_client_api::{blockchain::HeaderBackend, BlockchainEvents, BackendProof as StorageProof};
 
 const DEFAULT_PROTOCOL_ID: &str = "sup";
 
@@ -204,14 +199,9 @@
 /// The `status_sink` contain a list of senders to send a periodic network status to.
 async fn build_network_future<
 	B: BlockT,
-<<<<<<< HEAD
-	C: BlockchainEvents<B>,
+	C: BlockchainEvents<B> + HeaderBackend<B>,
 	H: sc_network::ExHashT,
 	P: StorageProof<HashFor<B>>,
-=======
-	C: BlockchainEvents<B> + HeaderBackend<B>,
-	H: sc_network::ExHashT
->>>>>>> f37a462b
 > (
 	role: Role,
 	mut network: sc_network::NetworkWorker<B, H, P>,
