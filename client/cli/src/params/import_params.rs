// This file is part of Substrate.

// Copyright (C) 2018-2021 Parity Technologies (UK) Ltd.
// SPDX-License-Identifier: GPL-3.0-or-later WITH Classpath-exception-2.0

// This program is free software: you can redistribute it and/or modify
// it under the terms of the GNU General Public License as published by
// the Free Software Foundation, either version 3 of the License, or
// (at your option) any later version.

// This program is distributed in the hope that it will be useful,
// but WITHOUT ANY WARRANTY; without even the implied warranty of
// MERCHANTABILITY or FITNESS FOR A PARTICULAR PURPOSE. See the
// GNU General Public License for more details.

// You should have received a copy of the GNU General Public License
// along with this program. If not, see <https://www.gnu.org/licenses/>.

use crate::arg_enums::{
	ExecutionStrategy, WasmExecutionMethod, DEFAULT_EXECUTION_BLOCK_CONSTRUCTION,
	DEFAULT_EXECUTION_IMPORT_BLOCK, DEFAULT_EXECUTION_IMPORT_BLOCK_VALIDATOR,
	DEFAULT_EXECUTION_OFFCHAIN_WORKER, DEFAULT_EXECUTION_OTHER, DEFAULT_EXECUTION_SYNCING,
	ExpCacheConf,
};
use crate::params::DatabaseParams;
use crate::params::PruningParams;
use sc_client_api::execution_extensions::ExecutionStrategies;
use structopt::StructOpt;
use std::path::PathBuf;

/// Parameters for block import.
#[derive(Debug, StructOpt)]
pub struct ImportParams {
	#[allow(missing_docs)]
	#[structopt(flatten)]
	pub pruning_params: PruningParams,

	#[allow(missing_docs)]
	#[structopt(flatten)]
	pub database_params: DatabaseParams,

	/// Force start with unsafe pruning settings.
	///
	/// When running as a validator it is highly recommended to disable state
	/// pruning (i.e. 'archive') which is the default. The node will refuse to
	/// start as a validator if pruning is enabled unless this option is set.
	#[structopt(long = "unsafe-pruning")]
	pub unsafe_pruning: bool,

	/// Method for executing Wasm runtime code.
	#[structopt(
		long = "wasm-execution",
		value_name = "METHOD",
		possible_values = &WasmExecutionMethod::enabled_variants(),
		case_insensitive = true,
		default_value = "Interpreted"
	)]
	pub wasm_method: WasmExecutionMethod,

	/// Specify the path where local WASM runtimes are stored.
	///
	/// These runtimes will override on-chain runtimes when the version matches.
	#[structopt(long, value_name = "PATH", parse(from_os_str))]
	pub wasm_runtime_overrides: Option<PathBuf>,

	#[allow(missing_docs)]
	#[structopt(flatten)]
	pub execution_strategies: ExecutionStrategiesParams,

	/// Specify the state cache size.
	#[structopt(
		long = "state-cache-size",
		value_name = "Bytes",
		default_value = "67108864"
	)]
	pub state_cache_size: usize,
<<<<<<< HEAD

	/// Comma separated list of targets for tracing.
	#[structopt(long = "tracing-targets", value_name = "TARGETS")]
	pub tracing_targets: Option<String>,

	/// Receiver to process tracing messages.
	#[structopt(
		long = "tracing-receiver",
		value_name = "RECEIVER",
		possible_values = &TracingReceiver::variants(),
		case_insensitive = true,
		default_value = "Log"
	)]
	pub tracing_receiver: TracingReceiver,

	/// Define experimental cache mode.
	#[structopt(
		long = "experimental-cache",
		value_name = "EXPCACHE",
		possible_values = &ExpCacheConf::variants(),
		case_insensitive = true,
		default_value = "None",
	)]
	pub experimental_cache: ExpCacheConf,

	// TODO split in two and use default values??
	/// Define experimental cache gc
	/// value.
	#[structopt(long = "experimental-cache-gc-value", value_name = "Number")]
	pub experimental_cache_value: Option<usize>,
=======
>>>>>>> 840478ae
}

impl ImportParams {

	/// Specify the state cache size.
	pub fn state_cache_size(&self) -> usize {
		self.state_cache_size
	}

	/// Get the WASM execution method from the parameters
	pub fn wasm_method(&self) -> sc_service::config::WasmExecutionMethod {
		self.wasm_method.into()
	}

	/// Enable overriding on-chain WASM with locally-stored WASM
	/// by specifying the path where local WASM is stored.
	pub fn wasm_runtime_overrides(&self) -> Option<PathBuf> {
		self.wasm_runtime_overrides.clone()
	}

	/// Get execution strategies for the parameters
	pub fn execution_strategies(&self, is_dev: bool, is_validator: bool) -> ExecutionStrategies {
		let exec = &self.execution_strategies;
		let exec_all_or = |strat: Option<ExecutionStrategy>, default: ExecutionStrategy| {
			let default = if is_dev {
				ExecutionStrategy::Native
			} else {
				default
			};

			exec.execution.unwrap_or_else(|| strat.unwrap_or(default)).into()
		};

		let default_execution_import_block = if is_validator {
			DEFAULT_EXECUTION_IMPORT_BLOCK_VALIDATOR
		} else {
			DEFAULT_EXECUTION_IMPORT_BLOCK
		};

		ExecutionStrategies {
			syncing: exec_all_or(exec.execution_syncing, DEFAULT_EXECUTION_SYNCING),
			importing: exec_all_or(exec.execution_import_block, default_execution_import_block),
			block_construction:
				exec_all_or(exec.execution_block_construction, DEFAULT_EXECUTION_BLOCK_CONSTRUCTION),
			offchain_worker:
				exec_all_or(exec.execution_offchain_worker, DEFAULT_EXECUTION_OFFCHAIN_WORKER),
			other: exec_all_or(exec.execution_other, DEFAULT_EXECUTION_OTHER),
		}
	}

	/// Get execution strategies for the parameters
	pub fn experimental_cache(&self) -> sc_client_api::ExpCacheConf {
		self.experimental_cache.into(self.experimental_cache_value)
	}
}

/// Execution strategies parameters.
#[derive(Debug, StructOpt)]
pub struct ExecutionStrategiesParams {
	/// The means of execution used when calling into the runtime for importing blocks as
	/// part of an initial sync.
	#[structopt(
		long = "execution-syncing",
		value_name = "STRATEGY",
		possible_values = &ExecutionStrategy::variants(),
		case_insensitive = true,
	)]
	pub execution_syncing: Option<ExecutionStrategy>,

	/// The means of execution used when calling into the runtime for general block import
	/// (including locally authored blocks).
	#[structopt(
		long = "execution-import-block",
		value_name = "STRATEGY",
		possible_values = &ExecutionStrategy::variants(),
		case_insensitive = true,
	)]
	pub execution_import_block: Option<ExecutionStrategy>,

	/// The means of execution used when calling into the runtime while constructing blocks.
	#[structopt(
		long = "execution-block-construction",
		value_name = "STRATEGY",
		possible_values = &ExecutionStrategy::variants(),
		case_insensitive = true,
	)]
	pub execution_block_construction: Option<ExecutionStrategy>,

	/// The means of execution used when calling into the runtime while using an off-chain worker.
	#[structopt(
		long = "execution-offchain-worker",
		value_name = "STRATEGY",
		possible_values = &ExecutionStrategy::variants(),
		case_insensitive = true,
	)]
	pub execution_offchain_worker: Option<ExecutionStrategy>,

	/// The means of execution used when calling into the runtime while not syncing, importing or constructing blocks.
	#[structopt(
		long = "execution-other",
		value_name = "STRATEGY",
		possible_values = &ExecutionStrategy::variants(),
		case_insensitive = true,
	)]
	pub execution_other: Option<ExecutionStrategy>,

	/// The execution strategy that should be used by all execution contexts.
	#[structopt(
		long = "execution",
		value_name = "STRATEGY",
		possible_values = &ExecutionStrategy::variants(),
		case_insensitive = true,
		conflicts_with_all = &[
			"execution-other",
			"execution-offchain-worker",
			"execution-block-construction",
			"execution-import-block",
			"execution-syncing",
		]
	)]
	pub execution: Option<ExecutionStrategy>,
}<|MERGE_RESOLUTION|>--- conflicted
+++ resolved
@@ -74,21 +74,6 @@
 		default_value = "67108864"
 	)]
 	pub state_cache_size: usize,
-<<<<<<< HEAD
-
-	/// Comma separated list of targets for tracing.
-	#[structopt(long = "tracing-targets", value_name = "TARGETS")]
-	pub tracing_targets: Option<String>,
-
-	/// Receiver to process tracing messages.
-	#[structopt(
-		long = "tracing-receiver",
-		value_name = "RECEIVER",
-		possible_values = &TracingReceiver::variants(),
-		case_insensitive = true,
-		default_value = "Log"
-	)]
-	pub tracing_receiver: TracingReceiver,
 
 	/// Define experimental cache mode.
 	#[structopt(
@@ -105,8 +90,6 @@
 	/// value.
 	#[structopt(long = "experimental-cache-gc-value", value_name = "Number")]
 	pub experimental_cache_value: Option<usize>,
-=======
->>>>>>> 840478ae
 }
 
 impl ImportParams {
