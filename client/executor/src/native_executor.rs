// This file is part of Substrate.

// Copyright (C) 2017-2021 Parity Technologies (UK) Ltd.
// SPDX-License-Identifier: GPL-3.0-or-later WITH Classpath-exception-2.0

// This program is free software: you can redistribute it and/or modify
// it under the terms of the GNU General Public License as published by
// the Free Software Foundation, either version 3 of the License, or
// (at your option) any later version.

// This program is distributed in the hope that it will be useful,
// but WITHOUT ANY WARRANTY; without even the implied warranty of
// MERCHANTABILITY or FITNESS FOR A PARTICULAR PURPOSE. See the
// GNU General Public License for more details.

// You should have received a copy of the GNU General Public License
// along with this program. If not, see <https://www.gnu.org/licenses/>.

use crate::{
	RuntimeInfo, error::{Error, Result},
	wasm_runtime::{RuntimeCache, WasmExecutionMethod},
};

use std::{
	panic::{UnwindSafe, AssertUnwindSafe},
	result,
	sync::Arc,
	path::PathBuf,
};

use sp_version::{NativeVersion, RuntimeVersion};
use codec::{Decode, Encode};
use sp_core::{
	NativeOrEncoded,
	traits::{
		CodeExecutor, Externalities, RuntimeCode, MissingHostFunctions,
	},
};
use log::trace;
use sp_wasm_interface::{HostFunctions, Function};
use sc_executor_common::wasm_runtime::{WasmInstance, WasmModule};
use sp_tasks::common::with_externalities_safe;
use sp_tasks::pool_spawn::RuntimeInstanceSpawn;

/// Default num of pages for the heap
const DEFAULT_HEAP_PAGES: u64 = 1024;

/// Delegate for dispatching a CodeExecutor call.
///
/// By dispatching we mean that we execute a runtime function specified by it's name.
pub trait NativeExecutionDispatch: Send + Sync {
	/// Host functions for custom runtime interfaces that should be callable from within the runtime
	/// besides the default Substrate runtime interfaces.
	type ExtendHostFunctions: HostFunctions;

	/// Dispatch a method in the runtime.
	///
	/// If the method with the specified name doesn't exist then `Err` is returned.
	fn dispatch(ext: &mut dyn Externalities, method: &str, data: &[u8]) -> Result<Vec<u8>>;

	/// Provide native runtime version.
	fn native_version() -> NativeVersion;
}

/// An abstraction over Wasm code executor. Supports selecting execution backend and
/// manages runtime cache.
#[derive(Clone)]
pub struct WasmExecutor {
	/// Method used to execute fallback Wasm code.
	method: WasmExecutionMethod,
	/// The number of 64KB pages to allocate for Wasm execution.
	default_heap_pages: u64,
	/// The host functions registered with this instance.
	host_functions: Arc<Vec<&'static dyn Function>>,
	/// WASM runtime cache.
	cache: Arc<RuntimeCache>,
	/// The size of the instances cache.
	max_runtime_instances: usize,
	/// The path to a directory which the executor can leverage for a file cache, e.g. put there
	/// compiled artifacts.
	cache_path: Option<PathBuf>,
}

impl WasmExecutor {
	/// Create new instance.
	///
	/// # Parameters
	///
	/// `method` - Method used to execute Wasm code.
	///
	/// `default_heap_pages` - Number of 64KB pages to allocate for Wasm execution.
	///   Defaults to `DEFAULT_HEAP_PAGES` if `None` is provided.
	///
	/// `host_functions` - The set of host functions to be available for import provided by this
	///   executor.
	///
	/// `max_runtime_instances` - The number of runtime instances to keep in memory ready for reuse.
	///
	/// `cache_path` - A path to a directory where the executor can place its files for purposes of
	///   caching. This may be important in cases when there are many different modules with the
	///   compiled execution method is used.
	pub fn new(
		method: WasmExecutionMethod,
		default_heap_pages: Option<u64>,
		host_functions: Vec<&'static dyn Function>,
		max_runtime_instances: usize,
		cache_path: Option<PathBuf>,
	) -> Self {
		WasmExecutor {
			method,
			default_heap_pages: default_heap_pages.unwrap_or(DEFAULT_HEAP_PAGES),
			host_functions: Arc::new(host_functions),
			cache: Arc::new(RuntimeCache::new(max_runtime_instances, cache_path.clone())),
			max_runtime_instances,
			cache_path,
		}
	}

	/// Execute the given closure `f` with the latest runtime (based on `runtime_code`).
	///
	/// The closure `f` is expected to return `Err(_)` when there happened a `panic!` in native code
	/// while executing the runtime in Wasm. If a `panic!` occurred, the runtime is invalidated to
	/// prevent any poisoned state. Native runtime execution does not need to report back
	/// any `panic!`.
	///
	/// # Safety
	///
	/// `runtime` and `ext` are given as `AssertUnwindSafe` to the closure. As described above, the
	/// runtime is invalidated on any `panic!` to prevent a poisoned state. `ext` is already
	/// implicitly handled as unwind safe, as we store it in a global variable while executing the
	/// native runtime.
	fn with_instance<R, F>(
		&self,
		runtime_code: &RuntimeCode,
		ext: &mut dyn Externalities,
		allow_missing_host_functions: bool,
		f: F,
	) -> Result<R>
		where F: FnOnce(
			AssertUnwindSafe<&Arc<dyn WasmModule>>,
			AssertUnwindSafe<&dyn WasmInstance>,
			Option<&RuntimeVersion>,
			AssertUnwindSafe<&mut dyn Externalities>,
		) -> Result<Result<R>>,
	{
		match self.cache.with_instance(
			runtime_code,
			ext,
			self.method,
			self.default_heap_pages,
			&*self.host_functions,
			allow_missing_host_functions,
			|module, instance, version, ext| {
				let module = AssertUnwindSafe(module);
				let instance = AssertUnwindSafe(instance);
				let ext = AssertUnwindSafe(ext);
				f(module, instance, version, ext)
			}
		)? {
			Ok(r) => r,
			Err(e) => Err(e),
		}
	}
}

impl sp_core::traits::CallInWasm for WasmExecutor {
	fn call_in_wasm(
		&self,
		wasm_code: &[u8],
		code_hash: Option<Vec<u8>>,
		method: &str,
		call_data: &[u8],
		ext: &mut dyn Externalities,
		missing_host_functions: MissingHostFunctions,
	) -> std::result::Result<Vec<u8>, String> {
		let allow_missing_host_functions = missing_host_functions.allowed();

		if let Some(hash) = code_hash {
			let code = RuntimeCode {
				code_fetcher: &sp_core::traits::WrappedRuntimeCode(wasm_code.into()),
				hash,
				heap_pages: None,
			};

			self.with_instance(&code, ext, allow_missing_host_functions, |module, instance, _, mut ext| {
				with_externalities_safe(
					&mut **ext,
					move || {
						RuntimeInstanceSpawn::register_on_externalities(module.clone());
						instance.call_export(method, call_data)
					}
				)
			}).map_err(|e| e.to_string())
		} else {
			let module = crate::wasm_runtime::create_wasm_runtime_with_code(
				self.method,
				self.default_heap_pages,
				&wasm_code,
				self.host_functions.to_vec(),
				allow_missing_host_functions,
				self.cache_path.as_deref(),
			)
				.map_err(|e| format!("Failed to create module: {:?}", e))?;

			let instance = module.new_instance()
				.map_err(|e| format!("Failed to create instance: {:?}", e))?;

			let instance = AssertUnwindSafe(instance);
			let mut ext = AssertUnwindSafe(ext);
			let module = AssertUnwindSafe(module);

			with_externalities_safe(
				&mut **ext,
				move || {
					RuntimeInstanceSpawn::register_on_externalities(module.clone());
					instance.call_export(method, call_data)
				}
			)
			.and_then(|r| r)
			.map_err(|e| e.to_string())
		}
	}
}

/// A generic `CodeExecutor` implementation that uses a delegate to determine wasm code equivalence
/// and dispatch to native code when possible, falling back on `WasmExecutor` when not.
pub struct NativeExecutor<D> {
	/// Dummy field to avoid the compiler complaining about us not using `D`.
	_dummy: std::marker::PhantomData<D>,
	/// Native runtime version info.
	native_version: NativeVersion,
	/// Fallback wasm executor.
	wasm: WasmExecutor,
}

impl<D: NativeExecutionDispatch> NativeExecutor<D> {
	/// Create new instance.
	///
	/// # Parameters
	///
	/// `fallback_method` - Method used to execute fallback Wasm code.
	///
	/// `default_heap_pages` - Number of 64KB pages to allocate for Wasm execution.
	/// 	Defaults to `DEFAULT_HEAP_PAGES` if `None` is provided.
	pub fn new(
		fallback_method: WasmExecutionMethod,
		default_heap_pages: Option<u64>,
		max_runtime_instances: usize,
	) -> Self {
		let extended =  D::ExtendHostFunctions::host_functions();
		let mut host_functions = sp_io::SubstrateHostFunctions::host_functions()
			.into_iter()
			// filter out any host function overrides provided.
			.filter(|host_fn| {
				extended.iter()
					.find(|ext_host_fn| host_fn.name() == ext_host_fn.name())
					.is_none()
			})
			.collect::<Vec<_>>();


		// Add the custom host functions provided by the user.
		host_functions.extend(extended);
		let wasm_executor = WasmExecutor::new(
			fallback_method,
			default_heap_pages,
			host_functions,
			max_runtime_instances,
			None,
		);

		NativeExecutor {
			_dummy: Default::default(),
			native_version: D::native_version(),
			wasm: wasm_executor,
		}
	}
}

impl<D: NativeExecutionDispatch> RuntimeInfo for NativeExecutor<D> {
	fn native_version(&self) -> &NativeVersion {
		&self.native_version
	}

	fn runtime_version(
		&self,
		ext: &mut dyn Externalities,
		runtime_code: &RuntimeCode,
	) -> Result<RuntimeVersion> {
		self.wasm.with_instance(
			runtime_code,
			ext,
			false,
			|_module, _instance, version, _ext|
				Ok(version.cloned().ok_or_else(|| Error::ApiError("Unknown version".into()))),
		)
	}
}

<<<<<<< HEAD
/// Helper inner struct to implement `RuntimeSpawn` extension.
#[derive(Clone)]
pub struct RuntimeInstanceSpawn {
	module: Option<Arc<dyn WasmModule>>,
	instance: Arc<parking_lot::Mutex<Option<AssertUnwindSafe<Box<dyn WasmInstance>>>>>,
	tasks: Arc<parking_lot::Mutex<HashMap<u64, PendingTask>>>,
	infos: Arc<parking_lot::Mutex<RuntimeInstanceSpawnInfo>>,
	counter: Arc<AtomicU64>,
	scheduler: Box<dyn sp_core::traits::SpawnNamed>,
	task_receiver: Arc<parking_lot::Mutex<mpsc::Receiver<RemoteTask>>>,
	task_sender: mpsc::Sender<RemoteTask>,
	recursive_level: usize,
	dismiss_handles: dismiss_handle::DismissHandles,
}

#[cfg(all(feature = "abort-future", feature = "std"))]
mod dismiss_handle {
	use super::*;
	use std::collections::BTreeMap;

	#[derive(Default, Clone)]
	pub(super) struct DismissHandles(Arc<parking_lot::Mutex<DismissHandlesInner>>);

	struct DismissHandlesInner {
		/// threads handle with associated pthread.
		running: BTreeMap<u64, RemoteHandle>,
		/// worker mapping with their thread ids.
		workers: BTreeMap<u64, u64>,
	}

	impl Default for DismissHandlesInner {
		fn default() -> Self {
			DismissHandlesInner {
				running: BTreeMap::new(),
				workers: BTreeMap::new(),
			}
		}
	}

	impl DismissHandles {
		pub(super) fn new_thread_id(&self, counter: &Arc<AtomicU64>) -> u64 {
			counter.fetch_add(1, Ordering::Relaxed)
		}
		pub(super) fn register_new_thread(&self, handle: RemoteHandle, thread_id: u64) {
			self.0.lock().running.insert(thread_id, handle);
		}
		pub(super) fn register_worker(&self, worker: u64, thread_id: u64) {
			self.0.lock().workers.insert(worker, thread_id);
		}
		pub(super) fn finished_worker(&self, worker: u64) {
			let mut lock = self.0.lock();
			if let Some(pthread_id) = lock.workers.remove(&worker) {
				lock.running.remove(&pthread_id);
			}
		}
		pub(super) fn dismiss_thread(&self, worker: u64) {
			let mut lock = self.0.lock();
			if let Some(handle_id) = lock.workers.remove(&worker) {
				if let Some(mut handle) = lock.running.remove(&handle_id) {
					handle.dismiss();
				}
			}
		}
	}
}

#[cfg(not(all(feature = "abort-future", feature = "std")))]
mod dismiss_handle {
	use super::*;

	#[derive(Default, Clone)]
	pub(super) struct DismissHandles;

	impl DismissHandles {
		pub(super) fn new_thread_id(&self, _counter: &Arc<AtomicU64>) -> u64 {
			0
		}
		pub(super) fn register_new_thread(&self, _handle: Option<RemoteHandle>, _thread_id: u64) {
		}
		pub(super) fn register_worker(&self, _worker: u64, _thread_id: u64) {
		}
		pub(super) fn finished_worker(&self, _worker: u64) {
		}
		pub(super) fn dismiss_thread(&self, _worker: u64) {
		}
	}
}

/// Task info for this instance.
/// Instance is local to a wasm call.
pub struct RuntimeInstanceSpawnInfo {
	// consider atomic instead (depending on usefullness
	// of this struct
	nb_runing: usize,
	capacity: usize,
}

enum PendingTask {
	Remote(mpsc::Receiver<Option<WorkerResult>>),
	Inline(InlineTask),
}

struct RemoteTask {
	handle: u64,
	task: Task,
	ext: Box<dyn AsyncExternalities>,
	result_sender: mpsc::Sender<Option<WorkerResult>>,
}

impl RuntimeInstanceSpawnInfo {
	fn new(
		capacity: usize,
	) -> Self {
		RuntimeInstanceSpawnInfo {
			nb_runing: 0,
			capacity,
		}
	}
	
	fn start(&mut self, depth: usize) -> Processing {
		if self.nb_runing < self.capacity {
			self.nb_runing += 1;
			Processing::SpawnNew
		} else {
			if self.capacity > depth {
				Processing::Queue
			} else {
				Processing::RunInline
			}
		}
	}

	fn finished(&mut self) {
		self.nb_runing -= 1;
	}

	fn set_capacity(&mut self, capacity: u32) {
		let capacity: usize = capacity as usize;
		if capacity > self.capacity {
			self.capacity = capacity;
		}
	}
}

enum Processing {
	SpawnNew,
	RunInline,
	Queue,
}

impl RuntimeInstanceSpawn {
	fn nested_instance(&self) -> Self {
		RuntimeInstanceSpawn {
			// For inline recursive call would dead lock,
			// this instance is the one for inline, reinit here.
			instance: Arc::new(parking_lot::Mutex::new(None)),
			counter: Default::default(),
			tasks: Default::default(),
			recursive_level: self.recursive_level + 1,
			dismiss_handles: Default::default(),

			module: self.module.clone(),
			infos: self.infos.clone(),
			scheduler: self.scheduler.clone(),
			task_receiver: self.task_receiver.clone(),
			task_sender: self.task_sender.clone(),
		}
	}

	fn insert(
		&self,
		handle: u64,
		task: Task,
		ext: Box<dyn AsyncExternalities>,
	) {
		let mut infos = self.infos.lock();
		match infos.start(self.recursive_level) {
			Processing::SpawnNew => {
				// warning self.tasks is locked when calling spawn_new
				if !self.spawn_new() {
					let task = InlineTask { task, ext };
					self.tasks.lock().insert(handle, PendingTask::Inline(task));
					return;
				}
			},
			Processing::Queue => (),
			Processing::RunInline => {
				let task = InlineTask { task, ext };
				self.tasks.lock().insert(handle, PendingTask::Inline(task));
				return;
			},
		}
		let (result_sender, result_receiver) = mpsc::channel();
		let task = RemoteTask { task, ext, result_sender, handle };
		self.task_sender.send(task).expect("Receiver is in scope");
		self.tasks.lock().insert(handle, PendingTask::Remote (
			result_receiver,
		));
	}

	fn spawn_new(&self) -> bool {
		let module = self.module.clone();
		let scheduler = self.scheduler.clone();
		let task_receiver = self.task_receiver.clone();
		let infos = self.infos.clone();
		let runtime_spawn = Box::new(self.nested_instance());
		let module = AssertUnwindSafe(module);
		let dismiss_handles = self.dismiss_handles.clone();
		let thread_id = dismiss_handles.new_thread_id(&self.counter);
		let thread_handle = self.spawn_with_handle(
			"executor-extra-runtime-instance",
			Box::pin(async move {
			let task_receiver = task_receiver.clone();
			let mut instance: Option<AssertUnwindSafe<Box<dyn WasmInstance>>> = None;
			while let Ok(RemoteTask { handle, task, ext, result_sender }) = {
				let task_receiver_locked = task_receiver.lock();
				task_receiver_locked.recv()
			} {
				dismiss_handles.register_worker(handle, thread_id);
				let async_ext = || {
					let async_ext = match new_async_externalities(scheduler.clone(), ext) {
						Ok(val) => val,
						Err(e) => {
							log::error!(
								target: "executor",
								"Failed to setup externalities for async context: {}",
								e,
							);

							return None;
						}
					};
					let async_ext = match async_ext.with_runtime_spawn(runtime_spawn.clone()) {
						Ok(val) => val,
						Err(e) => {
							log::error!(
								target: "executor",
								"Failed to setup runtime extension for async externalities: {}",
								e,
							);

							return None;
						}
					};
					Some(async_ext)
				};

				let result = if let Some(async_ext) = async_ext() {
					let instance_ref = InlineInstantiateRef {
						module: &*module,
						instance: &mut instance,
					};

					sc_executor_common::inline_spawn::process_task::<(), _>(
						task,
						async_ext,
						handle,
						instance_ref,
					)
				} else {
					WorkerResult::HardPanic
				};

				let mut end = false;
				if let &WorkerResult::RuntimePanic = &result {
					log::error!("Panic error in spawned task, dropping instance");
					// Here we don't just shut all because panic will only transmit to parent
					// if 'join' is call, if 'dismiss' is call then it is fine to ignore a panic.
					instance = None; // will be lazilly re-instantiated
				}
				if let &WorkerResult::HardPanic = &result {
					end = true;
				}
				if let Err(_) = result_sender.send(Some(result)) {
					// Closed channel, remove this thread instance.
					end = true;
				}
				if end {
					dismiss_handles.finished_worker(handle);
					infos.lock().finished();
					return;
				}
			}
			log::error!("Sender dropped, closing all instance.");
			infos.lock().finished();
		}));
		if let Some(thread_handle) = thread_handle {
			self.dismiss_handles.register_new_thread(thread_handle, thread_id);
			true
		} else {
			false
		}
	}

	#[cfg(feature = "abort-future")]
	fn spawn_with_handle(
		&self,
		name: &'static str,
		future: BoxFuture,
	) -> Option<RemoteHandle> {
		self.scheduler.spawn_with_handle(name, future)
			.map(|th| th)
	}

	#[cfg(not(feature = "abort-future"))]
	fn spawn_with_handle(
		&self,
		name: &'static str,
		future: BoxFuture,
	) -> Option<Option<RemoteHandle>> {
		self.scheduler.spawn(name, future);
		None
	}
}

impl RuntimeInstanceSpawn {
	fn spawn_call_inner(
		&self,
		task: Task,
		declaration: WorkerDeclaration,
		calling_ext: &mut dyn Externalities,
	) -> u64 {
		let handle = self.counter.fetch_add(1, Ordering::Relaxed);
		let ext = calling_ext.get_worker_externalities(handle, declaration);

		self.insert(handle, task, ext);

		handle
	}
}

impl RuntimeSpawn for RuntimeInstanceSpawn {
	fn spawn_call_native(
		&self,
		func: fn(Vec<u8>) -> Vec<u8>,
		data: Vec<u8>,
		declaration: WorkerDeclaration,
		calling_ext: &mut dyn Externalities,
	) -> u64 {
		let task = Task::Native(NativeTask { func, data });
		self.spawn_call_inner(task, declaration, calling_ext)
	}

	fn spawn_call(
		&self,
		dispatcher_ref: u32,
		func: u32,
		data: Vec<u8>,
		declaration: WorkerDeclaration,
		calling_ext: &mut dyn Externalities,
	) -> u64 {
		let task = Task::Wasm(WasmTask { dispatcher_ref, func, data });
		self.spawn_call_inner(task, declaration, calling_ext)
	}

	fn join(&self, handle: u64, calling_ext: &mut dyn Externalities) -> Option<Vec<u8>> {
		let task = self.tasks.lock().remove(&handle);
		let worker_result = match task {
			Some(PendingTask::Remote(receiver)) => match receiver.recv() {
				Ok(Some(output)) => output,
				Ok(None)
				| Err(_) => {
					// spawned task did end with no result, so panic
					WorkerResult::RuntimePanic
				},
			},
			Some(PendingTask::Inline(task)) => {
				let mut instance = self.instance.lock();
				let instance_ref = InlineInstantiate {
					module: &self.module,
					guard: &mut instance,
				};

				let runtime_spawn = Box::new(self.nested_instance());
				sc_executor_common::inline_spawn::process_task_inline::<(), _>(
					task.task,
					task.ext,
					handle,
					runtime_spawn,
					instance_ref,
				)
			},
			// handle has been removed due to dismiss or
			// invalid externality condition.
			None => WorkerResult::Invalid,
		};

		calling_ext.resolve_worker_result(worker_result)
	}

	fn dismiss(&self, handle: u64, calling_ext: &mut dyn Externalities) {
		calling_ext.dismiss_worker(handle);
		self.dismiss_handles.dismiss_thread(handle);
		self.tasks.lock().remove(&handle);
	}

	fn set_capacity(&self, capacity: u32) {
		self.infos.lock().set_capacity(capacity);
	}
}

impl RuntimeInstanceSpawn {
	/// Instantiate a new `RuntimeInstanceSpawn`.
	/// 
	/// Usualy one should rather be using `register_on_externalities`.
	fn new(
		module: Option<Arc<dyn WasmModule>>,
		scheduler: Box<dyn sp_core::traits::SpawnNamed>,
		capacity: usize,
	) -> Self {
		let infos = RuntimeInstanceSpawnInfo::new(capacity);
		let (task_sender, task_receiver) = mpsc::channel();
		Self {
			module,
			scheduler,
			counter: Arc::new(0.into()),
			tasks: Arc::new(parking_lot::Mutex::new(Default::default())),
			infos: Arc::new(parking_lot::Mutex::new(infos)),
			task_receiver: Arc::new(parking_lot::Mutex::new(task_receiver)),
			task_sender,
			instance: Arc::new(parking_lot::Mutex::new(None)),
			recursive_level: 0,
			dismiss_handles: Default::default(),
		}
	}

	/// Allows to register an `RunstimeSpawn` without a
	/// wasm module.
	/// 
	/// In most case `register_on_externalities` should be use,
	/// this function is mostly for testing purpose (when
	/// it is guaranteed to run in native mode).
	pub fn with_externalities_and_module(
		module: Option<Arc<dyn WasmModule>>,
		mut ext: &mut dyn Externalities,
	) -> Option<Self> {
		// Using 0 as capacity is only if we got the sp::io host
		// function to change this capacity.
		ext.extension::<sp_core::traits::TaskExecutorExt>()
			.map(move |task_ext| Self::new(module, task_ext.clone(), 0))
	}

	/// Register new `RuntimeSpawnExt` on current externalities.
	///
	/// This extensions will spawn instances from provided `module`.
	pub fn register_on_externalities(module: Arc<dyn WasmModule>) {
		sp_externalities::with_externalities(
			move |mut ext| {
				if let Some(runtime_spawn) =
					Self::with_externalities_and_module(Some(module.clone()), ext)
				{
					if let Err(e) = ext.register_extension(
						RuntimeSpawnExt(Box::new(runtime_spawn))
					) {
						trace!(
							target: "executor",
							"Failed to register `RuntimeSpawnExt` instance on externalities: {:?}",
							e,
						)
					}
				}
			}
		);
	}
}

=======
>>>>>>> 046908af
impl<D: NativeExecutionDispatch + 'static> CodeExecutor for NativeExecutor<D> {
	type Error = Error;

	fn call<
		R: Decode + Encode + PartialEq,
		NC: FnOnce() -> result::Result<R, Box<dyn std::error::Error + Send + Sync>> + UnwindSafe,
	>(
		&self,
		ext: &mut dyn Externalities,
		runtime_code: &RuntimeCode,
		method: &str,
		data: &[u8],
		use_native: bool,
		native_call: Option<NC>,
	) -> (Result<NativeOrEncoded<R>>, bool) {
		let mut used_native = false;
		let result = self.wasm.with_instance(
			runtime_code,
			ext,
			false,
			|module, instance, onchain_version, mut ext| {
				let onchain_version = onchain_version.ok_or_else(
					|| Error::ApiError("Unknown version".into())
				)?;

				let can_call_with = onchain_version.can_call_with(&self.native_version.runtime_version);

				match (
					use_native,
					can_call_with,
					native_call,
				) {
					(_, false, _) | (false, _, _) => {
						if !can_call_with {
							trace!(
								target: "executor",
								"Request for native execution failed (native: {}, chain: {})",
								self.native_version.runtime_version,
								onchain_version,
							);
						}

						with_externalities_safe(
							&mut **ext,
							move || {
								RuntimeInstanceSpawn::register_on_externalities(module.clone());
								instance.call_export(method, data).map(NativeOrEncoded::Encoded)
							}
						)
					},
					(true, true, Some(call)) => {
						trace!(
							target: "executor",
							"Request for native execution with native call succeeded \
							(native: {}, chain: {}).",
							self.native_version.runtime_version,
							onchain_version,
						);

						used_native = true;
						let res = with_externalities_safe(&mut **ext, move || (call)())
							.and_then(|r| r
								.map(NativeOrEncoded::Native)
								.map_err(Error::ApiError)
							);

						Ok(res)
					}
					_ => {
						trace!(
							target: "executor",
							"Request for native execution succeeded (native: {}, chain: {})",
							self.native_version.runtime_version,
							onchain_version
						);

						used_native = true;
						Ok(D::dispatch(&mut **ext, method, data).map(NativeOrEncoded::Encoded))
					}
				}
			}
		);
		(result, used_native)
	}
}

impl<D: NativeExecutionDispatch> Clone for NativeExecutor<D> {
	fn clone(&self) -> Self {
		NativeExecutor {
			_dummy: Default::default(),
			native_version: D::native_version(),
			wasm: self.wasm.clone(),
		}
	}
}

impl<D: NativeExecutionDispatch> sp_core::traits::CallInWasm for NativeExecutor<D> {
	fn call_in_wasm(
		&self,
		wasm_blob: &[u8],
		code_hash: Option<Vec<u8>>,
		method: &str,
		call_data: &[u8],
		ext: &mut dyn Externalities,
		missing_host_functions: MissingHostFunctions,
	) -> std::result::Result<Vec<u8>, String> {
		self.wasm.call_in_wasm(wasm_blob, code_hash, method, call_data, ext, missing_host_functions)
	}
}

/// Implements a `NativeExecutionDispatch` for provided parameters.
///
/// # Example
///
/// ```
/// sc_executor::native_executor_instance!(
///     pub MyExecutor,
///     substrate_test_runtime::api::dispatch,
///     substrate_test_runtime::native_version,
/// );
/// ```
///
/// # With custom host functions
///
/// When you want to use custom runtime interfaces from within your runtime, you need to make the
/// executor aware of the host functions for these interfaces.
///
/// ```
/// # use sp_runtime_interface::runtime_interface;
///
/// #[runtime_interface]
/// trait MyInterface {
///     fn say_hello_world(data: &str) {
///         println!("Hello world from: {}", data);
///     }
/// }
///
/// sc_executor::native_executor_instance!(
///     pub MyExecutor,
///     substrate_test_runtime::api::dispatch,
///     substrate_test_runtime::native_version,
///     my_interface::HostFunctions,
/// );
/// ```
///
/// When you have multiple interfaces, you can give the host functions as a tuple e.g.:
/// `(my_interface::HostFunctions, my_interface2::HostFunctions)`
///
#[macro_export]
macro_rules! native_executor_instance {
	( $pub:vis $name:ident, $dispatcher:path, $version:path $(,)?) => {
		/// A unit struct which implements `NativeExecutionDispatch` feeding in the
		/// hard-coded runtime.
		$pub struct $name;
		$crate::native_executor_instance!(IMPL $name, $dispatcher, $version, ());
	};
	( $pub:vis $name:ident, $dispatcher:path, $version:path, $custom_host_functions:ty $(,)?) => {
		/// A unit struct which implements `NativeExecutionDispatch` feeding in the
		/// hard-coded runtime.
		$pub struct $name;
		$crate::native_executor_instance!(
			IMPL $name, $dispatcher, $version, $custom_host_functions
		);
	};
	(IMPL $name:ident, $dispatcher:path, $version:path, $custom_host_functions:ty) => {
		impl $crate::NativeExecutionDispatch for $name {
			type ExtendHostFunctions = $custom_host_functions;

			fn dispatch(
				ext: &mut dyn $crate::Externalities,
				method: &str,
				data: &[u8]
			) -> $crate::error::Result<Vec<u8>> {
				$crate::with_externalities_safe(ext, move || $dispatcher(method, data))?
					.ok_or_else(|| $crate::error::Error::MethodNotFound(method.to_owned()))
			}

			fn native_version() -> $crate::NativeVersion {
				$version()
			}
		}
	}
}

#[cfg(test)]
mod tests {
	use super::*;
	use sp_runtime_interface::runtime_interface;

	#[runtime_interface]
	trait MyInterface {
		fn say_hello_world(data: &str) {
			println!("Hello world from: {}", data);
		}
	}

	native_executor_instance!(
		pub MyExecutor,
		substrate_test_runtime::api::dispatch,
		substrate_test_runtime::native_version,
		(my_interface::HostFunctions, my_interface::HostFunctions),
	);

	#[test]
	fn native_executor_registers_custom_interface() {
		let executor = NativeExecutor::<MyExecutor>::new(
			WasmExecutionMethod::Interpreted,
			None,
			8,
		);
		my_interface::HostFunctions::host_functions().iter().for_each(|function| {
			assert_eq!(
				executor.wasm.host_functions.iter().filter(|f| f == &function).count(),
				2,
			);
		});

		my_interface::say_hello_world("hey");
	}
}<|MERGE_RESOLUTION|>--- conflicted
+++ resolved
@@ -297,475 +297,6 @@
 	}
 }
 
-<<<<<<< HEAD
-/// Helper inner struct to implement `RuntimeSpawn` extension.
-#[derive(Clone)]
-pub struct RuntimeInstanceSpawn {
-	module: Option<Arc<dyn WasmModule>>,
-	instance: Arc<parking_lot::Mutex<Option<AssertUnwindSafe<Box<dyn WasmInstance>>>>>,
-	tasks: Arc<parking_lot::Mutex<HashMap<u64, PendingTask>>>,
-	infos: Arc<parking_lot::Mutex<RuntimeInstanceSpawnInfo>>,
-	counter: Arc<AtomicU64>,
-	scheduler: Box<dyn sp_core::traits::SpawnNamed>,
-	task_receiver: Arc<parking_lot::Mutex<mpsc::Receiver<RemoteTask>>>,
-	task_sender: mpsc::Sender<RemoteTask>,
-	recursive_level: usize,
-	dismiss_handles: dismiss_handle::DismissHandles,
-}
-
-#[cfg(all(feature = "abort-future", feature = "std"))]
-mod dismiss_handle {
-	use super::*;
-	use std::collections::BTreeMap;
-
-	#[derive(Default, Clone)]
-	pub(super) struct DismissHandles(Arc<parking_lot::Mutex<DismissHandlesInner>>);
-
-	struct DismissHandlesInner {
-		/// threads handle with associated pthread.
-		running: BTreeMap<u64, RemoteHandle>,
-		/// worker mapping with their thread ids.
-		workers: BTreeMap<u64, u64>,
-	}
-
-	impl Default for DismissHandlesInner {
-		fn default() -> Self {
-			DismissHandlesInner {
-				running: BTreeMap::new(),
-				workers: BTreeMap::new(),
-			}
-		}
-	}
-
-	impl DismissHandles {
-		pub(super) fn new_thread_id(&self, counter: &Arc<AtomicU64>) -> u64 {
-			counter.fetch_add(1, Ordering::Relaxed)
-		}
-		pub(super) fn register_new_thread(&self, handle: RemoteHandle, thread_id: u64) {
-			self.0.lock().running.insert(thread_id, handle);
-		}
-		pub(super) fn register_worker(&self, worker: u64, thread_id: u64) {
-			self.0.lock().workers.insert(worker, thread_id);
-		}
-		pub(super) fn finished_worker(&self, worker: u64) {
-			let mut lock = self.0.lock();
-			if let Some(pthread_id) = lock.workers.remove(&worker) {
-				lock.running.remove(&pthread_id);
-			}
-		}
-		pub(super) fn dismiss_thread(&self, worker: u64) {
-			let mut lock = self.0.lock();
-			if let Some(handle_id) = lock.workers.remove(&worker) {
-				if let Some(mut handle) = lock.running.remove(&handle_id) {
-					handle.dismiss();
-				}
-			}
-		}
-	}
-}
-
-#[cfg(not(all(feature = "abort-future", feature = "std")))]
-mod dismiss_handle {
-	use super::*;
-
-	#[derive(Default, Clone)]
-	pub(super) struct DismissHandles;
-
-	impl DismissHandles {
-		pub(super) fn new_thread_id(&self, _counter: &Arc<AtomicU64>) -> u64 {
-			0
-		}
-		pub(super) fn register_new_thread(&self, _handle: Option<RemoteHandle>, _thread_id: u64) {
-		}
-		pub(super) fn register_worker(&self, _worker: u64, _thread_id: u64) {
-		}
-		pub(super) fn finished_worker(&self, _worker: u64) {
-		}
-		pub(super) fn dismiss_thread(&self, _worker: u64) {
-		}
-	}
-}
-
-/// Task info for this instance.
-/// Instance is local to a wasm call.
-pub struct RuntimeInstanceSpawnInfo {
-	// consider atomic instead (depending on usefullness
-	// of this struct
-	nb_runing: usize,
-	capacity: usize,
-}
-
-enum PendingTask {
-	Remote(mpsc::Receiver<Option<WorkerResult>>),
-	Inline(InlineTask),
-}
-
-struct RemoteTask {
-	handle: u64,
-	task: Task,
-	ext: Box<dyn AsyncExternalities>,
-	result_sender: mpsc::Sender<Option<WorkerResult>>,
-}
-
-impl RuntimeInstanceSpawnInfo {
-	fn new(
-		capacity: usize,
-	) -> Self {
-		RuntimeInstanceSpawnInfo {
-			nb_runing: 0,
-			capacity,
-		}
-	}
-	
-	fn start(&mut self, depth: usize) -> Processing {
-		if self.nb_runing < self.capacity {
-			self.nb_runing += 1;
-			Processing::SpawnNew
-		} else {
-			if self.capacity > depth {
-				Processing::Queue
-			} else {
-				Processing::RunInline
-			}
-		}
-	}
-
-	fn finished(&mut self) {
-		self.nb_runing -= 1;
-	}
-
-	fn set_capacity(&mut self, capacity: u32) {
-		let capacity: usize = capacity as usize;
-		if capacity > self.capacity {
-			self.capacity = capacity;
-		}
-	}
-}
-
-enum Processing {
-	SpawnNew,
-	RunInline,
-	Queue,
-}
-
-impl RuntimeInstanceSpawn {
-	fn nested_instance(&self) -> Self {
-		RuntimeInstanceSpawn {
-			// For inline recursive call would dead lock,
-			// this instance is the one for inline, reinit here.
-			instance: Arc::new(parking_lot::Mutex::new(None)),
-			counter: Default::default(),
-			tasks: Default::default(),
-			recursive_level: self.recursive_level + 1,
-			dismiss_handles: Default::default(),
-
-			module: self.module.clone(),
-			infos: self.infos.clone(),
-			scheduler: self.scheduler.clone(),
-			task_receiver: self.task_receiver.clone(),
-			task_sender: self.task_sender.clone(),
-		}
-	}
-
-	fn insert(
-		&self,
-		handle: u64,
-		task: Task,
-		ext: Box<dyn AsyncExternalities>,
-	) {
-		let mut infos = self.infos.lock();
-		match infos.start(self.recursive_level) {
-			Processing::SpawnNew => {
-				// warning self.tasks is locked when calling spawn_new
-				if !self.spawn_new() {
-					let task = InlineTask { task, ext };
-					self.tasks.lock().insert(handle, PendingTask::Inline(task));
-					return;
-				}
-			},
-			Processing::Queue => (),
-			Processing::RunInline => {
-				let task = InlineTask { task, ext };
-				self.tasks.lock().insert(handle, PendingTask::Inline(task));
-				return;
-			},
-		}
-		let (result_sender, result_receiver) = mpsc::channel();
-		let task = RemoteTask { task, ext, result_sender, handle };
-		self.task_sender.send(task).expect("Receiver is in scope");
-		self.tasks.lock().insert(handle, PendingTask::Remote (
-			result_receiver,
-		));
-	}
-
-	fn spawn_new(&self) -> bool {
-		let module = self.module.clone();
-		let scheduler = self.scheduler.clone();
-		let task_receiver = self.task_receiver.clone();
-		let infos = self.infos.clone();
-		let runtime_spawn = Box::new(self.nested_instance());
-		let module = AssertUnwindSafe(module);
-		let dismiss_handles = self.dismiss_handles.clone();
-		let thread_id = dismiss_handles.new_thread_id(&self.counter);
-		let thread_handle = self.spawn_with_handle(
-			"executor-extra-runtime-instance",
-			Box::pin(async move {
-			let task_receiver = task_receiver.clone();
-			let mut instance: Option<AssertUnwindSafe<Box<dyn WasmInstance>>> = None;
-			while let Ok(RemoteTask { handle, task, ext, result_sender }) = {
-				let task_receiver_locked = task_receiver.lock();
-				task_receiver_locked.recv()
-			} {
-				dismiss_handles.register_worker(handle, thread_id);
-				let async_ext = || {
-					let async_ext = match new_async_externalities(scheduler.clone(), ext) {
-						Ok(val) => val,
-						Err(e) => {
-							log::error!(
-								target: "executor",
-								"Failed to setup externalities for async context: {}",
-								e,
-							);
-
-							return None;
-						}
-					};
-					let async_ext = match async_ext.with_runtime_spawn(runtime_spawn.clone()) {
-						Ok(val) => val,
-						Err(e) => {
-							log::error!(
-								target: "executor",
-								"Failed to setup runtime extension for async externalities: {}",
-								e,
-							);
-
-							return None;
-						}
-					};
-					Some(async_ext)
-				};
-
-				let result = if let Some(async_ext) = async_ext() {
-					let instance_ref = InlineInstantiateRef {
-						module: &*module,
-						instance: &mut instance,
-					};
-
-					sc_executor_common::inline_spawn::process_task::<(), _>(
-						task,
-						async_ext,
-						handle,
-						instance_ref,
-					)
-				} else {
-					WorkerResult::HardPanic
-				};
-
-				let mut end = false;
-				if let &WorkerResult::RuntimePanic = &result {
-					log::error!("Panic error in spawned task, dropping instance");
-					// Here we don't just shut all because panic will only transmit to parent
-					// if 'join' is call, if 'dismiss' is call then it is fine to ignore a panic.
-					instance = None; // will be lazilly re-instantiated
-				}
-				if let &WorkerResult::HardPanic = &result {
-					end = true;
-				}
-				if let Err(_) = result_sender.send(Some(result)) {
-					// Closed channel, remove this thread instance.
-					end = true;
-				}
-				if end {
-					dismiss_handles.finished_worker(handle);
-					infos.lock().finished();
-					return;
-				}
-			}
-			log::error!("Sender dropped, closing all instance.");
-			infos.lock().finished();
-		}));
-		if let Some(thread_handle) = thread_handle {
-			self.dismiss_handles.register_new_thread(thread_handle, thread_id);
-			true
-		} else {
-			false
-		}
-	}
-
-	#[cfg(feature = "abort-future")]
-	fn spawn_with_handle(
-		&self,
-		name: &'static str,
-		future: BoxFuture,
-	) -> Option<RemoteHandle> {
-		self.scheduler.spawn_with_handle(name, future)
-			.map(|th| th)
-	}
-
-	#[cfg(not(feature = "abort-future"))]
-	fn spawn_with_handle(
-		&self,
-		name: &'static str,
-		future: BoxFuture,
-	) -> Option<Option<RemoteHandle>> {
-		self.scheduler.spawn(name, future);
-		None
-	}
-}
-
-impl RuntimeInstanceSpawn {
-	fn spawn_call_inner(
-		&self,
-		task: Task,
-		declaration: WorkerDeclaration,
-		calling_ext: &mut dyn Externalities,
-	) -> u64 {
-		let handle = self.counter.fetch_add(1, Ordering::Relaxed);
-		let ext = calling_ext.get_worker_externalities(handle, declaration);
-
-		self.insert(handle, task, ext);
-
-		handle
-	}
-}
-
-impl RuntimeSpawn for RuntimeInstanceSpawn {
-	fn spawn_call_native(
-		&self,
-		func: fn(Vec<u8>) -> Vec<u8>,
-		data: Vec<u8>,
-		declaration: WorkerDeclaration,
-		calling_ext: &mut dyn Externalities,
-	) -> u64 {
-		let task = Task::Native(NativeTask { func, data });
-		self.spawn_call_inner(task, declaration, calling_ext)
-	}
-
-	fn spawn_call(
-		&self,
-		dispatcher_ref: u32,
-		func: u32,
-		data: Vec<u8>,
-		declaration: WorkerDeclaration,
-		calling_ext: &mut dyn Externalities,
-	) -> u64 {
-		let task = Task::Wasm(WasmTask { dispatcher_ref, func, data });
-		self.spawn_call_inner(task, declaration, calling_ext)
-	}
-
-	fn join(&self, handle: u64, calling_ext: &mut dyn Externalities) -> Option<Vec<u8>> {
-		let task = self.tasks.lock().remove(&handle);
-		let worker_result = match task {
-			Some(PendingTask::Remote(receiver)) => match receiver.recv() {
-				Ok(Some(output)) => output,
-				Ok(None)
-				| Err(_) => {
-					// spawned task did end with no result, so panic
-					WorkerResult::RuntimePanic
-				},
-			},
-			Some(PendingTask::Inline(task)) => {
-				let mut instance = self.instance.lock();
-				let instance_ref = InlineInstantiate {
-					module: &self.module,
-					guard: &mut instance,
-				};
-
-				let runtime_spawn = Box::new(self.nested_instance());
-				sc_executor_common::inline_spawn::process_task_inline::<(), _>(
-					task.task,
-					task.ext,
-					handle,
-					runtime_spawn,
-					instance_ref,
-				)
-			},
-			// handle has been removed due to dismiss or
-			// invalid externality condition.
-			None => WorkerResult::Invalid,
-		};
-
-		calling_ext.resolve_worker_result(worker_result)
-	}
-
-	fn dismiss(&self, handle: u64, calling_ext: &mut dyn Externalities) {
-		calling_ext.dismiss_worker(handle);
-		self.dismiss_handles.dismiss_thread(handle);
-		self.tasks.lock().remove(&handle);
-	}
-
-	fn set_capacity(&self, capacity: u32) {
-		self.infos.lock().set_capacity(capacity);
-	}
-}
-
-impl RuntimeInstanceSpawn {
-	/// Instantiate a new `RuntimeInstanceSpawn`.
-	/// 
-	/// Usualy one should rather be using `register_on_externalities`.
-	fn new(
-		module: Option<Arc<dyn WasmModule>>,
-		scheduler: Box<dyn sp_core::traits::SpawnNamed>,
-		capacity: usize,
-	) -> Self {
-		let infos = RuntimeInstanceSpawnInfo::new(capacity);
-		let (task_sender, task_receiver) = mpsc::channel();
-		Self {
-			module,
-			scheduler,
-			counter: Arc::new(0.into()),
-			tasks: Arc::new(parking_lot::Mutex::new(Default::default())),
-			infos: Arc::new(parking_lot::Mutex::new(infos)),
-			task_receiver: Arc::new(parking_lot::Mutex::new(task_receiver)),
-			task_sender,
-			instance: Arc::new(parking_lot::Mutex::new(None)),
-			recursive_level: 0,
-			dismiss_handles: Default::default(),
-		}
-	}
-
-	/// Allows to register an `RunstimeSpawn` without a
-	/// wasm module.
-	/// 
-	/// In most case `register_on_externalities` should be use,
-	/// this function is mostly for testing purpose (when
-	/// it is guaranteed to run in native mode).
-	pub fn with_externalities_and_module(
-		module: Option<Arc<dyn WasmModule>>,
-		mut ext: &mut dyn Externalities,
-	) -> Option<Self> {
-		// Using 0 as capacity is only if we got the sp::io host
-		// function to change this capacity.
-		ext.extension::<sp_core::traits::TaskExecutorExt>()
-			.map(move |task_ext| Self::new(module, task_ext.clone(), 0))
-	}
-
-	/// Register new `RuntimeSpawnExt` on current externalities.
-	///
-	/// This extensions will spawn instances from provided `module`.
-	pub fn register_on_externalities(module: Arc<dyn WasmModule>) {
-		sp_externalities::with_externalities(
-			move |mut ext| {
-				if let Some(runtime_spawn) =
-					Self::with_externalities_and_module(Some(module.clone()), ext)
-				{
-					if let Err(e) = ext.register_extension(
-						RuntimeSpawnExt(Box::new(runtime_spawn))
-					) {
-						trace!(
-							target: "executor",
-							"Failed to register `RuntimeSpawnExt` instance on externalities: {:?}",
-							e,
-						)
-					}
-				}
-			}
-		);
-	}
-}
-
-=======
->>>>>>> 046908af
 impl<D: NativeExecutionDispatch + 'static> CodeExecutor for NativeExecutor<D> {
 	type Error = Error;
 
