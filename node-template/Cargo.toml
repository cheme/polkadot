[package]
name = "node-template"
version = "2.0.0"
authors = ["Anonymous"]
build = "build.rs"
edition = "2018"

[[bin]]
name = "node-template"
path = "src/main.rs"

[dependencies]
derive_more = "0.14.0"
futures = "0.1"
ctrlc = { version = "3.0", features = ["termination"] }
log = "0.4"
tokio = "0.1"
exit-future = "0.1"
parking_lot = "0.8.0"
<<<<<<< HEAD
parity-codec = "3.3"
trie-root = "0.12.4"
=======
parity-codec = "4.1.1"
trie-root = "0.12.2"
>>>>>>> f835f9f6
sr-io = { path = "../core/sr-io" }
substrate-cli = { path = "../core/cli" }
primitives = { package = "substrate-primitives", path = "../core/primitives" }
substrate-executor = { path = "../core/executor" }
substrate-service = { path = "../core/service" }
inherents = { package = "substrate-inherents", path = "../core/inherents" }
transaction-pool = { package = "substrate-transaction-pool", path = "../core/transaction-pool" }
network = { package = "substrate-network", path = "../core/network" }
consensus = { package = "substrate-consensus-aura", path = "../core/consensus/aura" }
substrate-client = {  path = "../core/client" }
basic-authorship = { package = "substrate-basic-authorship", path = "../core/basic-authorship" }
node-template-runtime = { path = "runtime" }

[build-dependencies]
vergen = "3"<|MERGE_RESOLUTION|>--- conflicted
+++ resolved
@@ -17,13 +17,8 @@
 tokio = "0.1"
 exit-future = "0.1"
 parking_lot = "0.8.0"
-<<<<<<< HEAD
-parity-codec = "3.3"
+parity-codec = "4.1.1"
 trie-root = "0.12.4"
-=======
-parity-codec = "4.1.1"
-trie-root = "0.12.2"
->>>>>>> f835f9f6
 sr-io = { path = "../core/sr-io" }
 substrate-cli = { path = "../core/cli" }
 primitives = { package = "substrate-primitives", path = "../core/primitives" }
