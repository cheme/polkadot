// Copyright 2019 Parity Technologies (UK) Ltd.
// This file is part of Substrate.

// Substrate is free software: you can redistribute it and/or modify
// it under the terms of the GNU General Public License as published by
// the Free Software Foundation, either version 3 of the License, or
// (at your option) any later version.

// Substrate is distributed in the hope that it will be useful,
// but WITHOUT ANY WARRANTY; without even the implied warranty of
// MERCHANTABILITY or FITNESS FOR A PARTICULAR PURPOSE.  See the
// GNU General Public License for more details.

// You should have received a copy of the GNU General Public License
// along with Substrate.  If not, see <http://www.gnu.org/licenses/>.

use wasm_builder_runner::{build_current_project_with_rustflags, WasmBuilderSource};

fn main() {
<<<<<<< HEAD
	build_current_project(
		"wasm_binary.rs",
		WasmBuilderSource::CratesOrPath {
			path: "../../core/utils/wasm-builder",
			version: "1.0.4",
		},
=======
	build_current_project_with_rustflags(
		"wasm_binary.rs",
		WasmBuilderSource::Crates("1.0.4"),
		// This instructs LLD to export __heap_base as a global variable, which is used by the
		// external memory allocator.
		"-Clink-arg=--export=__heap_base",
>>>>>>> 713ba033
	);
}<|MERGE_RESOLUTION|>--- conflicted
+++ resolved
@@ -17,20 +17,14 @@
 use wasm_builder_runner::{build_current_project_with_rustflags, WasmBuilderSource};
 
 fn main() {
-<<<<<<< HEAD
-	build_current_project(
+	build_current_project_with_rustflags(
 		"wasm_binary.rs",
 		WasmBuilderSource::CratesOrPath {
 			path: "../../core/utils/wasm-builder",
 			version: "1.0.4",
 		},
-=======
-	build_current_project_with_rustflags(
-		"wasm_binary.rs",
-		WasmBuilderSource::Crates("1.0.4"),
 		// This instructs LLD to export __heap_base as a global variable, which is used by the
 		// external memory allocator.
 		"-Clink-arg=--export=__heap_base",
->>>>>>> 713ba033
 	);
 }