// Copyright 2017-2019 Parity Technologies (UK) Ltd.
// This file is part of Substrate.

// Substrate is free software: you can redistribute it and/or modify
// it under the terms of the GNU General Public License as published by
// the Free Software Foundation, either version 3 of the License, or
// (at your option) any later version.

// Substrate is distributed in the hope that it will be useful,
// but WITHOUT ANY WARRANTY; without even the implied warranty of
// MERCHANTABILITY or FITNESS FOR A PARTICULAR PURPOSE.  See the
// GNU General Public License for more details.

// You should have received a copy of the GNU General Public License
// along with Substrate.  If not, see <http://www.gnu.org/licenses/>.

//! Primitive types for storage related stuff.

#![cfg_attr(not(feature = "std"), no_std)]

#[cfg(feature = "std")]
use serde::{Serialize, Deserialize};
use sp_debug_derive::RuntimeDebug;

use sp_std::{vec::Vec, borrow::Cow};

/// Storage key.
#[derive(PartialEq, Eq, RuntimeDebug)]
#[cfg_attr(feature = "std", derive(Serialize, Deserialize, Hash, PartialOrd, Ord, Clone))]
pub struct StorageKey(
	#[cfg_attr(feature = "std", serde(with="impl_serde::serialize"))]
	pub Vec<u8>,
);

/// Storage data associated to a [`StorageKey`].
#[derive(PartialEq, Eq, RuntimeDebug)]
#[cfg_attr(feature = "std", derive(Serialize, Deserialize, Hash, PartialOrd, Ord, Clone))]
pub struct StorageData(
	#[cfg_attr(feature = "std", serde(with="impl_serde::serialize"))]
	pub Vec<u8>,
);


/// Map of data to use in a storage, it is a collection of
/// byte key and values.
#[cfg(feature = "std")]
pub type StorageMap = std::collections::HashMap<Vec<u8>, Vec<u8>>;

#[cfg(feature = "std")]
<<<<<<< HEAD
#[derive(Debug, PartialEq, Eq, Clone)]
/// Child trie storage data.
pub struct StorageChild {
	/// Child data for storage.
	pub data: StorageMap,
	/// Associated child info for a child
	/// trie.
	pub child_info: OwnedChildInfo,
}
=======
pub type StorageOverlay = std::collections::BTreeMap<Vec<u8>, Vec<u8>>;
>>>>>>> 90a82ecd

#[cfg(feature = "std")]
#[derive(Default, Debug, Clone)]
/// Struct containing data needed for a storage.
pub struct Storage {
	/// Top trie storage data.
	pub top: StorageMap,
	/// Children trie storage data by storage key.
	pub children: std::collections::HashMap<Vec<u8>, StorageChild>,
}

/// Storage change set
#[derive(RuntimeDebug)]
#[cfg_attr(feature = "std", derive(Serialize, Deserialize, PartialEq, Eq))]
#[cfg_attr(feature = "std", serde(rename_all = "camelCase"))]
pub struct StorageChangeSet<Hash> {
	/// Block hash
	pub block: Hash,
	/// A list of changes
	pub changes: Vec<(StorageKey, Option<StorageData>)>,
}

/// List of all well known keys and prefixes in storage.
pub mod well_known_keys {
	/// Wasm code of the runtime.
	///
	/// Stored as a raw byte vector. Required by substrate.
	pub const CODE: &'static [u8] = b":code";

	/// Number of wasm linear memory pages required for execution of the runtime.
	///
	/// The type of this value is encoded `u64`.
	pub const HEAP_PAGES: &'static [u8] = b":heappages";

	/// Current extrinsic index (u32) is stored under this key.
	pub const EXTRINSIC_INDEX: &'static [u8] = b":extrinsic_index";

	/// Changes trie configuration is stored under this key.
	pub const CHANGES_TRIE_CONFIG: &'static [u8] = b":changes_trie";

	/// Prefix of child storage keys.
	pub const CHILD_STORAGE_KEY_PREFIX: &'static [u8] = b":child_storage:";

	/// Whether a key is a child storage key.
	///
	/// This is convenience function which basically checks if the given `key` starts
	/// with `CHILD_STORAGE_KEY_PREFIX` and doesn't do anything apart from that.
	pub fn is_child_storage_key(key: &[u8]) -> bool {
		// Other code might depend on this, so be careful changing this.
		key.starts_with(CHILD_STORAGE_KEY_PREFIX)
	}

	/// Determine whether a child trie key is valid.
	///
	/// For now, the only valid child trie keys are those starting with `:child_storage:default:`.
	///
	/// `child_trie_root` and `child_delta_trie_root` can panic if invalid value is provided to them.
	pub fn is_child_trie_key_valid(storage_key: &[u8]) -> bool {
		let has_right_prefix = storage_key.starts_with(b":child_storage:default:");
		if has_right_prefix {
			// This is an attempt to catch a change of `is_child_storage_key`, which
			// just checks if the key has prefix `:child_storage:` at the moment of writing.
			debug_assert!(
				is_child_storage_key(&storage_key),
				"`is_child_trie_key_valid` is a subset of `is_child_storage_key`",
			);
		}
		has_right_prefix
	}
}

/// A wrapper around a child storage key.
///
/// This wrapper ensures that the child storage key is correct and properly used. It is
/// impossible to create an instance of this struct without providing a correct `storage_key`.
pub struct ChildStorageKey<'a> {
	storage_key: Cow<'a, [u8]>,
}

impl<'a> ChildStorageKey<'a> {
	/// Create new instance of `Self`.
	fn new(storage_key: Cow<'a, [u8]>) -> Option<Self> {
		if well_known_keys::is_child_trie_key_valid(&storage_key) {
			Some(ChildStorageKey { storage_key })
		} else {
			None
		}
	}

	/// Create a new `ChildStorageKey` from a vector.
	///
	/// `storage_key` need to start with `:child_storage:default:`
	/// See `is_child_trie_key_valid` for more details.
	pub fn from_vec(key: Vec<u8>) -> Option<Self> {
		Self::new(Cow::Owned(key))
	}

	/// Create a new `ChildStorageKey` from a slice.
	///
	/// `storage_key` need to start with `:child_storage:default:`
	/// See `is_child_trie_key_valid` for more details.
	pub fn from_slice(key: &'a [u8]) -> Option<Self> {
		Self::new(Cow::Borrowed(key))
	}

	/// Get access to the byte representation of the storage key.
	///
	/// This key is guaranteed to be correct.
	pub fn as_ref(&self) -> &[u8] {
		&*self.storage_key
	}

	/// Destruct this instance into an owned vector that represents the storage key.
	///
	/// This key is guaranteed to be correct.
	pub fn into_owned(self) -> Vec<u8> {
		self.storage_key.into_owned()
	}
}

#[derive(Clone, Copy)]
/// Information related to a child state.
pub enum ChildInfo<'a> {
	Default(ChildTrie<'a>),
}

/// Owned version of `ChildInfo`.
/// To be use in persistence layers.
#[derive(Debug, Clone)]
#[cfg_attr(feature = "std", derive(PartialEq, Eq, Hash, PartialOrd, Ord))]
pub enum OwnedChildInfo {
	Default(OwnedChildTrie),
}

impl<'a> ChildInfo<'a> {
	/// Instantiates information for a default child trie.
	pub const fn new_default(unique_id: &'a[u8]) -> Self {
		ChildInfo::Default(ChildTrie {
			data: unique_id,
		})
	}

	/// Instantiates a owned version of this child info.
	pub fn to_owned(&self) -> OwnedChildInfo {
		match self {
			ChildInfo::Default(ChildTrie { data })
				=> OwnedChildInfo::Default(OwnedChildTrie {
					data: data.to_vec(),
				}),
		}
	}

	/// Create child info from a linear byte packed value and a given type. 
	pub fn resolve_child_info(child_type: u32, data: &'a[u8]) -> Option<Self> {
		match child_type {
			x if x == ChildType::CryptoUniqueId as u32 => Some(ChildInfo::new_default(data)),
			_ => None,
		}
	}

	/// Return a single byte vector containing packed child info content and its child info type.
	/// This can be use as input for `resolve_child_info`.
	pub fn info(&self) -> (&[u8], u32) {
		match self {
			ChildInfo::Default(ChildTrie {
				data,
			}) => (data, ChildType::CryptoUniqueId as u32),
		}
	}

	/// Return byte sequence (keyspace) that can be use by underlying db to isolate keys.
	/// This is a unique id of the child trie. The collision resistance of this value
	/// depends on the type of child info use. For `ChildInfo::Default` it is and need to be.
	pub fn keyspace(&self) -> &[u8] {
		match self {
			ChildInfo::Default(ChildTrie {
				data,
			}) => &data[..],
		}
	}
}

/// Type of child.
/// It does not strictly define different child type, it can also
/// be related to technical consideration or api variant.
#[repr(u32)]
pub enum ChildType {
	/// Default, it uses a cryptographic strong unique id as input.
	CryptoUniqueId = 1,
}

impl OwnedChildInfo {
	/// Instantiates info for a default child trie.
	pub fn new_default(unique_id: Vec<u8>) -> Self {
		OwnedChildInfo::Default(OwnedChildTrie {
			data: unique_id,
		})
	}

	/// Try to update with another instance, return false if both instance
	/// are not compatible.
	pub fn try_update(&mut self, other: ChildInfo) -> bool {
		match self {
			OwnedChildInfo::Default(owned_child_trie) => owned_child_trie.try_update(other),
		}
	}

	/// Get `ChildInfo` reference to this owned child info.
	pub fn as_ref(&self) -> ChildInfo {
		match self {
			OwnedChildInfo::Default(OwnedChildTrie { data })
				=> ChildInfo::Default(ChildTrie {
					data: data.as_slice(),
				}),
		}
	}
}

/// A child trie of default type.
/// Default is the same implementation as the top trie.
/// It share its trie node storage with any kind of key,
/// and its unique id needs to be collision free (eg strong
/// crypto hash).
#[derive(Clone, Copy)]
pub struct ChildTrie<'a> {
	/// Data containing unique id.
	/// Unique id must but unique and free of any possible key collision
	/// (depending on its storage behavior).
	data: &'a[u8],
}

/// Owned version of default child trie `ChildTrie`.
#[derive(Debug, Clone)]
#[cfg_attr(feature = "std", derive(PartialEq, Eq, Hash, PartialOrd, Ord))]
pub struct OwnedChildTrie {
	/// See `ChildTrie` reference field documentation.
	data: Vec<u8>,
}

impl OwnedChildTrie {
	/// Try to update with another instance, return false if both instance
	/// are not compatible.
	fn try_update(&mut self, other: ChildInfo) -> bool {
		match other {
			ChildInfo::Default(other) => self.data[..] == other.data[..],
		}
	}
}<|MERGE_RESOLUTION|>--- conflicted
+++ resolved
@@ -40,14 +40,12 @@
 	pub Vec<u8>,
 );
 
-
 /// Map of data to use in a storage, it is a collection of
 /// byte key and values.
 #[cfg(feature = "std")]
-pub type StorageMap = std::collections::HashMap<Vec<u8>, Vec<u8>>;
+pub type StorageMap = std::collections::BTreeMap<Vec<u8>, Vec<u8>>;
 
 #[cfg(feature = "std")]
-<<<<<<< HEAD
 #[derive(Debug, PartialEq, Eq, Clone)]
 /// Child trie storage data.
 pub struct StorageChild {
@@ -57,9 +55,6 @@
 	/// trie.
 	pub child_info: OwnedChildInfo,
 }
-=======
-pub type StorageOverlay = std::collections::BTreeMap<Vec<u8>, Vec<u8>>;
->>>>>>> 90a82ecd
 
 #[cfg(feature = "std")]
 #[derive(Default, Debug, Clone)]
