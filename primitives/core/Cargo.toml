[package]
name = "sp-core"
version = "2.0.0-rc6"
authors = ["Parity Technologies <admin@parity.io>"]
edition = "2018"
license = "Apache-2.0"
homepage = "https://substrate.dev"
repository = "https://github.com/paritytech/substrate/"
description = "Shareable Substrate types."
documentation = "https://docs.rs/sp-core"

[package.metadata.docs.rs]
targets = ["x86_64-unknown-linux-gnu"]

[dependencies]
derive_more = "0.99.2"
sp-std = { version = "2.0.0-rc6", default-features = false, path = "../std" }
codec = { package = "parity-scale-codec", version = "1.3.1", default-features = false, features = ["derive"] }
log = { version = "0.4.8", default-features = false }
serde = { version = "1.0.101", optional = true, features = ["derive"] }
byteorder = { version = "1.3.2", default-features = false }
primitive-types = { version = "0.7.0", default-features = false, features = ["codec"] }
impl-serde = { version = "0.3.0", optional = true }
wasmi = { version = "0.6.2", optional = true }
hash-db = { version = "0.15.2", default-features = false }
hash256-std-hasher = { version = "0.15.2", default-features = false }
base58 = { version = "0.1.0", optional = true }
rand = { version = "0.7.3", optional = true, features = ["small_rng"] }
substrate-bip39 = { version = "0.4.1", optional = true }
tiny-bip39 = { version = "0.7", optional = true }
regex = { version = "1.3.1", optional = true }
num-traits = { version = "0.2.8", default-features = false }
zeroize = { version = "1.0.0", default-features = false }
secrecy = { version = "0.6.0", default-features = false }
lazy_static = { version = "1.4.0", default-features = false, optional = true }
parking_lot = { version = "0.10.0", optional = true }
sp-debug-derive = { version = "2.0.0-rc6", path = "../debug-derive" }
sp-externalities = { version = "0.8.0-rc6", optional = true, path = "../externalities" }
sp-storage = { version = "2.0.0-rc6", default-features = false, path = "../storage" }
parity-util-mem = { version = "0.7.0", default-features = false, features = ["primitive-types"] }
futures = { version = "0.3.1", optional = true }
<<<<<<< HEAD
historied-db = { version = "0.8.0-rc3", default-features = false, path = "../../utils/historied-db" }
=======
dyn-clonable = { version = "0.9.0", optional = true }
>>>>>>> 43c0b116

# full crypto
ed25519-dalek = { version = "1.0.0-pre.4", default-features = false, features = ["u64_backend", "alloc"], optional = true }
blake2-rfc = { version = "0.2.18", default-features = false, optional = true }
tiny-keccak = { version = "2.0.1", features = ["keccak"], optional = true }
schnorrkel = { version = "0.9.1", features = ["preaudit_deprecated", "u64_backend"], default-features = false, optional = true }
sha2 = { version = "0.8.0", default-features = false, optional = true }
hex = { version = "0.4", default-features = false, optional = true }
twox-hash = { version = "1.5.0", default-features = false, optional = true }
libsecp256k1 = { version = "0.3.2", default-features = false, features = ["hmac"], optional = true }
merlin = { version = "2.0", default-features = false, optional = true }

sp-runtime-interface = { version = "2.0.0-rc6", default-features = false, path = "../runtime-interface" }

[dev-dependencies]
sp-serializer = { version = "2.0.0-rc6", path = "../serializer" }
pretty_assertions = "0.6.1"
hex-literal = "0.3.1"
rand = "0.7.2"
criterion = "0.3.3"
serde_json = "1.0"
rand_chacha = "0.2.2"

[[bench]]
name = "bench"
harness = false

[lib]
bench = false

[features]
default = ["std"]
std = [
	"full_crypto",
	"log/std",
	"wasmi",
	"lazy_static",
	"parking_lot",
	"primitive-types/std",
	"primitive-types/serde",
	"primitive-types/byteorder",
	"primitive-types/rustc-hex",
	"impl-serde",
	"codec/std",
	"hash256-std-hasher/std",
	"hash-db/std",
	"sp-std/std",
	"serde",
	"twox-hash/std",
	"blake2-rfc/std",
	"ed25519-dalek/std",
	"hex/std",
	"base58",
	"substrate-bip39",
	"tiny-bip39",
	"serde",
	"byteorder/std",
	"rand",
	"sha2/std",
	"schnorrkel/std",
	"regex",
	"num-traits/std",
	"tiny-keccak",
	"sp-debug-derive/std",
	"sp-externalities",
	"sp-storage/std",
	"sp-runtime-interface/std",
	"zeroize/alloc",
	"secrecy/alloc",
	"futures",
	"futures/thread-pool",
	"libsecp256k1/std",
<<<<<<< HEAD
	"historied-db/std",
=======
	"dyn-clonable",
>>>>>>> 43c0b116
]

# This feature enables all crypto primitives for `no_std` builds like microcontrollers
# or Intel SGX.
# For the regular wasm runtime builds this should not be used.
full_crypto = [
	"ed25519-dalek",
	"blake2-rfc",
	"tiny-keccak",
	"schnorrkel",
	"hex",
	"sha2",
	"twox-hash",
	"libsecp256k1",
	"sp-runtime-interface/disable_target_static_assertions",
	"merlin",
]<|MERGE_RESOLUTION|>--- conflicted
+++ resolved
@@ -39,11 +39,8 @@
 sp-storage = { version = "2.0.0-rc6", default-features = false, path = "../storage" }
 parity-util-mem = { version = "0.7.0", default-features = false, features = ["primitive-types"] }
 futures = { version = "0.3.1", optional = true }
-<<<<<<< HEAD
+dyn-clonable = { version = "0.9.0", optional = true }
 historied-db = { version = "0.8.0-rc3", default-features = false, path = "../../utils/historied-db" }
-=======
-dyn-clonable = { version = "0.9.0", optional = true }
->>>>>>> 43c0b116
 
 # full crypto
 ed25519-dalek = { version = "1.0.0-pre.4", default-features = false, features = ["u64_backend", "alloc"], optional = true }
@@ -116,11 +113,8 @@
 	"futures",
 	"futures/thread-pool",
 	"libsecp256k1/std",
-<<<<<<< HEAD
+	"dyn-clonable",
 	"historied-db/std",
-=======
-	"dyn-clonable",
->>>>>>> 43c0b116
 ]
 
 # This feature enables all crypto primitives for `no_std` builds like microcontrollers
