// This file is part of Substrate.

// Copyright (C) 2019-2021 Parity Technologies (UK) Ltd.
// SPDX-License-Identifier: Apache-2.0

// Licensed under the Apache License, Version 2.0 (the "License");
// you may not use this file except in compliance with the License.
// You may obtain a copy of the License at
//
// 	http://www.apache.org/licenses/LICENSE-2.0
//
// Unless required by applicable law or agreed to in writing, software
// distributed under the License is distributed on an "AS IS" BASIS,
// WITHOUT WARRANTIES OR CONDITIONS OF ANY KIND, either express or implied.
// See the License for the specific language governing permissions and
// limitations under the License.

//! Types that should only be used for testing!

use crate::crypto::KeyTypeId;

/// Key type for generic Ed25519 key.
pub const ED25519: KeyTypeId = KeyTypeId(*b"ed25");
/// Key type for generic Sr 25519 key.
pub const SR25519: KeyTypeId = KeyTypeId(*b"sr25");
/// Key type for generic Sr 25519 key.
pub const ECDSA: KeyTypeId = KeyTypeId(*b"ecds");

/// Macro for exporting functions from wasm with the expected signature for using it with the
/// wasm executor. This is useful for tests where you need to call a function in wasm.
///
/// The input parameters are expected to be SCALE encoded and will be automatically decoded for you.
/// The output value is also SCALE encoded when returned back to the host.
///
/// The functions are feature-gated with `#[cfg(not(feature = "std"))]`, so they are only available
/// from within wasm.
///
/// # Example
///
/// ```
/// # use sp_core::wasm_export_functions;
///
/// wasm_export_functions! {
///     fn test_in_wasm(value: bool, another_value: Vec<u8>) -> bool {
///         value && another_value.is_empty()
///     }
///
///     fn without_return_value() {
///         // do something
///     }
/// }
/// ```
#[macro_export]
macro_rules! wasm_export_functions {
	(
		$(
			fn $name:ident (
				$( $arg_name:ident: $arg_ty:ty ),* $(,)?
			) $( -> $ret_ty:ty )? { $( $fn_impl:tt )* }
		)*
	) => {
		$(
			$crate::wasm_export_functions! {
				@IMPL
				fn $name (
					$( $arg_name: $arg_ty ),*
				) $( -> $ret_ty )? { $( $fn_impl )* }
			}
		)*
	};
	(@IMPL
		fn $name:ident (
				$( $arg_name:ident: $arg_ty:ty ),*
		) { $( $fn_impl:tt )* }
	) => {
		#[no_mangle]
		#[allow(unreachable_code)]
		#[cfg(not(feature = "std"))]
		pub fn $name(input_data: *mut u8, input_len: usize) -> u64 {
			let input: &[u8] = if input_len == 0 {
				&[0u8; 0]
			} else {
				unsafe {
					$crate::sp_std::slice::from_raw_parts(input_data, input_len)
				}
			};

			{
				let ($( $arg_name ),*) : ($( $arg_ty ),*) = $crate::Decode::decode(
					&mut &input[..],
				).expect("Input data is correctly encoded");

				$( $fn_impl )*
			}

			$crate::to_substrate_wasm_fn_return_value(&())
		}
	};
	(@IMPL
		fn $name:ident (
				$( $arg_name:ident: $arg_ty:ty ),*
		) $( -> $ret_ty:ty )? { $( $fn_impl:tt )* }
	) => {
		#[no_mangle]
		#[allow(unreachable_code)]
		#[cfg(not(feature = "std"))]
		pub fn $name(input_data: *mut u8, input_len: usize) -> u64 {
			let input: &[u8] = if input_len == 0 {
				&[0u8; 0]
			} else {
				unsafe {
					$crate::sp_std::slice::from_raw_parts(input_data, input_len)
				}
			};

			let output $( : $ret_ty )? = {
				let ($( $arg_name ),*) : ($( $arg_ty ),*) = $crate::Decode::decode(
					&mut &input[..],
				).expect("Input data is correctly encoded");

				$( $fn_impl )*
			};

			$crate::to_substrate_wasm_fn_return_value(&output)
		}
	};
}

/// A task executor that can be used in tests.
///
/// Internally this just wraps a `ThreadPool` with a pool size of `8`. This
/// should ensure that we have enough threads in tests for spawning blocking futures.
#[cfg(feature = "std")]
#[derive(Clone)]
pub struct TaskExecutor(futures::executor::ThreadPool);

#[cfg(feature = "std")]
impl TaskExecutor {
	/// Create a new instance of `Self`.
	pub fn new() -> Self {
		let mut builder = futures::executor::ThreadPoolBuilder::new();
		Self(builder.pool_size(8).create().expect("Failed to create thread pool"))
	}
}

#[cfg(feature = "std")]
impl crate::traits::SpawnNamed for TaskExecutor {
	fn spawn_blocking(&self, _: &'static str, future: futures::future::BoxFuture<'static, ()>) {
		self.0.spawn_ok(future);
	}

	fn spawn(&self, _: &'static str, future: futures::future::BoxFuture<'static, ()>) {
		self.0.spawn_ok(future);
	}
<<<<<<< HEAD

	fn spawn_with_handle(
		&self,
		_name: &'static str,
		future: futures::future::BoxFuture<'static, ()>,
	) -> Option<crate::traits::DismissHandle> {
		use futures::task::SpawnExt;
		if let Some(handle) = self.0.spawn_with_handle(future).ok() {
			Some(Box::new(Handle(Some(handle))))
		} else {
			None
		}
	}
}

#[cfg(feature = "std")]
impl crate::traits::SpawnLimiter for TaskExecutor {
	fn try_reserve(&self, number_of_tasks: usize) -> usize {
		// using a thread pool in backend there is no use to apply a limit
		number_of_tasks
	}

	fn release(&self, _number_of_tasks: usize) {
	}
}

#[cfg(feature = "std")]
struct Handle(Option<futures::future::RemoteHandle<()>>);

#[cfg(feature = "std")]
impl crate::traits::DismissHandleTrait for Handle {
	fn dismiss(&mut self) {
		// drop the remote handle to free pool.
		self.0.take();
=======
}

#[cfg(feature = "std")]
impl crate::traits::SpawnEssentialNamed for TaskExecutor {
	fn spawn_essential_blocking(&self, _: &'static str, future: futures::future::BoxFuture<'static, ()>) {
		self.0.spawn_ok(future);
	}
	fn spawn_essential(&self, _: &'static str, future: futures::future::BoxFuture<'static, ()>) {
		self.0.spawn_ok(future);
>>>>>>> e6ac7e72
	}
}<|MERGE_RESOLUTION|>--- conflicted
+++ resolved
@@ -152,7 +152,6 @@
 	fn spawn(&self, _: &'static str, future: futures::future::BoxFuture<'static, ()>) {
 		self.0.spawn_ok(future);
 	}
-<<<<<<< HEAD
 
 	fn spawn_with_handle(
 		&self,
@@ -187,7 +186,7 @@
 	fn dismiss(&mut self) {
 		// drop the remote handle to free pool.
 		self.0.take();
-=======
+	}
 }
 
 #[cfg(feature = "std")]
@@ -197,6 +196,5 @@
 	}
 	fn spawn_essential(&self, _: &'static str, future: futures::future::BoxFuture<'static, ()>) {
 		self.0.spawn_ok(future);
->>>>>>> e6ac7e72
 	}
 }