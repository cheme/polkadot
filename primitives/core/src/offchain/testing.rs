// This file is part of Substrate.

// Copyright (C) 2019-2021 Parity Technologies (UK) Ltd.
// SPDX-License-Identifier: Apache-2.0

// Licensed under the Apache License, Version 2.0 (the "License");
// you may not use this file except in compliance with the License.
// You may obtain a copy of the License at
//
// 	http://www.apache.org/licenses/LICENSE-2.0
//
// Unless required by applicable law or agreed to in writing, software
// distributed under the License is distributed on an "AS IS" BASIS,
// WITHOUT WARRANTIES OR CONDITIONS OF ANY KIND, either express or implied.
// See the License for the specific language governing permissions and
// limitations under the License.

//! Utilities for offchain calls testing.
//!
//! Namely all ExecutionExtensions that allow mocking
//! the extra APIs.

use std::{
	collections::{BTreeMap, VecDeque},
	sync::Arc,
};
use crate::OpaquePeerId;
use crate::offchain::{
	self,
	OffchainOverlayedChange,
	storage::InMemOffchainStorage,
	HttpError,
	HttpRequestId as RequestId,
	HttpRequestStatus as RequestStatus,
	Timestamp,
	StorageKind,
	OpaqueNetworkState,
	TransactionPool,
	OffchainStorage,
};

use parking_lot::RwLock;

/// Pending request.
#[derive(Debug, Default, PartialEq, Eq)]
pub struct PendingRequest {
	/// HTTP method
	pub method: String,
	/// URI
	pub uri: String,
	/// Encoded Metadata
	pub meta: Vec<u8>,
	/// Request headers
	pub headers: Vec<(String, String)>,
	/// Request body
	pub body: Vec<u8>,
	/// Has the request been sent already.
	pub sent: bool,
	/// Response body
	pub response: Option<Vec<u8>>,
	/// Number of bytes already read from the response body.
	pub read: usize,
	/// Response headers
	pub response_headers: Vec<(String, String)>,
}

/// Sharable "persistent" offchain storage for test.
#[derive(Debug, Clone, Default)]
pub struct TestPersistentOffchainDB {
	persistent: Arc<RwLock<InMemOffchainStorage>>,
}

impl TestPersistentOffchainDB {
	const PREFIX: &'static [u8] = b"";

	/// Create a new and empty offchain storage db for persistent items
	pub fn new() -> Self {
		Self {
			persistent: Arc::new(RwLock::new(InMemOffchainStorage::default()))
		}
	}

	/// Apply a set of off-chain changes directly to the test backend
	pub fn apply_offchain_changes(
		&mut self,
		changes: impl Iterator<Item = ((Vec<u8>, Vec<u8>), OffchainOverlayedChange)>,
	) {
		let mut me = self.persistent.write();
		for ((_prefix, key), value_operation) in changes {
			match value_operation {
<<<<<<< HEAD
				OffchainOverlayedChange::SetValue(val) => me.set(b"", key.as_slice(), val.as_slice()),
				OffchainOverlayedChange::Remove => me.remove(b"", key.as_slice()),
				OffchainOverlayedChange::SetLocalValue(..)
				| OffchainOverlayedChange::RemoveLocal => unimplemented!("Missing blockchain local tests"),
=======
				OffchainOverlayedChange::SetValue(val) => me.set(Self::PREFIX, key.as_slice(), val.as_slice()),
				OffchainOverlayedChange::Remove => me.remove(Self::PREFIX, key.as_slice()),
>>>>>>> 840478ae
			}
		}
	}

	/// Retrieve a key from the test backend.
	pub fn get(&self, key: &[u8]) -> Option<Vec<u8>> {
		OffchainStorage::get(self, Self::PREFIX, key)
	}
}

impl OffchainStorage for TestPersistentOffchainDB {
	fn set(&mut self, prefix: &[u8], key: &[u8], value: &[u8]) {
		self.persistent.write().set(prefix, key, value);
	}

	fn remove(&mut self, prefix: &[u8], key: &[u8]) {
		self.persistent.write().remove(prefix, key);
	}

	fn get(&self, prefix: &[u8], key: &[u8]) -> Option<Vec<u8>> {
		self.persistent.read().get(prefix, key)
	}

	fn compare_and_set(
		&mut self,
		prefix: &[u8],
		key: &[u8],
		old_value: Option<&[u8]>,
		new_value: &[u8],
	) -> bool {
		self.persistent.write().compare_and_set(prefix, key, old_value, new_value)
	}
}


/// Internal state of the externalities.
///
/// This can be used in tests to respond or assert stuff about interactions.
#[derive(Debug, Default)]
pub struct OffchainState {
	/// A list of pending requests.
	pub requests: BTreeMap<RequestId, PendingRequest>,
	// Queue of requests that the test is expected to perform (in order).
	expected_requests: VecDeque<PendingRequest>,
	/// Persistent local storage
	pub persistent_storage: TestPersistentOffchainDB,
	/// Local storage
	pub local_storage: InMemOffchainStorage,
	/// A supposedly random seed.
	pub seed: [u8; 32],
	/// A timestamp simulating the current time.
	pub timestamp: Timestamp,
}

impl OffchainState {
	/// Asserts that pending request has been submitted and fills it's response.
	pub fn fulfill_pending_request(
		&mut self,
		id: u16,
		expected: PendingRequest,
		response: impl Into<Vec<u8>>,
		response_headers: impl IntoIterator<Item=(String, String)>,
	) {
		match self.requests.get_mut(&RequestId(id)) {
			None => {
				panic!("Missing pending request: {:?}.\n\nAll: {:?}", id, self.requests);
			}
			Some(req) => {
				assert_eq!(
					*req,
					expected,
				);
				req.response = Some(response.into());
				req.response_headers = response_headers.into_iter().collect();
			}
		}
	}

	fn fulfill_expected(&mut self, id: u16) {
		if let Some(mut req) = self.expected_requests.pop_back() {
			let response = req.response.take().expect("Response checked when added.");
			let headers = std::mem::take(&mut req.response_headers);
			self.fulfill_pending_request(id, req, response, headers);
		}
	}

	/// Add expected HTTP request.
	///
	/// This method can be used to initialize expected HTTP requests and their responses
	/// before running the actual code that utilizes them (for instance before calling into runtime).
	/// Expected request has to be fulfilled before this struct is dropped,
	/// the `response` and `response_headers` fields will be used to return results to the callers.
	/// Requests are expected to be performed in the insertion order.
	pub fn expect_request(&mut self, expected: PendingRequest) {
		if expected.response.is_none() {
			panic!("Expected request needs to have a response.");
		}
		self.expected_requests.push_front(expected);
	}
}

impl Drop for OffchainState {
	fn drop(&mut self) {
		// If we panic! while we are already in a panic, the test dies with an illegal instruction.
		if !self.expected_requests.is_empty() && !std::thread::panicking() {
			panic!("Unfulfilled expected requests: {:?}", self.expected_requests);
		}
	}
}

/// Implementation of offchain externalities used for tests.
#[derive(Clone, Default, Debug)]
pub struct TestOffchainExt(pub Arc<RwLock<OffchainState>>);

impl TestOffchainExt {
	/// Create new `TestOffchainExt` and a reference to the internal state.
	pub fn new() -> (Self, Arc<RwLock<OffchainState>>) {
		let ext = Self::default();
		let state = ext.0.clone();
		(ext, state)
	}

	/// Create new `TestOffchainExt` and a reference to the internal state.
	pub fn with_offchain_db(offchain_db: TestPersistentOffchainDB) -> (Self, Arc<RwLock<OffchainState>>) {
		let (ext, state) = Self::new();
		ext.0.write().persistent_storage = offchain_db;
		(ext, state)
	}
}

impl offchain::Externalities for TestOffchainExt {
	fn is_validator(&self) -> bool {
		true
	}

	fn network_state(&self) -> Result<OpaqueNetworkState, ()> {
		Ok(OpaqueNetworkState {
			peer_id: Default::default(),
			external_addresses: vec![],
		})
	}

	fn timestamp(&mut self) -> Timestamp {
		self.0.read().timestamp
	}

	fn sleep_until(&mut self, deadline: Timestamp) {
		self.0.write().timestamp = deadline;
	}

	fn random_seed(&mut self) -> [u8; 32] {
		self.0.read().seed
	}

	fn local_storage_set(&mut self, kind: StorageKind, key: &[u8], value: &[u8]) {
		let mut state = self.0.write();
		match kind {
			StorageKind::LOCAL => state.local_storage.set(b"", key, value),
			StorageKind::PERSISTENT => state.persistent_storage.set(b"", key, value),
		};
	}

	fn local_storage_clear(&mut self, kind: StorageKind, key: &[u8]) {
		let mut state = self.0.write();
		match kind {
			StorageKind::LOCAL => state.local_storage.remove(b"", key),
			StorageKind::PERSISTENT => state.persistent_storage.remove(b"", key),
		};
	}

	fn local_storage_compare_and_set(
		&mut self,
		kind: StorageKind,
		key: &[u8],
		old_value: Option<&[u8]>,
		new_value: &[u8]
	) -> bool {
		let mut state = self.0.write();
		match kind {
			StorageKind::LOCAL => state.local_storage.compare_and_set(b"", key, old_value, new_value),
			StorageKind::PERSISTENT => state.persistent_storage.compare_and_set(b"", key, old_value, new_value),
		}
	}

	fn local_storage_get(&mut self, kind: StorageKind, key: &[u8]) -> Option<Vec<u8>> {
		let state = self.0.read();
		match kind {
			StorageKind::LOCAL => state.local_storage.get(TestPersistentOffchainDB::PREFIX, key),
			StorageKind::PERSISTENT => state.persistent_storage.get(key),
		}
	}

	fn http_request_start(&mut self, method: &str, uri: &str, meta: &[u8]) -> Result<RequestId, ()> {
		let mut state = self.0.write();
		let id = RequestId(state.requests.len() as u16);
		state.requests.insert(id.clone(), PendingRequest {
			method: method.into(),
			uri: uri.into(),
			meta: meta.into(),
			..Default::default()
		});
		Ok(id)
	}

	fn http_request_add_header(
		&mut self,
		request_id: RequestId,
		name: &str,
		value: &str,
	) -> Result<(), ()> {
		let mut state = self.0.write();
		if let Some(req) = state.requests.get_mut(&request_id) {
			req.headers.push((name.into(), value.into()));
			Ok(())
		} else {
			Err(())
		}
	}

	fn http_request_write_body(
		&mut self,
		request_id: RequestId,
		chunk: &[u8],
		_deadline: Option<Timestamp>
	) -> Result<(), HttpError> {
		let mut state = self.0.write();

		let sent = {
			let req = state.requests.get_mut(&request_id).ok_or(HttpError::IoError)?;
			req.body.extend(chunk);
			if chunk.is_empty() {
				req.sent = true;
			}
			req.sent
		};

		if sent {
			state.fulfill_expected(request_id.0);
		}

		Ok(())
	}

	fn http_response_wait(
		&mut self,
		ids: &[RequestId],
		_deadline: Option<Timestamp>,
	) -> Vec<RequestStatus> {
		let state = self.0.read();

		ids.iter().map(|id| match state.requests.get(id) {
			Some(req) if req.response.is_none() =>
				panic!("No `response` provided for request with id: {:?}", id),
			None => RequestStatus::Invalid,
			_ => RequestStatus::Finished(200),
		}).collect()
	}

	fn http_response_headers(&mut self, request_id: RequestId) -> Vec<(Vec<u8>, Vec<u8>)> {
		let state = self.0.read();
		if let Some(req) = state.requests.get(&request_id) {
			req.response_headers
				.clone()
				.into_iter()
				.map(|(k, v)| (k.into_bytes(), v.into_bytes()))
				.collect()
		} else {
			Default::default()
		}
	}

	fn http_response_read_body(
		&mut self,
		request_id: RequestId,
		buffer: &mut [u8],
		_deadline: Option<Timestamp>
	) -> Result<usize, HttpError> {
		let mut state = self.0.write();
		if let Some(req) = state.requests.get_mut(&request_id) {
			let response = req.response
				.as_mut()
				.unwrap_or_else(|| panic!("No response provided for request: {:?}", request_id));

			if req.read >= response.len() {
				// Remove the pending request as per spec.
				state.requests.remove(&request_id);
				Ok(0)
			} else {
				let read = std::cmp::min(buffer.len(), response[req.read..].len());
				buffer[0..read].copy_from_slice(&response[req.read..read]);
				req.read += read;
				Ok(read)
			}
		} else {
			Err(HttpError::IoError)
		}
	}

	fn set_authorized_nodes(&mut self, _nodes: Vec<OpaquePeerId>, _authorized_only: bool) {
		unimplemented!()
	}
}

/// The internal state of the fake transaction pool.
#[derive(Default)]
pub struct PoolState {
	/// A vector of transactions submitted from the runtime.
	pub transactions: Vec<Vec<u8>>,
}

/// Implementation of transaction pool used for test.
///
/// Note that this implementation does not verify correctness
/// of sent extrinsics. It's meant to be used in contexts
/// where an actual runtime is not known.
///
/// It's advised to write integration tests that include the
/// actual transaction pool to make sure the produced
/// transactions are valid.
#[derive(Default)]
pub struct TestTransactionPoolExt(Arc<RwLock<PoolState>>);

impl TestTransactionPoolExt {
	/// Create new `TestTransactionPoolExt` and a reference to the internal state.
	pub fn new() -> (Self, Arc<RwLock<PoolState>>) {
		let ext = Self::default();
		let state = ext.0.clone();
		(ext, state)
	}
}

impl TransactionPool for TestTransactionPoolExt {
	fn submit_transaction(&mut self, extrinsic: Vec<u8>) -> Result<(), ()> {
		self.0.write().transactions.push(extrinsic);
		Ok(())
	}
}<|MERGE_RESOLUTION|>--- conflicted
+++ resolved
@@ -88,15 +88,10 @@
 		let mut me = self.persistent.write();
 		for ((_prefix, key), value_operation) in changes {
 			match value_operation {
-<<<<<<< HEAD
-				OffchainOverlayedChange::SetValue(val) => me.set(b"", key.as_slice(), val.as_slice()),
-				OffchainOverlayedChange::Remove => me.remove(b"", key.as_slice()),
+				OffchainOverlayedChange::SetValue(val) => me.set(Self::PREFIX, key.as_slice(), val.as_slice()),
+				OffchainOverlayedChange::Remove => me.remove(Self::PREFIX, key.as_slice()),
 				OffchainOverlayedChange::SetLocalValue(..)
 				| OffchainOverlayedChange::RemoveLocal => unimplemented!("Missing blockchain local tests"),
-=======
-				OffchainOverlayedChange::SetValue(val) => me.set(Self::PREFIX, key.as_slice(), val.as_slice()),
-				OffchainOverlayedChange::Remove => me.remove(Self::PREFIX, key.as_slice()),
->>>>>>> 840478ae
 			}
 		}
 	}
