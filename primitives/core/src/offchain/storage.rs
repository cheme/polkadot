--- conflicted
+++ resolved
@@ -36,16 +36,16 @@
 
 type InMemLinearBackend = historied_db::backend::in_memory::MemoryOnly<
 	Option<Vec<u8>>,
-	u32
+	u64,
 >;
 
 type InMemTreeBackend = historied_db::backend::in_memory::MemoryOnly<
-	historied_db::historied::linear::Linear<Option<Vec<u8>>, u32, InMemLinearBackend>,
+	historied_db::historied::linear::Linear<Option<Vec<u8>>, u64, InMemLinearBackend>,
 	u32,
 >;
 
 /// Historied value with multiple paralell branches.
-pub type InMemHValue = Tree<u32, u32, Option<Vec<u8>>, InMemTreeBackend, InMemLinearBackend>;
+pub type InMemHValue = Tree<u32, u64, Option<Vec<u8>>, InMemTreeBackend, InMemLinearBackend>;
 
 
 /// In-memory storage for offchain workers.
@@ -54,7 +54,7 @@
 pub struct BlockChainInMemOffchainStorage<Hash: Ord> {
 	// Note that we could parameterized over historied management here.
 	// Also could remove inner mutability if changing historied db simple db trait.
-	historied_management: Arc<RwLock<TreeManagement<Hash, u32, u32, ()>>>,
+	historied_management: Arc<RwLock<TreeManagement<Hash, u32, u64, ()>>>,
 	storage: Arc<RwLock<HashMap<Vec<u8>, InMemHValue>>>,
 }
 
@@ -62,8 +62,8 @@
 #[derive(Debug, Clone, Default)]
 pub struct BlockChainInMemOffchainStorageAt {
 	storage: Arc<RwLock<HashMap<Vec<u8>, InMemHValue>>>,
-	at_read: ForkPlan<u32, u32>,
-	at_write: Option<Latest<(u32, u32)>>,
+	at_read: ForkPlan<u32, u64>,
+	at_write: Option<Latest<(u32, u64)>>,
 }
 
 /// In-memory storage for offchain workers,
@@ -73,12 +73,12 @@
 
 impl InMemOffchainStorage {
 	/// Consume the offchain storage and iterate over all key value pairs.
-	pub fn into_iter(self) -> impl Iterator<Item=(Vec<u8>,Vec<u8>)> {
+	pub fn into_iter(self) -> impl Iterator<Item = (Vec<u8>, Vec<u8>)> {
 		self.storage.into_iter()
 	}
 
 	/// Iterate over all key value pairs by reference.
-	pub fn iter<'a>(&'a self) -> impl Iterator<Item=(&'a Vec<u8>,&'a Vec<u8>)> {
+	pub fn iter<'a>(&'a self) -> impl Iterator<Item = (&'a Vec<u8>, &'a Vec<u8>)> {
 		self.storage.iter()
 	}
 
@@ -126,7 +126,6 @@
 			_ => false,
 		}
 	}
-<<<<<<< HEAD
 }
 
 impl<H> crate::offchain::BlockChainOffchainStorage for BlockChainInMemOffchainStorage<H>
@@ -253,7 +252,6 @@
 	}
 }
 
-
 impl BlockChainInMemOffchainStorageAt {
 	fn modify(
 		&mut self,
@@ -270,7 +268,10 @@
 		let at_write = if is_new {
 			self.at_write.as_ref().expect("checked above")
 		} else {
-			at_write_inner = Latest::unchecked_latest(self.at_read.latest_index());
+			// Here we should not use at_write because at write do resolve
+			// a tree leaf (so is_new true).
+			use historied_db::StateIndex;
+			at_write_inner = Latest::unchecked_latest(self.at_read.index());
 			&at_write_inner
 		};
 		let key: Vec<u8> = prefix.iter().chain(item_key).cloned().collect();
@@ -293,9 +294,13 @@
 				} else {
 					use historied_db::historied::force::ForceDataMut;
 					use historied_db::StateIndex;
+					let mut index = Default::default();
 					let _update_result = histo.force_set(
 						new_value,
-						at_write.index_ref(),
+						at_write.index_ref().unwrap_or_else(|| {
+							index = at_write.index();
+							&index
+						}),
 					);
 				}
 			} else {
@@ -533,6 +538,4 @@
 		);
 		assert_eq!(iter.next(), None);
 	}
-=======
->>>>>>> 840478ae
 }