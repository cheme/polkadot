--- conflicted
+++ resolved
@@ -13,9 +13,8 @@
 targets = ["x86_64-unknown-linux-gnu"]
 
 [dependencies]
-<<<<<<< HEAD
-sp-storage = { version = "2.0.0-rc5", path = "../storage", default-features = false }
-sp-std = { version = "2.0.0-rc5", path = "../std", default-features = false }
+sp-storage = { version = "2.0.0-rc6", path = "../storage", default-features = false }
+sp-std = { version = "2.0.0-rc6", path = "../std", default-features = false }
 environmental = { version = "1.1.1", optional = true }
 codec = { package = "parity-scale-codec", version = "1.3.1", default-features = false }
 
@@ -27,10 +26,4 @@
   "sp-storage/std",
 
 	"environmental",
-]
-=======
-sp-storage = { version = "2.0.0-rc6", path = "../storage" }
-sp-std = { version = "2.0.0-rc6", path = "../std" }
-environmental = { version = "1.1.1" }
-codec = { package = "parity-scale-codec", version = "1.3.1" }
->>>>>>> 66655573
+]