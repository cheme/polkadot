--- conflicted
+++ resolved
@@ -16,26 +16,10 @@
 17  |         type Error = u32;
     |                      ^^^ the trait `std::convert::From<std::string::String>` is not implemented for `u32`
     |
-<<<<<<< HEAD
-15  | / sp_api::mock_impl_runtime_apis! {
-16  | |     impl Api<Block> for MockApi {
-17  | |         type Error = u32;
-18  | |
-...   |
-26  | |     }
-27  | | }
-    | |_^ the trait `std::convert::From<std::string::String>` is not implemented for `u32`
-    |
-   ::: $WORKSPACE/primitives/api/src/lib.rs
-    |
-    |       type Error: std::fmt::Debug + From<String>;
-    |                                     ------------ required by this bound in `sp_api_hidden_includes_DECL_RUNTIME_APIS::sp_api::ApiErrorExt`
-=======
    ::: $WORKSPACE/primitives/api/src/lib.rs
     |
     |     type Error: std::fmt::Debug + From<String>;
     |                                   ------------ required by this bound in `sp_api_hidden_includes_DECL_RUNTIME_APIS::sp_api::ApiErrorExt`
->>>>>>> e756e833
     |
     = help: the following implementations were found:
               <u32 as std::convert::From<bool>>
