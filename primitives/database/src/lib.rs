--- conflicted
+++ resolved
@@ -21,8 +21,6 @@
 mod mem;
 mod kvdb;
 
-use sp_runtime::traits::{Block, NumberFor};
-use codec::{Encode, Decode};
 pub use mem::MemDb;
 pub use crate::kvdb::{as_database, arc_as_database};
 pub use ordered::RadixTreeDatabase;
@@ -108,15 +106,11 @@
 	}
 }
 
-impl<H: Clone> Database<H> for std::sync::Arc<dyn Database<H>> {
+impl<H: Clone + AsRef<[u8]>> Database<H> for std::sync::Arc<dyn Database<H>> {
 	fn commit(&self, transaction: Transaction<H>) -> error::Result<()> {
 		self.as_ref().commit(transaction)
 	}
 
-	fn commit_ref<'a>(&self, transaction: &mut dyn Iterator<Item=ChangeRef<'a, H>>) -> error::Result<()> {
-		self.as_ref().commit_ref(transaction)
-	}
-
 	fn get(&self, col: ColumnId, key: &[u8]) -> Option<Vec<u8>> {
 		self.as_ref().get(col, key)
 	}
@@ -124,41 +118,13 @@
 	fn with_get(&self, col: ColumnId, key: &[u8], f: &mut dyn FnMut(&[u8])) {
 		self.as_ref().with_get(col, key, f)
 	}
-
-	fn set(&self, col: ColumnId, key: &[u8], value: &[u8]) -> error::Result<()> {
-		self.as_ref().set(col, key, value)
-	}
-
-	fn remove(&self, col: ColumnId, key: &[u8]) -> error::Result<()> {
-		self.as_ref().remove(col, key)
-	}
-
-	fn lookup(&self, hash: &H) -> Option<Vec<u8>> {
-		self.as_ref().lookup(hash)
-	}
-
-	fn with_lookup(&self, hash: &H, f: &mut dyn FnMut(&[u8])) {
-		self.as_ref().with_lookup(hash, f)
-	}
-
-	fn store(&self, hash: &H, preimage: &[u8]) -> error::Result<()> {
-		self.as_ref().store(hash, preimage)
-	}
-
-	fn release(&self, hash: &H) -> error::Result<()> {
-		self.as_ref().release(hash)
-	}
-}
-
-impl<H: Clone> Database<H> for std::sync::Arc<dyn OrderedDatabase<H>> {
+}
+
+impl<H: Clone + AsRef<[u8]>> Database<H> for std::sync::Arc<dyn OrderedDatabase<H>> {
 	fn commit(&self, transaction: Transaction<H>) -> error::Result<()> {
 		self.as_ref().commit(transaction)
 	}
 
-	fn commit_ref<'a>(&self, transaction: &mut dyn Iterator<Item=ChangeRef<'a, H>>) -> error::Result<()> {
-		self.as_ref().commit_ref(transaction)
-	}
-
 	fn get(&self, col: ColumnId, key: &[u8]) -> Option<Vec<u8>> {
 		self.as_ref().get(col, key)
 	}
@@ -166,33 +132,9 @@
 	fn with_get(&self, col: ColumnId, key: &[u8], f: &mut dyn FnMut(&[u8])) {
 		self.as_ref().with_get(col, key, f)
 	}
-
-	fn set(&self, col: ColumnId, key: &[u8], value: &[u8]) -> error::Result<()> {
-		self.as_ref().set(col, key, value)
-	}
-
-	fn remove(&self, col: ColumnId, key: &[u8]) -> error::Result<()> {
-		self.as_ref().remove(col, key)
-	}
-
-	fn lookup(&self, hash: &H) -> Option<Vec<u8>> {
-		self.as_ref().lookup(hash)
-	}
-
-	fn with_lookup(&self, hash: &H, f: &mut dyn FnMut(&[u8])) {
-		self.as_ref().with_lookup(hash, f)
-	}
-
-	fn store(&self, hash: &H, preimage: &[u8]) -> error::Result<()> {
-		self.as_ref().store(hash, preimage)
-	}
-
-	fn release(&self, hash: &H) -> error::Result<()> {
-		self.as_ref().release(hash)
-	}
-}
-
-pub trait OrderedDatabase<H: Clone>: Database<H> {
+}
+
+pub trait OrderedDatabase<H: Clone + AsRef<[u8]>>: Database<H> {
 	/// Iterate on value from the database.
 	fn iter<'a>(&'a self, col: ColumnId) -> Box<dyn Iterator<Item = (Vec<u8>, Vec<u8>)> + 'a>;
 
@@ -217,16 +159,18 @@
 		&self,
 		col: ColumnId,
 		prefix: &[u8],
-	) {
+	) -> error::Result<()> {
+		let mut transaction = Transaction::new();
 		// Default implementation got problematic memory consumption,
 		// specific implementation should be use for backend targetting
-		// large volume.
-		let keys: Vec<_> = self.prefix_iter(col, prefix, false).map(|kv| kv.0).collect();
-		for key in keys {
+		// large volume other multiple transactions.
+		for key in self.prefix_iter(col, prefix, false).map(|kv| kv.0) {
 			// iterating on remove individually is bad for perf.
-			self.remove(col, key.as_slice())
-				.expect("Fail clearing prefix");
-		}
+			transaction.remove(col, key.as_slice());
+		}
+		self.commit(transaction)?;
+
+		Ok(())
 	}
 }
 
@@ -255,18 +199,6 @@
 	let mut adapter = |k: &_| { result = Some(f(k)); };
 	db.with_get(col, key, &mut adapter);
 	result
-<<<<<<< HEAD
-}
-
-/// Call `f` with the preimage stored for `hash` and return the result, or `None` if no preimage
-/// is currently stored.
-///
-/// This may be faster than `lookup` since it doesn't allocate.
-pub fn with_lookup<R, H: Clone>(db: &dyn Database<H>, hash: &H, mut f: impl FnMut(&[u8]) -> R) -> Option<R> {
-	let mut result: Option<R> = None;
-	let mut adapter = |k: &_| { result = Some(f(k)); };
-	db.with_lookup(hash, &mut adapter);
-	result
 }
 
 mod ordered {
@@ -280,6 +212,12 @@
 	};
 
 	use core::fmt::Debug;
+
+	/// Trait alias for macro compatibility.
+	/// TODO try alternative in radix_tree crate
+	pub trait AsRefu8: AsRef<[u8]> { }
+
+	impl<T: AsRef<[u8]>> AsRefu8 for T { }
 
 	radix_tree::flatten_children!(
 		!value_bound: Codec,
@@ -294,7 +232,7 @@
 			>
 		>,
 		H,
-		{ H: Debug + PartialEq + Clone}
+		{ H: Debug + PartialEq + Clone + AsRefu8 }
 	);
 
 	#[derive(Clone)]
@@ -318,7 +256,7 @@
 		}
 	}
 
-	impl<H: Clone> radix_tree::backends::ReadBackend for WrapColumnDb<H> {
+	impl<H: Clone + AsRef<[u8]>> radix_tree::backends::ReadBackend for WrapColumnDb<H> {
 		fn read(&self, k: &[u8]) -> Option<Vec<u8>> {
 			let prefix = &self.prefix;
 			subcollection_prefixed_key!(prefix, k);
@@ -328,12 +266,12 @@
 
 	#[derive(Clone)]
 	/// Ordered database implementation through a indexing radix tree overlay.
-	pub struct RadixTreeDatabase<H: Clone + PartialEq + Debug> {
+	pub struct RadixTreeDatabase<H: Clone + PartialEq + Debug + AsRef<[u8]>> {
 		inner: Arc<dyn Database<H>>,
 		trees: Arc<RwLock<Vec<radix_tree::Tree<Node256LazyHashBackend<Vec<u8>, H>>>>>,
 	}
 
-	impl<H: Clone + PartialEq + Debug> RadixTreeDatabase<H> {
+	impl<H: Clone + PartialEq + Debug + AsRef<[u8]>> RadixTreeDatabase<H> {
 		/// Create new radix tree database.
 		pub fn new(inner: Arc<dyn Database<H>>) -> Self {
 			RadixTreeDatabase {
@@ -364,13 +302,12 @@
 		}
 	}
 
-	impl<H: Clone + PartialEq + Debug + Default> Database<H> for RadixTreeDatabase<H> {
+	impl<H> Database<H> for RadixTreeDatabase<H>
+		where H: Clone + PartialEq + Debug + Default + AsRef<[u8]>,
+	{
 		fn get(&self, col: ColumnId, key: &[u8]) -> Option<Vec<u8>> {
 			self.lazy_column_init(col);
 			self.trees.write()[col as usize].get_mut(key).cloned()
-		}
-		fn lookup(&self, _hash: &H) -> Option<Vec<u8>> {
-			unimplemented!("No hash lookup on radix tree layer");
 		}
 		fn commit(&self, transaction: Transaction<H>) -> error::Result<()> {
 			for change in transaction.0.into_iter() {
@@ -383,10 +320,13 @@
 						self.lazy_column_init(col);
 						self.trees.write()[col as usize].remove(key.as_slice());
 					},
-					Change::Store(_hash, _preimage) => {
+					Change::Store(_col, _hash, _preimage) => {
 						unimplemented!("No hash lookup on radix tree layer");
 					},
-					Change::Release(_hash) => {
+					Change::Reference(_col, _hash) => {
+						unimplemented!("No hash lookup on radix tree layer");
+					},
+					Change::Release(_col, _hash) => {
 						unimplemented!("No hash lookup on radix tree layer");
 					},
 				};
@@ -415,7 +355,9 @@
 		}
 	}
 
-	impl<H: Clone + PartialEq + Debug + Default + 'static> OrderedDatabase<H> for RadixTreeDatabase<H> {
+	impl<H> OrderedDatabase<H> for RadixTreeDatabase<H>
+		where H: Clone + PartialEq + Debug + Default + 'static + AsRef<[u8]>,
+	{
 		fn iter<'a>(&'a self, col: ColumnId) -> ChildStateIter<'a> {
 			self.lazy_column_init(col);
 			let tree = self.trees.read()[col as usize].clone();
@@ -472,7 +414,4 @@
 /// from a given parent state.
 pub type ChildStateIterDelta<'a> = Box<
 	dyn Iterator<Item = (Vec<u8>, Option<Vec<u8>>)> + 'a,
->;
-=======
-}
->>>>>>> b0667821
+>;