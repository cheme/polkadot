[package]
name = "sp-database"
version = "2.0.1"
authors = ["Parity Technologies <admin@parity.io>"]
edition = "2018"
license = "Apache-2.0"
homepage = "https://substrate.dev"
repository = "https://github.com/paritytech/substrate/"
description = "Substrate database trait."
documentation = "https://docs.rs/sp-database"
readme = "README.md"

[dependencies]
<<<<<<< HEAD
parking_lot = "0.10.0"
kvdb = "0.7.0"
parity-util-mem = { version = "0.7.0", default-features = false, features = [] }
radix-tree = { version = "0.8.0", path = "../../utils/radix-tree", features = ["std"] }
codec = { package = "parity-scale-codec", version = "1.3.4", default-features = false, features = ["derive"] }
=======
parking_lot = "0.11.1"
kvdb = "0.9.0"
>>>>>>> 840478ae
<|MERGE_RESOLUTION|>--- conflicted
+++ resolved
@@ -11,13 +11,8 @@
 readme = "README.md"
 
 [dependencies]
-<<<<<<< HEAD
-parking_lot = "0.10.0"
-kvdb = "0.7.0"
-parity-util-mem = { version = "0.7.0", default-features = false, features = [] }
-radix-tree = { version = "0.8.0", path = "../../utils/radix-tree", features = ["std"] }
-codec = { package = "parity-scale-codec", version = "1.3.4", default-features = false, features = ["derive"] }
-=======
 parking_lot = "0.11.1"
 kvdb = "0.9.0"
->>>>>>> 840478ae
+parity-util-mem = { version = "0.9.0", default-features = false, features = [] }
+radix-tree = { version = "0.8.0", path = "../../utils/radix-tree", features = ["std"] }
+codec = { package = "parity-scale-codec", version = "2.0.0", default-features = false, features = ["derive"] }