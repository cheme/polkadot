--- conflicted
+++ resolved
@@ -13,10 +13,6 @@
 [dependencies]
 parking_lot = "0.11.1"
 kvdb = "0.9.0"
-<<<<<<< HEAD
+radix-tree = { version = "0.8.0", git = "https://github.com/cheme/substrate.git", branch = "historied-db", features = ["std"] }
 parity-util-mem = { version = "0.9.0", default-features = false, features = [] }
-radix-tree = { version = "0.8.0", git = "https://github.com/cheme/substrate.git", branch = "historied-db", features = ["std"] }
-codec = { package = "parity-scale-codec", version = "2.0.0", default-features = false, features = ["derive"] }
-sp-runtime = { version = "3.0.0", path = "../runtime" }
-=======
->>>>>>> b0667821
+codec = { package = "parity-scale-codec", version = "2.0.0", default-features = false, features = ["derive"] }