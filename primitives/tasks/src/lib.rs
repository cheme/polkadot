// This file is part of Substrate.

// Copyright (C) 2020-2021 Parity Technologies (UK) Ltd.
// SPDX-License-Identifier: Apache-2.0

// Licensed under the Apache License, Version 2.0 (the "License");
// you may not use this file except in compliance with the License.
// You may obtain a copy of the License at
//
// 	http://www.apache.org/licenses/LICENSE-2.0
//
// Unless required by applicable law or agreed to in writing, software
// distributed under the License is distributed on an "AS IS" BASIS,
// WITHOUT WARRANTIES OR CONDITIONS OF ANY KIND, either express or implied.
// See the License for the specific language governing permissions and
// limitations under the License.

//! Runtime tasks.
//!
//! Contains runtime-usable functions for spawning parallel purely computational tasks.
//!
//! NOTE: This is experimental API.
//! NOTE: When using in actual runtime, make sure you don't produce unbounded parallelism.
//! So this is bad example to use it:
//! ```rust
//!    use sp_tasks::WorkerDeclaration;
//!    fn my_parallel_computator(data: Vec<u8>) -> Vec<u8> {
//!        unimplemented!()
//!    }
//!    fn test(dynamic_variable: i32) {
//!       for _ in 0..dynamic_variable {
//!					sp_tasks::spawn(my_parallel_computator, vec![], WorkerDeclaration::stateless());
//!				}
//!    }
//! ```
//!
//! While this is a good example:
//! ```rust
//!    use codec::Encode;
//!    use sp_tasks::WorkerDeclaration;
//!    static STATIC_VARIABLE: i32 = 4;
//!
//!    fn my_parallel_computator(data: Vec<u8>) -> Vec<u8> {
//!        unimplemented!()
//!    }
//!
//!    fn test(computation_payload: Vec<u8>) {
//!        let parallel_tasks = (0..STATIC_VARIABLE).map(|idx| sp_tasks::spawn(
//!            my_parallel_computator,
//!            computation_payload.chunks(10).nth(idx as _).encode(),
//!            WorkerDeclaration::stateless(),
//!        ));
//!    }
//! ```
//!
//! When allowing unbounded parallelism, malicious transactions can exploit it and partition
//! network consensus based on how much resources nodes have.
//!

#![warn(missing_docs)]
#![cfg_attr(not(feature = "std"), no_std)]

/// In no_std we skip log, this macro
/// is a noops.
#[cfg(not(feature = "std"))]
macro_rules! log_error {
	(target: $target:expr, $($arg:tt)+) => (
		()
	);
	($($arg:tt)+) => (
		()
	);
}

#[cfg(feature = "std")]
pub mod error;
#[cfg(feature = "std")]
pub mod wasm_runtime;
#[cfg(feature = "std")]
pub mod pool_spawn;
pub mod inline_spawn;
pub mod common;
mod async_externalities;

#[cfg(feature = "std")]
pub use async_externalities::new_async_externalities;
#[cfg(feature = "std")]
pub use crate::common::with_externalities_safe;
pub use async_externalities::{new_inline_only_externalities, AsyncExternalities};
pub use sp_externalities::{WorkerResult, WorkerDeclaration, WorkerDeclarationKind,
	AccessDeclaration, DeclarationFailureHandling};
pub use sp_io::Crossing;
use sp_std::vec::Vec;

/// Task handle.
///
/// This can be `join`-ed to get (blocking) the result of
/// the spawned task execution.
#[must_use]
pub struct DataJoinHandle {
	handle: u64,
}

impl DataJoinHandle {
	/// Join handle returned by `spawn` function
	pub fn join(self) -> Option<Vec<u8>> {
		sp_io::runtime_tasks::join(self.handle)
	}

	/// Indicate that handle result will not be needed.
	pub fn dismiss(self) {
		sp_io::runtime_tasks::dismiss(self.handle)
	}
}

/// Change maximum number of parallel workers capacity
/// for the current runtime.
pub fn set_capacity(capacity: u32) {
	sp_io::runtime_tasks::set_capacity(capacity)
}

#[cfg(feature = "std")]
mod inner {
	use sp_core::traits::RuntimeSpawnExt;
	use crate::WorkerDeclaration;
	use super::DataJoinHandle;

	/// Spawn new runtime task (native).
	pub fn spawn(
		entry_point: fn(Vec<u8>) -> Vec<u8>,
		data: Vec<u8>,
<<<<<<< HEAD
		declaration: WorkerDeclaration, // TODO consider splitting spawn
	) -> Option<DataJoinHandle> {
		let handle = sp_externalities::with_externalities_and_extension::<RuntimeSpawnExt, _, _>(|ext, runtime_spawn| {
			let result = runtime_spawn.spawn_call_native(entry_point, data, declaration, ext);
=======
	) -> DataJoinHandle {
		let handle = sp_externalities::with_externalities_and_extension::<RuntimeSpawnExt, _, _>(|ext, runtime_spawn| {
			let result = runtime_spawn.spawn_call_native(entry_point, data, ext);
>>>>>>> 04b804cf
			// Not necessary (same lifetime as runtime_spawn), but shows intent to keep
			// ext alive as long as ext is in scope.
			drop(ext);
			result
		}).expect("Cannot spawn without dynamic runtime dispatcher (RuntimeSpawnExt), or outside of externalities context.");

		handle.map(|handle| DataJoinHandle { handle })
	}
}

#[cfg(not(feature = "std"))]
mod inner {
	use core::mem;
	use sp_std::prelude::*;
	use crate::WorkerDeclaration;
	use super::DataJoinHandle;

	/// Dispatch wrapper for wasm blob.
	///
	/// Serves as trampoline to call any rust function with (Vec<u8>) -> Vec<u8> compiled
	/// into the runtime.
	///
	/// Function item should be provided with `func_ref`. Argument for the call
	/// will be generated from bytes at `payload_ptr` with `payload_len`.
	///
	/// NOTE: Since this dynamic dispatch function and the invoked function are compiled with
	/// the same compiler, there should be no problem with ABI incompatibility.
	extern "C" fn dispatch_wrapper(func_ref: *const u8, payload_ptr: *mut u8, payload_len: u32) -> u64 {
		let payload_len = payload_len as usize;
		let output = unsafe {
			let payload = Vec::from_raw_parts(payload_ptr, payload_len, payload_len);
			let ptr: fn(Vec<u8>) -> Vec<u8> = mem::transmute(func_ref);
			(ptr)(payload)
		};
		sp_runtime_interface::pack_ptr_and_len(output.as_ptr() as usize as _, output.len() as _)
	}

	/// Spawn new runtime task (wasm).
	pub fn spawn(
		entry_point: fn(Vec<u8>) -> Vec<u8>,
		payload: Vec<u8>,
		declaration: WorkerDeclaration,
	) -> Option<DataJoinHandle> {
		let func_ptr: usize = unsafe { mem::transmute(entry_point) };

		let handle = sp_io::runtime_tasks::spawn(
			dispatch_wrapper as usize as _,
			func_ptr as u32,
			payload,
			sp_io::task_declaration(declaration),
		);
		handle.map(|handle| DataJoinHandle { handle })
	}
}

pub use inner::spawn;

#[cfg(test)]
mod tests {

	use super::*;
	use sp_core::traits::RuntimeSpawnExt;
	use crate::pool_spawn::RuntimeInstanceSpawn;
	use sp_core::testing::TaskExecutor;

	fn async_runner(mut data: Vec<u8>) -> Vec<u8> {
		data.sort();
		data
	}

	fn async_panicker(_data: Vec<u8>) -> Vec<u8> {
		panic!("panic in async panicker!")
	}

	fn test_externalities() -> sp_io::TestExternalities {
		let executor = TaskExecutor::new();
		let mut ext = sp_io::TestExternalities::default();
		ext.register_extension::<RuntimeSpawnExt>(RuntimeSpawnExt(
			Box::new(RuntimeInstanceSpawn::new(None, Box::new(executor), 100))
		));
		ext
	}

	#[test]
	fn basic() {
		test_externalities().execute_with(|| {
			let a1 = spawn(async_runner, vec![5, 2, 1], WorkerDeclaration::stateless())
				.join();
			assert_eq!(a1, Some(vec![1, 2, 5]));
		})
	}

	#[test]
	fn panicking() {
		let res = test_externalities().execute_with_safe(||{
			spawn(async_panicker, vec![5, 2, 1], WorkerDeclaration::stateless())
				.join();
		});

		assert!(res.unwrap_err().contains("Closure panicked"));
	}

	#[test]
	fn many_joins() {
		test_externalities().execute_with_safe(|| {
			// converges to 1 only after 1000+ steps
			let mut running_val = 9780657630u64;
			let mut data = vec![];
			let handles = (0..1024).map(
				|_| {
					running_val = if running_val % 2 == 0 {
						running_val / 2
					} else {
						3 * running_val + 1
					};
					data.push(running_val as u8);
					(spawn(async_runner, data.clone(), WorkerDeclaration::stateless()), data.clone())
				}
			).collect::<Vec<_>>();

			for (handle, mut data) in handles {
				let result = handle.join();
				data.sort();

				assert_eq!(result, Some(data));
			}
		}).expect("Failed to run with externalities");
	}
}<|MERGE_RESOLUTION|>--- conflicted
+++ resolved
@@ -129,16 +129,10 @@
 	pub fn spawn(
 		entry_point: fn(Vec<u8>) -> Vec<u8>,
 		data: Vec<u8>,
-<<<<<<< HEAD
 		declaration: WorkerDeclaration, // TODO consider splitting spawn
 	) -> Option<DataJoinHandle> {
 		let handle = sp_externalities::with_externalities_and_extension::<RuntimeSpawnExt, _, _>(|ext, runtime_spawn| {
 			let result = runtime_spawn.spawn_call_native(entry_point, data, declaration, ext);
-=======
-	) -> DataJoinHandle {
-		let handle = sp_externalities::with_externalities_and_extension::<RuntimeSpawnExt, _, _>(|ext, runtime_spawn| {
-			let result = runtime_spawn.spawn_call_native(entry_point, data, ext);
->>>>>>> 04b804cf
 			// Not necessary (same lifetime as runtime_spawn), but shows intent to keep
 			// ext alive as long as ext is in scope.
 			drop(ext);
@@ -226,6 +220,7 @@
 	fn basic() {
 		test_externalities().execute_with(|| {
 			let a1 = spawn(async_runner, vec![5, 2, 1], WorkerDeclaration::stateless())
+				.unwrap()
 				.join();
 			assert_eq!(a1, Some(vec![1, 2, 5]));
 		})
@@ -235,6 +230,7 @@
 	fn panicking() {
 		let res = test_externalities().execute_with_safe(||{
 			spawn(async_panicker, vec![5, 2, 1], WorkerDeclaration::stateless())
+				.unwrap()
 				.join();
 		});
 
@@ -255,7 +251,7 @@
 						3 * running_val + 1
 					};
 					data.push(running_val as u8);
-					(spawn(async_runner, data.clone(), WorkerDeclaration::stateless()), data.clone())
+					(spawn(async_runner, data.clone(), WorkerDeclaration::stateless()).unwrap(), data.clone())
 				}
 			).collect::<Vec<_>>();
 
