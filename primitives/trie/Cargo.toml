[package]
name = "sp-trie"
version = "2.0.0-rc3"
authors = ["Parity Technologies <admin@parity.io>"]
description = "Patricia trie stuff using a parity-scale-codec node format"
repository = "https://github.com/paritytech/substrate/"
license = "Apache-2.0"
edition = "2018"
homepage = "https://substrate.dev"
documentation = "https://docs.rs/sp-trie"

[package.metadata.docs.rs]
targets = ["x86_64-unknown-linux-gnu"]

[[bench]]
name = "bench"
harness = false

[dependencies]
codec = { package = "parity-scale-codec", version = "1.3.0", default-features = false }
<<<<<<< HEAD
sp-storage = { version = "2.0.0-rc2", default-features = false, path = "../storage" }
sp-std = { version = "2.0.0-rc2", default-features = false, path = "../std" }
=======
sp-std = { version = "2.0.0-rc3", default-features = false, path = "../std" }
>>>>>>> f8935061
hash-db = { version = "0.15.2", default-features = false }
trie-db = { version = "0.20.1", default-features = false }
trie-root = { version = "0.16.0", default-features = false }
memory-db = { version = "0.20.0", default-features = false }
<<<<<<< HEAD
sp-core = { version = "2.0.0-rc2", default-features = false, path = "../core" }
hashbrown = { version = "0.6.3", default-features = false, features = [ "ahash" ] }
=======
sp-core = { version = "2.0.0-rc3", default-features = false, path = "../core" }
>>>>>>> f8935061

[dev-dependencies]
trie-bench = "0.21.0"
trie-standardmap = "0.15.2"
criterion = "0.2.11"
hex-literal = "0.2.1"
sp-runtime = { version = "2.0.0-rc3", path = "../runtime" }

[features]
default = ["std"]
std = [
	"sp-std/std",
	"codec/std",
	"hash-db/std",
	"memory-db/std",
	"trie-db/std",
	"trie-root/std",
	"sp-core/std",
	"sp-storage/std",
]<|MERGE_RESOLUTION|>--- conflicted
+++ resolved
@@ -18,22 +18,14 @@
 
 [dependencies]
 codec = { package = "parity-scale-codec", version = "1.3.0", default-features = false }
-<<<<<<< HEAD
-sp-storage = { version = "2.0.0-rc2", default-features = false, path = "../storage" }
-sp-std = { version = "2.0.0-rc2", default-features = false, path = "../std" }
-=======
+sp-storage = { version = "2.0.0-rc3", default-features = false, path = "../storage" }
 sp-std = { version = "2.0.0-rc3", default-features = false, path = "../std" }
->>>>>>> f8935061
 hash-db = { version = "0.15.2", default-features = false }
 trie-db = { version = "0.20.1", default-features = false }
 trie-root = { version = "0.16.0", default-features = false }
 memory-db = { version = "0.20.0", default-features = false }
-<<<<<<< HEAD
-sp-core = { version = "2.0.0-rc2", default-features = false, path = "../core" }
 hashbrown = { version = "0.6.3", default-features = false, features = [ "ahash" ] }
-=======
 sp-core = { version = "2.0.0-rc3", default-features = false, path = "../core" }
->>>>>>> f8935061
 
 [dev-dependencies]
 trie-bench = "0.21.0"
