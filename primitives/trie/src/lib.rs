--- conflicted
+++ resolved
@@ -68,7 +68,6 @@
 	type Codec = NodeCodec<Self::Hash>;
 }
 
-<<<<<<< HEAD
 impl<H: HasherHybrid> TrieConfiguration for Layout<H> {
 	fn encode_index(input: u32) -> Vec<u8> {
 		codec::Encode::encode(&codec::Compact(input))
@@ -92,11 +91,7 @@
 /*
 // This code can be uncommented to check if an issue may be related
 // to trie_root call on non sorted value.
-	fn trie_root<I, A, B>(input: I) -> <Self::Hash as Hasher>::Out where
-=======
-impl<H: Hasher> TrieConfiguration for Layout<H> {
 	fn trie_root<I, A, B>(input: I) -> TrieHash<Self> where
->>>>>>> ade33a1a
 		I: IntoIterator<Item = (A, B)>,
 		A: AsRef<[u8]> + Ord,
 		B: AsRef<[u8]>,
