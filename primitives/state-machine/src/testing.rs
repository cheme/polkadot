// This file is part of Substrate.

// Copyright (C) 2017-2021 Parity Technologies (UK) Ltd.
// SPDX-License-Identifier: Apache-2.0

// Licensed under the Apache License, Version 2.0 (the "License");
// you may not use this file except in compliance with the License.
// You may obtain a copy of the License at
//
// 	http://www.apache.org/licenses/LICENSE-2.0
//
// Unless required by applicable law or agreed to in writing, software
// distributed under the License is distributed on an "AS IS" BASIS,
// WITHOUT WARRANTIES OR CONDITIONS OF ANY KIND, either express or implied.
// See the License for the specific language governing permissions and
// limitations under the License.

//! Test implementation for Externalities.

use std::{any::{Any, TypeId}, panic::{AssertUnwindSafe, UnwindSafe}};

use crate::{
	backend::Backend, OverlayedChanges, StorageTransactionCache, ext::Ext, InMemoryBackend,
	StorageKey, StorageValue,
	changes_trie::{
		Configuration as ChangesTrieConfiguration,
		InMemoryStorage as ChangesTrieInMemoryStorage,
		BlockNumber as ChangesTrieBlockNumber,
		State as ChangesTrieState,
	},
};

use codec::{Decode, Encode};
use hash_db::Hasher;
use sp_core::{
	offchain::testing::TestPersistentOffchainDB,
	storage::{
		well_known_keys::{CHANGES_TRIE_CONFIG, CODE, HEAP_PAGES, is_child_storage_key},
		Storage,
	},
	traits::TaskExecutorExt,
	testing::TaskExecutor,
};
use sp_externalities::{Extensions, Extension};

/// Simple HashMap-based Externalities impl.
pub struct TestExternalities<H: Hasher, N: ChangesTrieBlockNumber = u64>
where
	H::Out: codec::Codec + Ord,
{
	overlay: OverlayedChanges,
	offchain_db: TestPersistentOffchainDB,
	storage_transaction_cache: StorageTransactionCache<
		<InMemoryBackend<H> as Backend<H>>::Transaction, H, N
	>,
	backend: InMemoryBackend<H>,
	changes_trie_config: Option<ChangesTrieConfiguration>,
	changes_trie_storage: ChangesTrieInMemoryStorage<H, N>,
	extensions: Extensions,
}

impl<H: Hasher, N: ChangesTrieBlockNumber> TestExternalities<H, N>
	where
		H::Out: Ord + 'static + codec::Codec
{
	/// Get externalities implementation.
	pub fn ext(&mut self) -> Ext<H, N, InMemoryBackend<H>> {
		Ext::new(
			&mut self.overlay,
			&mut self.storage_transaction_cache,
			&self.backend,
			match self.changes_trie_config.clone() {
				Some(config) => Some(ChangesTrieState {
					config,
					zero: 0.into(),
					storage: &self.changes_trie_storage,
				}),
				None => None,
			},
			Some(&mut self.extensions),
		)
	}

	/// Create a new instance of `TestExternalities` with storage.
	pub fn new(storage: Storage) -> Self {
		Self::new_with_code(&[], storage)
	}

	/// New empty test externalities.
	pub fn new_empty() -> Self {
		Self::new_with_code(&[], Storage::default())
	}

	/// Create a new instance of `TestExternalities` with code and storage.
	pub fn new_with_code(code: &[u8], mut storage: Storage) -> Self {
		let mut overlay = OverlayedChanges::with_offchain_indexing();
		let changes_trie_config = storage.top.get(CHANGES_TRIE_CONFIG)
			.and_then(|v| Decode::decode(&mut &v[..]).ok());
		overlay.set_collect_extrinsics(changes_trie_config.is_some());

		assert!(storage.top.keys().all(|key| !is_child_storage_key(key)));
		assert!(storage.children_default.keys().all(|key| is_child_storage_key(key)));

		storage.top.insert(HEAP_PAGES.to_vec(), 8u64.encode());
		storage.top.insert(CODE.to_vec(), code.to_vec());

		let mut extensions = Extensions::default();
		extensions.register(TaskExecutorExt::new(TaskExecutor::new()));

		let offchain_db = TestPersistentOffchainDB::new();

		TestExternalities {
			overlay,
			offchain_db,
			changes_trie_config,
			extensions,
			changes_trie_storage: ChangesTrieInMemoryStorage::new(),
			backend: storage.into(),
			storage_transaction_cache: Default::default(),
		}
	}

	/// Returns the overlayed changes.
	pub fn overlayed_changes(&self) -> &OverlayedChanges {
		&self.overlay
	}

	/// Move offchain changes from overlay to the persistent store.
	pub fn persist_offchain_overlay(&mut self) {
<<<<<<< HEAD
		self.offchain_db.apply_offchain_changes(self.overlay.offchain_drain_committed());
=======
		self.offchain_db.apply_offchain_changes(self.overlay.offchain_overlay_mut());
>>>>>>> d9e56efe
	}

	/// A shared reference type around the offchain worker storage.
	pub fn offchain_db(&self) -> TestPersistentOffchainDB {
		self.offchain_db.clone()
	}

	/// Insert key/value into backend
	pub fn insert(&mut self, k: StorageKey, v: StorageValue) {
		self.backend.insert(vec![(None, vec![(k, Some(v))])]);
	}

	/// Registers the given extension for this instance.
	pub fn register_extension<E: Any + Extension>(&mut self, ext: E) {
		self.extensions.register(ext);
	}

	/// Get mutable reference to changes trie storage.
	pub fn changes_trie_storage(&mut self) -> &mut ChangesTrieInMemoryStorage<H, N> {
		&mut self.changes_trie_storage
	}

	/// Return a new backend with all pending changes.
	///
	/// In contrast to [`commit_all`](Self::commit_all) this will not panic if there are open
	/// transactions.
	fn as_backend(&self) -> InMemoryBackend<H> {
		let top: Vec<_> = self.overlay.changes()
			.map(|(k, v)| (k.clone(), v.value().cloned()))
			.collect();
		let mut transaction = vec![(None, top)];

		for (child_changes, child_info) in self.overlay.children() {
			transaction.push((
				Some(child_info.clone()),
				child_changes
					.map(|(k, v)| (k.clone(), v.value().cloned()))
					.collect(),
			))
		}

		self.backend.update(transaction)
	}

	/// Commit all pending changes to the underlying backend.
	///
	/// # Panic
	///
	/// This will panic if there are still open transactions.
	pub fn commit_all(&mut self) -> Result<(), String> {
		let changes = self.overlay.drain_storage_changes::<_, _, N>(
			&self.backend,
			None,
			Default::default(),
			&mut Default::default(),
		)?;

		self.backend.apply_transaction(changes.transaction_storage_root, changes.transaction);
		Ok(())
	}

	/// Execute the given closure while `self` is set as externalities.
	///
	/// Returns the result of the given closure.
	pub fn execute_with<R>(&mut self, execute: impl FnOnce() -> R) -> R {
		let mut ext = self.ext();
		sp_externalities::set_and_run_with_externalities(&mut ext, execute)
	}

	/// Execute the given closure while `self` is set as externalities.
	///
	/// Returns the result of the given closure, if no panics occured.
	/// Otherwise, returns `Err`.
	pub fn execute_with_safe<R>(&mut self, f: impl FnOnce() -> R + UnwindSafe) -> Result<R, String> {
		let mut ext = AssertUnwindSafe(self.ext());
		std::panic::catch_unwind(move ||
			sp_externalities::set_and_run_with_externalities(&mut *ext, f)
		).map_err(|e| {
			format!("Closure panicked: {:?}", e)
		})
	}
}

impl<H: Hasher, N: ChangesTrieBlockNumber> std::fmt::Debug for TestExternalities<H, N>
	where H::Out: Ord + codec::Codec,
{
	fn fmt(&self, f: &mut std::fmt::Formatter) -> std::fmt::Result {
		write!(f, "overlay: {:?}\nbackend: {:?}", self.overlay, self.backend.pairs())
	}
}

impl<H: Hasher, N: ChangesTrieBlockNumber> PartialEq for TestExternalities<H, N>
	where
		H::Out: Ord + 'static + codec::Codec
{
	/// This doesn't test if they are in the same state, only if they contains the
	/// same data at this state
	fn eq(&self, other: &TestExternalities<H, N>) -> bool {
		self.as_backend().eq(&other.as_backend())
	}
}

impl<H: Hasher, N: ChangesTrieBlockNumber> Default for TestExternalities<H, N>
	where
		H::Out: Ord + 'static + codec::Codec,
{
	fn default() -> Self { Self::new(Default::default()) }
}

impl<H: Hasher, N: ChangesTrieBlockNumber> From<Storage> for TestExternalities<H, N>
	where
		H::Out: Ord + 'static + codec::Codec,
{
	fn from(storage: Storage) -> Self {
		Self::new(storage)
	}
}

impl<H, N> sp_externalities::ExtensionStore for TestExternalities<H, N> where
	H: Hasher,
	H::Out: Ord + codec::Codec,
	N: ChangesTrieBlockNumber,
{
	fn extension_by_type_id(&mut self, type_id: TypeId) -> Option<&mut dyn Any> {
		self.extensions.get_mut(type_id)
	}

	fn register_extension_with_type_id(
		&mut self,
		type_id: TypeId,
		extension: Box<dyn Extension>,
	) -> Result<(), sp_externalities::Error> {
		self.extensions.register_with_type_id(type_id, extension)
	}

	fn deregister_extension_by_type_id(&mut self, type_id: TypeId) -> Result<(), sp_externalities::Error> {
		if self.extensions.deregister(type_id) {
			Ok(())
		} else {
			Err(sp_externalities::Error::ExtensionIsNotRegistered(type_id))
		}
	}
}

#[cfg(test)]
mod tests {
	use super::*;
	use sp_core::{H256, traits::Externalities, storage::ChildInfo};
	use sp_runtime::traits::BlakeTwo256;
	use hex_literal::hex;

	#[test]
	fn commit_should_work() {
		let mut ext = TestExternalities::<BlakeTwo256, u64>::default();
		let mut ext = ext.ext();
		ext.set_storage(b"doe".to_vec(), b"reindeer".to_vec());
		ext.set_storage(b"dog".to_vec(), b"puppy".to_vec());
		ext.set_storage(b"dogglesworth".to_vec(), b"cat".to_vec());
		let root = H256::from(hex!("2a340d3dfd52f5992c6b117e9e45f479e6da5afffafeb26ab619cf137a95aeb8"));
		assert_eq!(H256::from_slice(ext.storage_root().as_slice()), root);
	}

	#[test]
	fn set_and_retrieve_code() {
		let mut ext = TestExternalities::<BlakeTwo256, u64>::default();
		let mut ext = ext.ext();

		let code = vec![1, 2, 3];
		ext.set_storage(CODE.to_vec(), code.clone());

		assert_eq!(&ext.storage(CODE).unwrap(), &code);
	}

	#[test]
	fn check_send() {
		fn assert_send<T: Send>() {}
		assert_send::<TestExternalities::<BlakeTwo256, u64>>();
	}

	#[test]
	fn commit_all_and_kill_child_storage() {
		let mut ext = TestExternalities::<BlakeTwo256, u64>::default();
		let child_info = ChildInfo::new_default(&b"test_child"[..]);

		{
			let mut ext = ext.ext();
			ext.place_child_storage(&child_info, b"doe".to_vec(), Some(b"reindeer".to_vec()));
			ext.place_child_storage(&child_info, b"dog".to_vec(), Some(b"puppy".to_vec()));
			ext.place_child_storage(&child_info, b"dog2".to_vec(), Some(b"puppy2".to_vec()));
		}

		ext.commit_all().unwrap();

		{
			let mut ext = ext.ext();

			assert!(!ext.kill_child_storage(&child_info, Some(2)), "Should not delete all keys");

			assert!(ext.child_storage(&child_info, &b"doe"[..]).is_none());
			assert!(ext.child_storage(&child_info, &b"dog"[..]).is_none());
			assert!(ext.child_storage(&child_info, &b"dog2"[..]).is_some());
		}
	}

	#[test]
	fn as_backend_generates_same_backend_as_commit_all() {
		let mut ext = TestExternalities::<BlakeTwo256, u64>::default();
		{
			let mut ext = ext.ext();
			ext.set_storage(b"doe".to_vec(), b"reindeer".to_vec());
			ext.set_storage(b"dog".to_vec(), b"puppy".to_vec());
			ext.set_storage(b"dogglesworth".to_vec(), b"cat".to_vec());
		}

		let backend = ext.as_backend();

		ext.commit_all().unwrap();
		assert!(ext.backend.eq(&backend), "Both backend should be equal.");
	}
}<|MERGE_RESOLUTION|>--- conflicted
+++ resolved
@@ -127,11 +127,7 @@
 
 	/// Move offchain changes from overlay to the persistent store.
 	pub fn persist_offchain_overlay(&mut self) {
-<<<<<<< HEAD
 		self.offchain_db.apply_offchain_changes(self.overlay.offchain_drain_committed());
-=======
-		self.offchain_db.apply_offchain_changes(self.overlay.offchain_overlay_mut());
->>>>>>> d9e56efe
 	}
 
 	/// A shared reference type around the offchain worker storage.
