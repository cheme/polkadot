--- conflicted
+++ resolved
@@ -110,16 +110,9 @@
 	}
 
 	/// Return a new backend with all pending value.
-<<<<<<< HEAD
-	pub fn commit_all(&self) -> InMemory<H> {
+	pub fn commit_all(&self) -> InMemoryBackend<H> {
 		let top: Vec<_> = self.overlay.changes.iter_overlay(None).0
 			.map(|(k, v)| (k.to_vec(), v.value.clone())).collect();
-=======
-	pub fn commit_all(&self) -> InMemoryBackend<H> {
-		let top: Vec<_> = self.overlay.committed.top.clone().into_iter()
-			.chain(self.overlay.prospective.top.clone().into_iter())
-			.map(|(k, v)| (k, v.value)).collect();
->>>>>>> d302c580
 		let mut transaction = vec![(None, top)];
 
 		self.overlay.changes.children_iter_overlay()
