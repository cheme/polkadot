--- conflicted
+++ resolved
@@ -96,12 +96,8 @@
 		storage.top.insert(CODE.to_vec(), code.to_vec());
 
 		TestExternalities {
-<<<<<<< HEAD
 			overlay: InnerMut::new(overlay),
-=======
-			overlay,
 			changes_trie_config,
->>>>>>> 8cc64bb6
 			changes_trie_storage: ChangesTrieInMemoryStorage::new(),
 			backend: storage.into(),
 			extensions: Default::default(),
