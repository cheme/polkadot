--- conflicted
+++ resolved
@@ -692,26 +692,16 @@
 		let range = (ops::Bound::Excluded(key), ops::Bound::Unbounded);
 
 		let prospective = self.prospective.children_default.get(storage_key);
-<<<<<<< HEAD
-		if prospective.map(|child| child.change.0) == Some(ChildChange::BulkDeleteByKeyspace) {
+		if let Some(ChildChange::BulkDelete(..)) = prospective.map(|child| &child.change.0) {
 			return (None, true);
-=======
-		if let Some(ChildChange::BulkDelete(..)) = prospective.map(|child| &child.change.0) {
-			return None;
->>>>>>> 03dae513
 		}
 
 		let next_prospective_key = prospective
 			.and_then(|child| child.values.range::<[u8], _>(range).next().map(|(k, v)| (&k[..], v)));
 
 		let committed = self.committed.children_default.get(storage_key);
-<<<<<<< HEAD
-		if committed.map(|child| child.change.0) == Some(ChildChange::BulkDeleteByKeyspace) {
+		if let Some(ChildChange::BulkDelete(..)) = committed.map(|child| &child.change.0) {
 			return (None, true);
-=======
-		if let Some(ChildChange::BulkDelete(..)) = committed.map(|child| &child.change.0) {
-			return None;
->>>>>>> 03dae513
 		}
 
 		let next_committed_key = committed
