// Copyright 2017-2020 Parity Technologies (UK) Ltd.
// This file is part of Substrate.

// Substrate is free software: you can redistribute it and/or modify
// it under the terms of the GNU General Public License as published by
// the Free Software Foundation, either version 3 of the License, or
// (at your option) any later version.

// Substrate is distributed in the hope that it will be useful,
// but WITHOUT ANY WARRANTY; without even the implied warranty of
// MERCHANTABILITY or FITNESS FOR A PARTICULAR PURPOSE.  See the
// GNU General Public License for more details.

// You should have received a copy of the GNU General Public License
// along with Substrate.  If not, see <http://www.gnu.org/licenses/>.

//! The overlayed changes to state.

use crate::{
	backend::Backend, ChangesTrieTransaction,
	changes_trie::{
		NO_EXTRINSIC_INDEX, BlockNumber, build_changes_trie,
		State as ChangesTrieState,
	},
};

#[cfg(test)]
use std::iter::FromIterator;
use std::collections::{HashMap, BTreeMap, BTreeSet};
use codec::{Decode, Encode};
use sp_core::storage::{well_known_keys::EXTRINSIC_INDEX, OwnedChildInfo, ChildInfo};
use crate::transaction_layers::{Layers, LayerEntry};
use crate::transaction_layers::{States, DEFAULT_GC_CONF};
use std::ops;

use hash_db::Hasher;

/// The overlayed changes to state to be queried on top of the backend.
///
/// A transaction shares all prospective changes within an inner overlay
/// that can be cleared.
#[derive(Debug, Default, Clone)]
pub struct OverlayedChanges {
	/// Changes with their history.
	pub(crate) changes: OverlayedChangeSet,
<<<<<<< HEAD
	/// Changes trie configuration. None by default, but could be installed by the
	/// runtime if it supports change tries.
	pub(crate) changes_trie_config: Option<ChangesTrieConfig>,
	/// Counter of number of operation between garbage collection.
	/// Changing or deleting a value increment this counter by one.
	/// An additional cost for data added is added for every n bytes of data.
	/// n is currently defined by `DEFAULT_GC_CONF`.
	pub(crate) operation_from_last_gc: usize,
	/// Can be set to false to ensure we keep pre committed state (in case we want to move
	/// back committed cursor).
	pub(crate) not_eager_gc: bool,
=======
	/// True if extrinsiscs stats must be collected.
	pub(crate) collect_extrinsics: bool,
>>>>>>> 6b14213a
}

/// The storage value, used inside OverlayedChanges.
#[derive(Debug, Default, Clone)]
#[cfg_attr(test, derive(PartialEq))]
pub struct OverlayedValue {
	/// Current value. None if value has been deleted.
	pub value: Option<Vec<u8>>,
	/// The set of extinsic indices where the values has been changed.
	/// Is filled only if runtime has announced changes trie support.
	pub extrinsics: Option<BTreeSet<u32>>,
}

type TreeChangeSet = BTreeMap<Vec<u8>, Layers<OverlayedValue>>;

/// Overlayed change set, content keep trace of its history.
///
/// Maps containing a linear history of each values are used.
#[derive(Debug, Clone, Default)]
#[cfg_attr(test, derive(PartialEq))]
pub struct OverlayedChangeSet {
	/// Indexed state for transaction layers
	pub(crate) states: States,
	/// Top level storage changes.
	pub(crate) top: TreeChangeSet,
	/// Child storage changes.
	/// OwnedChildInfo is currently an absolute value, for some child trie
	/// operations (eg full deletion) it will need to change
	/// to `Layers<OwnedChildInfo>`.
	pub(crate) children: HashMap<Vec<u8>, (TreeChangeSet, OwnedChildInfo)>,
}

/// A storage changes structure that can be generated by the data collected in [`OverlayedChanges`].
///
/// This contains all the changes to the storage and transactions to apply theses changes to the
/// backend.
pub struct StorageChanges<Transaction, H: Hasher, N: BlockNumber> {
	/// All changes to the main storage.
	///
	/// A value of `None` means that it was deleted.
	pub main_storage_changes: Vec<(Vec<u8>, Option<Vec<u8>>)>,
	/// All changes to the child storages.
	pub child_storage_changes: Vec<(Vec<u8>, Vec<(Vec<u8>, Option<Vec<u8>>)>)>,
	/// A transaction for the backend that contains all changes from
	/// [`main_storage_changes`](Self::main_storage_changes) and from
	/// [`child_storage_changes`](Self::child_storage_changes).
	pub transaction: Transaction,
	/// The storage root after applying the transaction.
	pub transaction_storage_root: H::Out,
	/// Contains the transaction for the backend for the changes trie.
	///
	/// If changes trie is disabled the value is set to `None`.
	pub changes_trie_transaction: Option<ChangesTrieTransaction<H, N>>,
}

impl<Transaction, H: Hasher, N: BlockNumber> StorageChanges<Transaction, H, N> {
	/// Deconstruct into the inner values
	pub fn into_inner(self) -> (
		Vec<(Vec<u8>, Option<Vec<u8>>)>,
		Vec<(Vec<u8>, Vec<(Vec<u8>, Option<Vec<u8>>)>)>,
		Transaction,
		H::Out,
		Option<ChangesTrieTransaction<H, N>>,
	) {
		(
			self.main_storage_changes,
			self.child_storage_changes,
			self.transaction,
			self.transaction_storage_root,
			self.changes_trie_transaction,
		)
	}
}

/// The storage transaction are calculated as part of the `storage_root` and
/// `changes_trie_storage_root`. These transactions can be reused for importing the block into the
/// storage. So, we cache them to not require a recomputation of those transactions.
pub struct StorageTransactionCache<Transaction, H: Hasher, N: BlockNumber> {
	/// Contains the changes for the main and the child storages as one transaction.
	pub(crate) transaction: Option<Transaction>,
	/// The storage root after applying the transaction.
	pub(crate) transaction_storage_root: Option<H::Out>,
	/// Contains the changes trie transaction.
	pub(crate) changes_trie_transaction: Option<Option<ChangesTrieTransaction<H, N>>>,
	/// The storage root after applying the changes trie transaction.
	pub(crate) changes_trie_transaction_storage_root: Option<Option<H::Out>>,
}

impl<Transaction, H: Hasher, N: BlockNumber> StorageTransactionCache<Transaction, H, N> {
	/// Reset the cached transactions.
	pub fn reset(&mut self) {
		*self = Self::default();
	}
}

impl<Transaction, H: Hasher, N: BlockNumber> Default for StorageTransactionCache<Transaction, H, N> {
	fn default() -> Self {
		Self {
			transaction: None,
			transaction_storage_root: None,
			changes_trie_transaction: None,
			changes_trie_transaction_storage_root: None,
		}
	}
}

impl<Transaction: Default, H: Hasher, N: BlockNumber> Default for StorageChanges<Transaction, H, N> {
	fn default() -> Self {
		Self {
			main_storage_changes: Default::default(),
			child_storage_changes: Default::default(),
			transaction: Default::default(),
			transaction_storage_root: Default::default(),
			changes_trie_transaction: None,
		}
	}
}

#[cfg(test)]
impl FromIterator<(Vec<u8>, OverlayedValue)> for OverlayedChangeSet {
	fn from_iter<T: IntoIterator<Item = (Vec<u8>, OverlayedValue)>>(iter: T) -> Self {
		let mut result = OverlayedChangeSet::default();
		result.top = iter.into_iter().map(|(k, value)| (k, {
			let mut history = Layers::default();
			history.push_unchecked(LayerEntry {
				value,
				index: crate::transaction_layers::COMMITTED_LAYER,
			});
			history
		})).collect();
		result
	}
}

/// Variant of historical data `set` function with internal extrinsics update.
/// It avoids accessing two times the historical value item.
/// It does remove latest historical dropped items.
fn set_with_extrinsic_overlayed_value(
	history: &mut Layers<OverlayedValue>,
	states: &States,
	value: Option<Vec<u8>>,
	extrinsic_index: Option<u32>,
) {
	if let Some(extrinsic) = extrinsic_index {
		set_with_extrinsic_inner_overlayed_value(history, states, value, extrinsic)
	} else {
		history.set(states, OverlayedValue {
			value,
			extrinsics: None,
		})
	}
}

fn set_with_extrinsic_inner_overlayed_value(
	history: &mut Layers<OverlayedValue>,
	states: &States,
	value: Option<Vec<u8>>,
	extrinsic_index: u32,
) {
	let state = states.num_states() - 1;
	if let Some(current) = history.get_mut(states) {
		if current.index == state {
			current.value.value = value;
			current.value.extrinsics.get_or_insert_with(Default::default)
				.insert(extrinsic_index);
		} else {
			let mut extrinsics = current.value.extrinsics.clone();
			extrinsics.get_or_insert_with(Default::default)
				.insert(extrinsic_index);
			history.push_unchecked(LayerEntry {
				index: state,
				value: OverlayedValue {
					value,
					extrinsics,
				},
			});
		}
	} else {
		let mut extrinsics: Option<BTreeSet<u32>> = None;
		extrinsics.get_or_insert_with(Default::default)
			.insert(extrinsic_index);
		history.push_unchecked(LayerEntry {
			index: state,
			value: OverlayedValue {
				value,
				extrinsics,
			},
		});
	}
}

impl OverlayedChangeSet {
	/// Whether the change set is empty.
	pub fn is_empty(&self) -> bool {
		self.top.is_empty() && self.children.is_empty()
	}

	/// Discard prospective changes from the change set state.
	pub fn discard_prospective(&mut self) {
		self.states.discard_prospective();
	}

	/// Commit prospective changes into the change set state.
	pub fn commit_prospective(&mut self) {
		self.states.commit_prospective();
	}

	/// Create a new transactional layer.
	pub fn start_transaction(&mut self) {
		self.states.start_transaction();
	}

	/// Discard a transactional layer state.
	/// There is always a transactional layer running
	/// (discarding the last trasactional layer open a new one).
	pub fn discard_transaction(&mut self) {
		self.states.discard_transaction();
	}

	/// Commit a transactional layer into previous transaction layer.
	pub fn commit_transaction(&mut self) {
		self.states.commit_transaction();
	}

	/// Garbage collect.
	fn gc(&mut self, prune_commit: bool) {
		let states = &self.states;
		// retain does change values
		retain(&mut self.top, |_, history| history.get_mut_pruning(states, prune_commit).is_some());
		self.children.retain(|_, (map, _child_info)| {
			retain(map, |_, history| history.get_mut_pruning(states, prune_commit).is_some());
			!map.is_empty()
		});
	}

	/// Iterator over current values for a given overlay, including change trie information.
	pub fn iter_overlay(
		&self,
		storage_key: Option<&[u8]>,
	) -> (impl Iterator<Item = (&[u8], &OverlayedValue)>, Option<ChildInfo>) {
		let (option_map, option_child_info) = if let Some(storage_key) = storage_key.as_ref() {
			if let Some((content, child_info)) = self.children.get(*storage_key) {
				(Some(content), Some(child_info.as_ref()))
			} else {
				(None, None)
			}
		} else {
			(Some(&self.top), None)
		};
		(option_map
			.into_iter()
			.flat_map(move |map| map.iter()
				.filter_map(move |(k, v)|
					v.get(self.states.as_ref()).map(|v| (k.as_slice(), v)))
			), option_child_info)

	}

	/// Iterator over current values for a given overlay.
	pub fn iter_values(
		&self,
		storage_key: Option<&[u8]>,
	) -> impl Iterator<Item = (&[u8], Option<&[u8]>)> {
		self.iter_overlay(storage_key).0
			.map(|(k, v)| (k, v.value.as_ref().map(|v| v.as_slice())))
	}

	/// Iterator over current values of all children overlays.
	pub fn children_iter(
		&self,
	) -> impl Iterator<Item=(
		&[u8],
		impl Iterator<Item = (&[u8], Option<&[u8]>)>,
		ChildInfo,
	)> {
		self.children.iter()
			.map(move |(keyspace, child_content)| (
				keyspace.as_slice(),
				child_content.0.iter()
					.filter_map(move |(k, v)| v.get(self.states.as_ref()).map(|v| (
						k.as_slice(),
						v.value.as_ref()
							.map(|v| v.as_slice()),
					))),
				child_content.1.as_ref(),
			))
	}

	/// Iterator over current values of all children overlays.
	/// This is a variant of `children_iter` with owned `Vec<u8>` keys and values.
	pub fn owned_children_iter<'a>(
		&'a self,
	) -> impl Iterator<Item=(
		Vec<u8>,
		impl Iterator<Item = (Vec<u8>, Option<Vec<u8>>)> + 'a,
		OwnedChildInfo,
	)> + 'a {
		self.children.iter()
			.map(move |(keyspace, (map, child_info))| (
				keyspace.to_vec(),
				map.iter()
					.filter_map(move |(k, v)|
						v.get(self.states.as_ref())
							.map(|v| (k.to_vec(), v.value.as_ref().map(|v| v.to_vec())))),
				child_info.to_owned(),
			))
	}

	/// Iterator over current values of all children overlays, including change trie information.
	pub fn children_iter_overlay(
		&self,
	) -> impl Iterator<Item=(
		&[u8],
		impl Iterator<Item = (&[u8], &OverlayedValue)>,
		ChildInfo,
	)> {
		self.children.iter()
			.map(move |(keyspace, (map, child_info))| (
				keyspace.as_slice(),
				map.iter()
					.filter_map(move |(k, v)|
						v.get(self.states.as_ref()).map(|v| (k.as_slice(), v))),
				child_info.as_ref(),
			))
	}

	/// Test only method for accessing current prospective values.
	/// This method is only here to keep compatibility with previous tests,
	/// please do not use for new tests.
	#[cfg(test)]
	pub(crate) fn top_prospective(&self) -> BTreeMap<Vec<u8>, OverlayedValue> {
		let mut result = BTreeMap::new();
		for (k, v) in self.top.iter() {
			if let Some(v) = v.get_prospective(&self.states) {
				result.insert(k.clone(), v.clone());
			}
		}
		result
	}

	/// Test only method to access current committed changes.
	/// This method is only here to keep compatibility with previous tests,
	/// please do not use for new tests.
	#[cfg(test)]
	pub(crate) fn top_committed(&self) -> BTreeMap<Vec<u8>, OverlayedValue> {
		let mut result = BTreeMap::new();
		for (k, v) in self.top.iter() {
			if let Some(v) = v.get_committed(&self.states) {
				result.insert(k.clone(), v.clone());
			}
		}
		result
	}
}

impl OverlayedChanges {
	/// Whether the overlayed changes are empty.
	pub fn is_empty(&self) -> bool {
		self.changes.is_empty()
	}

	/// Ask to collect/not to collect extrinsics indices where key(s) has been changed.
	pub fn set_collect_extrinsics(&mut self, collect_extrinsics: bool) {
		self.collect_extrinsics = collect_extrinsics;
	}

	/// Returns a double-Option: None if the key is unknown (i.e. and the query should be referred
	/// to the backend); Some(None) if the key has been deleted. Some(Some(...)) for a key whose
	/// value has been set.
	pub fn storage(&self, key: &[u8]) -> Option<Option<&[u8]>> {
		if let Some(overlay_value) = self.changes.top.get(key) {
			if let Some(o_value) = overlay_value.get(self.changes.states.as_ref()) {
				return Some(o_value.value.as_ref().map(|v| v.as_slice()))
			}
		}
		None
	}

	/// Returns a double-Option: None if the key is unknown (i.e. and the query should be referred
	/// to the backend); Some(None) if the key has been deleted. Some(Some(...)) for a key whose
	/// value has been set.
	pub fn child_storage(&self, storage_key: &[u8], key: &[u8]) -> Option<Option<&[u8]>> {
		if let Some(map) = self.changes.children.get(storage_key) {
			if let Some(overlay_value) = map.0.get(key) {
				if let Some(o_value) = overlay_value.get(self.changes.states.as_ref()) {
					return Some(o_value.value.as_ref().map(|v| v.as_slice()))
				}
			}
		}
		None
	}

	/// Inserts the given key-value pair into the prospective change set.
	///
	/// `None` can be used to delete a value specified by the given key.
	pub fn set_storage(&mut self, key: Vec<u8>, value: Option<Vec<u8>>) {
		self.operation_from_last_gc += DEFAULT_GC_CONF.operation_cost(value.as_ref());
		let extrinsic_index = self.extrinsic_index();
		let entry = self.changes.top.entry(key).or_default();
		set_with_extrinsic_overlayed_value(entry, &self.changes.states, value, extrinsic_index);
	}

	/// Inserts the given key-value pair into the prospective child change set.
	///
	/// `None` can be used to delete a value specified by the given key.
	pub(crate) fn set_child_storage(
		&mut self,
		storage_key: Vec<u8>,
		child_info: ChildInfo,
		key: Vec<u8>,
		value: Option<Vec<u8>>,
	) {
		self.operation_from_last_gc += DEFAULT_GC_CONF.operation_cost(value.as_ref());
		let extrinsic_index = self.extrinsic_index();
		let map_entry = self.changes.children.entry(storage_key)
			.or_insert_with(|| (Default::default(), child_info.to_owned()));
		let updatable = map_entry.1.try_update(child_info);
		debug_assert!(updatable);

		let entry = map_entry.0.entry(key).or_default();
		set_with_extrinsic_overlayed_value(
			entry,
			&self.changes.states,
			value,
			extrinsic_index,
		);
	}

	/// Clear child storage of given storage key.
	///
	/// NOTE that this doesn't take place immediately but written into the prospective
	/// change set, and still can be reverted by [`discard_prospective`].
	///
	/// [`discard_prospective`]: #method.discard_prospective
	pub(crate) fn clear_child_storage(
		&mut self,
		storage_key: &[u8],
		child_info: ChildInfo,
	) {
		let extrinsic_index = self.extrinsic_index();
		let states = &self.changes.states;
		let map_entry = self.changes.children.entry(storage_key.to_vec())
			.or_insert_with(|| (Default::default(), child_info.to_owned()));
		self.operation_from_last_gc += map_entry.0.len();
		let updatable = map_entry.1.try_update(child_info);
		debug_assert!(updatable);

		map_entry.0.values_mut()
			.for_each(|e| set_with_extrinsic_overlayed_value(e, states, None, extrinsic_index));
	}

	/// Removes all key-value pairs which keys share the given prefix.
	///
	/// NOTE that this doesn't take place immediately but written into the prospective
	/// change set, and still can be reverted by [`discard_prospective`].
	///
	/// [`discard_prospective`]: #method.discard_prospective
	pub(crate) fn clear_prefix(&mut self, prefix: &[u8]) {
		let extrinsic_index = self.extrinsic_index();

		let mut number_removed = 0;
		for (key, entry) in self.changes.top.iter_mut() {
			if key.starts_with(prefix) {
				number_removed += 1;
				set_with_extrinsic_overlayed_value(entry, &self.changes.states, None, extrinsic_index);
			}
		}
		self.operation_from_last_gc += number_removed;
	}

	pub(crate) fn clear_child_prefix(
		&mut self,
		storage_key: &[u8],
		child_info: ChildInfo,
		prefix: &[u8],
	) {
		let extrinsic_index = self.extrinsic_index();
		if let Some(child_change) = self.changes.children.get_mut(storage_key) {
			let mut number_removed = 0;
			let updatable = child_change.1.try_update(child_info);
			debug_assert!(updatable);

			for (key, entry) in child_change.0.iter_mut() {
				if key.starts_with(prefix) {
					number_removed += 1;
					set_with_extrinsic_overlayed_value(entry, &self.changes.states, None, extrinsic_index);
				}
			}
			self.operation_from_last_gc += number_removed;
		}
	}

	/// Discard prospective changes to state.
	pub fn discard_prospective(&mut self) {
		self.changes.discard_prospective();
		if self.operation_from_last_gc > DEFAULT_GC_CONF.trigger_commit_gc {
			self.operation_from_last_gc = 0;
			self.gc(!self.not_eager_gc);
		}
	}

	/// Commit prospective changes to state.
	pub fn commit_prospective(&mut self) {
		self.changes.commit_prospective();
		if self.operation_from_last_gc > DEFAULT_GC_CONF.trigger_commit_gc {
			self.operation_from_last_gc = 0;
			self.gc(!self.not_eager_gc);
		}
	}

	/// Create a new transactional layer.
	pub fn start_transaction(&mut self) {
		self.changes.start_transaction();
	}

	/// Discard a transactional layer.
	/// A transaction is always running (history always end with pending).
	pub fn discard_transaction(&mut self) {
		self.changes.discard_transaction();
		if self.operation_from_last_gc > DEFAULT_GC_CONF.trigger_transaction_gc {
			self.operation_from_last_gc = 0;
			self.gc(false);
		}
	}

	/// Commit a transactional layer.
	pub fn commit_transaction(&mut self) {
		self.changes.commit_transaction();
		if self.operation_from_last_gc > DEFAULT_GC_CONF.trigger_transaction_gc {
			self.operation_from_last_gc = 0;
			self.gc(false);
		}
	}

	/// Consume `OverlayedChanges` and take committed set.
	pub fn into_committed(self) -> (
		impl Iterator<Item=(Vec<u8>, Option<Vec<u8>>)>,
		impl Iterator<Item=(Vec<u8>, impl Iterator<Item=(Vec<u8>, Option<Vec<u8>>)>, OwnedChildInfo)>,
	){
		let top = self.changes.top;
		let children = self.changes.children;
		let committed = self.changes.states.committed();
		let states = self.changes.states.clone();
		let states2 = self.changes.states;
		(
			top.into_iter()
				.filter_map(move |(k, v)| v.into_committed(states.as_ref(), committed)
					.map(|v| (k, v.value))),
			children.into_iter().map(move |(storage_key, child_content)| {
				let states2 = states2.clone();
				(storage_key, child_content.0.into_iter()
					.filter_map(move |(k, v)| v.into_committed(states2.as_ref(), committed)
						.map(|v| (k, v.value))),
				child_content.1.to_owned())
			})
		)
	}

	/// Convert this instance with all changes into a [`StorageChanges`] instance.
	pub fn into_storage_changes<
		B: Backend<H>, H: Hasher, N: BlockNumber
	>(
		self,
		backend: &B,
		changes_trie_state: Option<&ChangesTrieState<H, N>>,
		parent_hash: H::Out,
		mut cache: StorageTransactionCache<B::Transaction, H, N>,
	) -> Result<StorageChanges<B::Transaction, H, N>, String>
	where
		H::Out: Ord + Encode + 'static,
	{
		// If the transaction does not exist, we generate it.
		if cache.transaction.is_none() {
			self.storage_root(backend, &mut cache);
		}

		let (transaction, transaction_storage_root) = cache.transaction.take()
			.and_then(|t| cache.transaction_storage_root.take().map(|tr| (t, tr)))
			.expect("Transaction was be generated as part of `storage_root`; qed");

		// If the transaction does not exist, we generate it.
		if cache.changes_trie_transaction.is_none() {
			self.changes_trie_root(
				backend,
				changes_trie_state,
				parent_hash,
				false,
				&mut cache,
			).map_err(|_| "Failed to generate changes trie transaction")?;
		}

		let changes_trie_transaction = cache.changes_trie_transaction
			.take()
			.expect("Changes trie transaction was generated by `changes_trie_root`; qed");

		let (main_storage_changes, child_storage_changes) = self.into_committed();

		Ok(StorageChanges {
			main_storage_changes: main_storage_changes.collect(),
			child_storage_changes: child_storage_changes.map(|(sk, it, _child_info)|
				(sk, it.collect())
			).collect(),
			transaction,
			transaction_storage_root,
			changes_trie_transaction,
		})
	}

	/// Inserts storage entry responsible for current extrinsic index.
	#[cfg(test)]
	pub(crate) fn set_extrinsic_index(&mut self, extrinsic_index: u32) {
		self.set_storage(EXTRINSIC_INDEX.to_vec(), Some(extrinsic_index.encode()));
	}

	/// Test only method to create a change set from committed
	/// and prospective content.
	#[cfg(test)]
	pub(crate) fn new_from_top(
		committed: Vec<(Vec<u8>, Option<Vec<u8>>)>,
		prospective: Vec<(Vec<u8>, Option<Vec<u8>>)>,
		collect_extrinsics: bool,
	) -> Self {
		let changes = OverlayedChangeSet::default();
		let mut result = OverlayedChanges {
			changes,
<<<<<<< HEAD
			changes_trie_config,
			operation_from_last_gc: 0,
			not_eager_gc: false,
=======
			collect_extrinsics,
>>>>>>> 6b14213a
		};
		committed.into_iter().for_each(|(k, v)| result.set_storage(k, v));
		result.changes.commit_prospective();
		prospective.into_iter().for_each(|(k, v)| result.set_storage(k, v));
		result
	}

	/// Returns current extrinsic index to use in changes trie construction.
	/// None is returned if it is not set or changes trie config is not set.
	/// Persistent value (from the backend) can be ignored because runtime must
	/// set this index before first and unset after last extrinsic is executed.
	/// Changes that are made outside of extrinsics, are marked with
	/// `NO_EXTRINSIC_INDEX` index.
	fn extrinsic_index(&self) -> Option<u32> {
		match self.collect_extrinsics {
			true => Some(
				self.storage(EXTRINSIC_INDEX)
					.and_then(|idx| idx.and_then(|idx| Decode::decode(&mut &*idx).ok()))
					.unwrap_or(NO_EXTRINSIC_INDEX)),
			false => None,
		}
	}

	#[cfg(any(test, feature = "test-helpers"))]
	/// Iterator over current values of the overlay.
	pub fn iter_values(
		&self,
		storage_key: Option<&[u8]>,
	) -> impl Iterator<Item = (&[u8], Option<&[u8]>)> {
		self.changes.iter_values(storage_key)
	}

	#[cfg(any(test, feature = "test-helpers"))]
	/// Count the number of key value pairs, at every latest history.
	/// Should only be use for debugging or testing, this is slow
	/// and technical.
	pub fn top_count_keyvalue_pair(&self) -> usize {
		let mut result = 0;
		for (_, v) in self.changes.top.iter() {
			result += v.len()
		}
		result
	}

	/// costy garbage collection of unneeded memory from
	/// key values. Eager set to true will remove more
	/// key value but allows more costy memory changes.
	pub fn gc(&mut self, eager: bool) {
		self.changes.gc(eager);
	}

	/// Generate the storage root using `backend` and all changes from `prospective` and `committed`.
	///
	/// Returns the storage root and caches storage transaction in the given `cache`.
	pub fn storage_root<H: Hasher, N: BlockNumber, B: Backend<H>>(
		&self,
		backend: &B,
		cache: &mut StorageTransactionCache<B::Transaction, H, N>,
	) -> H::Out
		where
			H::Out: Ord + Encode,
	{
		let child_delta_iter = self.changes.owned_children_iter();

		// compute and memoize
		let delta = self.changes.iter_values(None).map(|(k, v)| (k.to_vec(), v.map(|s| s.to_vec())));

		let (root, transaction) = backend.full_storage_root(delta, child_delta_iter);
		cache.transaction = Some(transaction);
		cache.transaction_storage_root = Some(root);

		root
	}

	/// Generate the changes trie root.
	///
	/// Returns the changes trie root and caches the storage transaction into the given `cache`.
	///
	/// # Panics
	///
	/// Panics on storage error, when `panic_on_storage_error` is set.
	pub fn changes_trie_root<'a, H: Hasher, N: BlockNumber, B: Backend<H>>(
		&self,
		backend: &B,
		changes_trie_state: Option<&'a ChangesTrieState<'a, H, N>>,
		parent_hash: H::Out,
		panic_on_storage_error: bool,
		cache: &mut StorageTransactionCache<B::Transaction, H, N>,
	) -> Result<Option<H::Out>, ()>
		where
			H::Out: Ord + Encode + 'static,
	{
		build_changes_trie::<_, H, N>(
			backend,
			changes_trie_state,
			self,
			parent_hash,
			panic_on_storage_error,
		).map(|r| {
			let root = r.as_ref().map(|r| r.1).clone();
			cache.changes_trie_transaction = Some(r.map(|(db, _, cache)| (db, cache)));
			cache.changes_trie_transaction_storage_root = Some(root);
			root
		})
	}

	/// Get child info for a storage key.
	/// Take the latest value so prospective first.
	pub fn child_info(&self, storage_key: &[u8]) -> Option<ChildInfo> {
		if let Some((_, child_info)) = self.changes.children.get(storage_key) {
			return Some(child_info.as_ref());
		}
		None
	}

	/// Returns the next (in lexicographic order) storage key in the overlayed alongside its value.
	/// If no value is next then `None` is returned.
	pub fn next_storage_key_change(&self, key: &[u8]) -> Option<(&[u8], &OverlayedValue)> {
		let range = (ops::Bound::Excluded(key), ops::Bound::Unbounded);

		let mut next_keys = self.changes.top.range::<[u8], _>(range);
		while let Some((key, historic_value)) = next_keys.next() {
			if let Some(overlay_value) = historic_value.get(self.changes.states.as_ref()) {
				return Some((key, overlay_value));
			}
		}
		None
	}

	/// Returns the next (in lexicographic order) child storage key in the overlayed alongside its
	/// value.  If no value is next then `None` is returned.
	pub fn next_child_storage_key_change(
		&self,
		storage_key: &[u8],
		key: &[u8]
	) -> Option<(&[u8], &OverlayedValue)> {
		let range = (ops::Bound::Excluded(key), ops::Bound::Unbounded);

		if let Some(child) = self.changes.children.get(storage_key) {
			let mut next_keys = child.0.range::<[u8], _>(range);
			while let Some((key, historic_value)) = next_keys.next() {
				if let Some(overlay_value) = historic_value.get(self.changes.states.as_ref()) {
					return Some((key, overlay_value));
				}
			}
		}
		None
	}
}

/// This is an implementation of retain for btreemap,
/// this is used to keep a similar api with previous
/// hashmap usage.
/// This could also be easilly replace if btreemap gets
/// an implementation for retain in the future.
fn retain<K: Ord + Clone, V, F>(map: &mut BTreeMap<K, V>, mut f: F)
	where
		F: FnMut(&K, &mut V) -> bool,
{
	// this is use to discard some historical values when
	// their status is cleared.
	// Regarding this use case we will only remove individually.
	// Rebuilding trie from iterator may be better if there is
	// more removal.
	// Regarding this use case skipping removal can be a better
	// choice.
	let mut rem = Vec::new();
	for (k, v) in map.iter_mut() {
		if !f(k, v) {
			rem.push(k.clone());
		}
	}
	for k in rem {
		map.remove(&k);
	}
}

#[cfg(test)]
impl From<Option<Vec<u8>>> for OverlayedValue {
	fn from(value: Option<Vec<u8>>) -> OverlayedValue {
		OverlayedValue { value, ..Default::default() }
	}
}

#[cfg(test)]
mod tests {
	use hex_literal::hex;
	use sp_core::{
		Blake2Hasher, traits::Externalities, storage::well_known_keys::EXTRINSIC_INDEX,
	};
	use crate::InMemoryBackend;
	use crate::ext::Ext;
	use super::*;

	fn strip_extrinsic_index(mut map: BTreeMap<Vec<u8>, OverlayedValue>)
		-> BTreeMap<Vec<u8>, OverlayedValue>
	{
		map.remove(&EXTRINSIC_INDEX.to_vec());
		map
	}

	#[test]
	fn overlayed_storage_works() {
		let mut overlayed = OverlayedChanges::default();

		let key = vec![42, 69, 169, 142];

		assert!(overlayed.storage(&key).is_none());

		overlayed.set_storage(key.clone(), Some(vec![1, 2, 3]));
		assert_eq!(overlayed.storage(&key).unwrap(), Some(&[1, 2, 3][..]));

		overlayed.commit_prospective();
		assert_eq!(overlayed.storage(&key).unwrap(), Some(&[1, 2, 3][..]));

		overlayed.set_storage(key.clone(), Some(vec![]));
		assert_eq!(overlayed.storage(&key).unwrap(), Some(&[][..]));

		overlayed.set_storage(key.clone(), None);
		assert!(overlayed.storage(&key).unwrap().is_none());

		overlayed.discard_prospective();
		assert_eq!(overlayed.storage(&key).unwrap(), Some(&[1, 2, 3][..]));

		overlayed.set_storage(key.clone(), None);
		overlayed.commit_prospective();
		assert!(overlayed.storage(&key).unwrap().is_none());
	}

	#[test]
	fn overlayed_storage_root_works() {
		let initial: BTreeMap<_, _> = vec![
			(b"doe".to_vec(), b"reindeer".to_vec()),
			(b"dog".to_vec(), b"puppyXXX".to_vec()),
			(b"dogglesworth".to_vec(), b"catXXX".to_vec()),
			(b"doug".to_vec(), b"notadog".to_vec()),
		].into_iter().collect();
		let backend = InMemoryBackend::<Blake2Hasher>::from(initial);
		let mut overlay = OverlayedChanges::new_from_top(
			vec![
				(b"dog".to_vec(), Some(b"puppy".to_vec()).into()),
				(b"dogglesworth".to_vec(), Some(b"catYYY".to_vec()).into()),
				(b"doug".to_vec(), Some(vec![]).into()),
			].into_iter().collect(),
			vec![
				(b"dogglesworth".to_vec(), Some(b"cat".to_vec()).into()),
				(b"doug".to_vec(), None.into()),
			].into_iter().collect(), false);

		let mut cache = StorageTransactionCache::default();
		let mut ext = Ext::new(
			&mut overlay,
			&mut cache,
			&backend,
			crate::changes_trie::disabled_state::<_, u64>(),
			None,
		);
		const ROOT: [u8; 32] = hex!("39245109cef3758c2eed2ccba8d9b370a917850af3824bc8348d505df2c298fa");

		assert_eq!(&ext.storage_root()[..], &ROOT);
	}

	#[test]
	fn extrinsic_changes_are_collected() {
		let mut overlay = OverlayedChanges::default();
		overlay.set_collect_extrinsics(true);

		overlay.set_storage(vec![100], Some(vec![101]));

		overlay.set_extrinsic_index(0);
		overlay.set_storage(vec![1], Some(vec![2]));

		overlay.set_extrinsic_index(1);
		overlay.set_storage(vec![3], Some(vec![4]));

		overlay.set_extrinsic_index(2);
		overlay.set_storage(vec![1], Some(vec![6]));

		assert_eq!(strip_extrinsic_index(overlay.changes.top_prospective()),
			vec![
				(vec![1], OverlayedValue { value: Some(vec![6]),
				 extrinsics: Some(vec![0, 2].into_iter().collect()) }),
				(vec![3], OverlayedValue { value: Some(vec![4]),
				 extrinsics: Some(vec![1].into_iter().collect()) }),
				(vec![100], OverlayedValue { value: Some(vec![101]),
				 extrinsics: Some(vec![NO_EXTRINSIC_INDEX].into_iter().collect()) }),
			].into_iter().collect());

		overlay.commit_prospective();

		overlay.set_extrinsic_index(3);
		overlay.set_storage(vec![3], Some(vec![7]));

		overlay.set_extrinsic_index(4);
		overlay.set_storage(vec![1], Some(vec![8]));

		assert_eq!(strip_extrinsic_index(overlay.changes.top_committed()),
			vec![
				(vec![1], OverlayedValue { value: Some(vec![6]),
				 extrinsics: Some(vec![0, 2].into_iter().collect()) }),
				(vec![3], OverlayedValue { value: Some(vec![4]),
				 extrinsics: Some(vec![1].into_iter().collect()) }),
				(vec![100], OverlayedValue { value: Some(vec![101]),
				 extrinsics: Some(vec![NO_EXTRINSIC_INDEX].into_iter().collect()) }),
			].into_iter().collect());

		assert_eq!(strip_extrinsic_index(overlay.changes.top_prospective()),
			vec![
				(vec![1], OverlayedValue { value: Some(vec![8]),
					extrinsics: Some(vec![0, 2, 4].into_iter().collect()) }),
				(vec![3], OverlayedValue { value: Some(vec![7]),
					extrinsics: Some(vec![1, 3].into_iter().collect()) }),
			].into_iter().collect());

		overlay.commit_prospective();

		assert_eq!(strip_extrinsic_index(overlay.changes.top_committed()),
			vec![
				(vec![1], OverlayedValue { value: Some(vec![8]),
				 extrinsics: Some(vec![0, 2, 4].into_iter().collect()) }),
				(vec![3], OverlayedValue { value: Some(vec![7]),
				 extrinsics: Some(vec![1, 3].into_iter().collect()) }),
				(vec![100], OverlayedValue { value: Some(vec![101]),
				 extrinsics: Some(vec![NO_EXTRINSIC_INDEX].into_iter().collect()) }),
			].into_iter().collect());

		assert_eq!(overlay.changes.top_prospective(),
			Default::default());
	}

	#[test]
	fn overlayed_storage_transactions() {
		let mut overlayed = OverlayedChanges::default();

		let key = vec![42, 69, 169, 142];

		assert!(overlayed.storage(&key).is_none());

		// discard transaction similar to discard prospective if no transaction.

		overlayed.set_storage(key.clone(), Some(vec![1, 2, 3]));
		assert_eq!(overlayed.storage(&key).unwrap(), Some(&[1, 2, 3][..]));

		overlayed.discard_transaction();
		assert_eq!(overlayed.storage(&key), None);

		overlayed.discard_prospective();
		assert_eq!(overlayed.storage(&key), None);

		overlayed.set_storage(key.clone(), Some(vec![1, 2, 3]));
		assert_eq!(overlayed.storage(&key).unwrap(), Some(&[1, 2, 3][..]));

		overlayed.commit_transaction();
		assert_eq!(overlayed.storage(&key).unwrap(), Some(&[1, 2, 3][..]));

		overlayed.discard_transaction();
		assert_eq!(overlayed.storage(&key), None);
		// basic transaction test
		// tx:1
		overlayed.set_storage(key.clone(), Some(vec![1, 2, 3]));
		assert_eq!(overlayed.storage(&key).unwrap(), Some(&[1, 2, 3][..]));

		overlayed.start_transaction();
		// tx:2
		overlayed.set_storage(key.clone(), Some(vec![1, 2, 3, 4]));
		assert_eq!(overlayed.storage(&key).unwrap(), Some(&[1, 2, 3, 4][..]));

		overlayed.start_transaction();
		// tx:3
		overlayed.set_storage(key.clone(), None);
		assert_eq!(overlayed.storage(&key).unwrap(), None);

		overlayed.discard_transaction();
		// tx:2
		assert_eq!(overlayed.storage(&key).unwrap(), Some(&[1, 2, 3, 4][..]));

		overlayed.start_transaction();
		// tx:3
		overlayed.set_storage(key.clone(), None);
		assert_eq!(overlayed.storage(&key).unwrap(), None);

		overlayed.commit_transaction();
		// tx:2
		assert_eq!(overlayed.storage(&key).unwrap(), None);

		overlayed.discard_transaction();
		// tx:1
		assert_eq!(overlayed.storage(&key).unwrap(), Some(&[1, 2, 3][..]));
		overlayed.discard_prospective();
		assert_eq!(overlayed.storage(&key), None);

		// multiple transaction end up to prospective value
		overlayed.start_transaction();
		overlayed.set_storage(key.clone(), Some(vec![1]));
		overlayed.start_transaction();
		overlayed.set_storage(key.clone(), Some(vec![1, 2]));
		overlayed.start_transaction();
		overlayed.set_storage(key.clone(), Some(vec![1, 2, 3]));

		overlayed.commit_prospective();
		assert_eq!(overlayed.storage(&key).unwrap(), Some(&[1, 2, 3][..]));
	}

	#[test]
	fn next_storage_key_change_works() {
		let mut overlay = OverlayedChanges::default();
		overlay.set_storage(vec![20], Some(vec![20]));
		overlay.set_storage(vec![30], Some(vec![30]));
		overlay.set_storage(vec![40], Some(vec![40]));
		overlay.commit_prospective();
		overlay.set_storage(vec![10], Some(vec![10]));
		overlay.set_storage(vec![30], None);

		// next_prospective < next_committed
		let next_to_5 = overlay.next_storage_key_change(&[5]).unwrap();
		assert_eq!(next_to_5.0.to_vec(), vec![10]);
		assert_eq!(next_to_5.1.value, Some(vec![10]));

		// next_committed < next_prospective
		let next_to_10 = overlay.next_storage_key_change(&[10]).unwrap();
		assert_eq!(next_to_10.0.to_vec(), vec![20]);
		assert_eq!(next_to_10.1.value, Some(vec![20]));

		// next_committed == next_prospective
		let next_to_20 = overlay.next_storage_key_change(&[20]).unwrap();
		assert_eq!(next_to_20.0.to_vec(), vec![30]);
		assert_eq!(next_to_20.1.value, None);

		// next_committed, no next_prospective
		let next_to_30 = overlay.next_storage_key_change(&[30]).unwrap();
		assert_eq!(next_to_30.0.to_vec(), vec![40]);
		assert_eq!(next_to_30.1.value, Some(vec![40]));

		overlay.set_storage(vec![50], Some(vec![50]));
		// next_prospective, no next_committed
		let next_to_40 = overlay.next_storage_key_change(&[40]).unwrap();
		assert_eq!(next_to_40.0.to_vec(), vec![50]);
		assert_eq!(next_to_40.1.value, Some(vec![50]));
	}

	#[test]
	fn next_child_storage_key_change_works() {
		let child = b"Child1".to_vec();
		let child_info = ChildInfo::new_default(b"uniqueid");
		let mut overlay = OverlayedChanges::default();
		overlay.set_child_storage(child.clone(), child_info, vec![20], Some(vec![20]));
		overlay.set_child_storage(child.clone(), child_info, vec![30], Some(vec![30]));
		overlay.set_child_storage(child.clone(), child_info, vec![40], Some(vec![40]));
		overlay.commit_prospective();
		overlay.set_child_storage(child.clone(), child_info, vec![10], Some(vec![10]));
		overlay.set_child_storage(child.clone(), child_info, vec![30], None);

		// next_prospective < next_committed
		let next_to_5 = overlay.next_child_storage_key_change(&child, &[5]).unwrap();
		assert_eq!(next_to_5.0.to_vec(), vec![10]);
		assert_eq!(next_to_5.1.value, Some(vec![10]));

		// next_committed < next_prospective
		let next_to_10 = overlay.next_child_storage_key_change(&child, &[10]).unwrap();
		assert_eq!(next_to_10.0.to_vec(), vec![20]);
		assert_eq!(next_to_10.1.value, Some(vec![20]));

		// next_committed == next_prospective
		let next_to_20 = overlay.next_child_storage_key_change(&child, &[20]).unwrap();
		assert_eq!(next_to_20.0.to_vec(), vec![30]);
		assert_eq!(next_to_20.1.value, None);

		// next_committed, no next_prospective
		let next_to_30 = overlay.next_child_storage_key_change(&child, &[30]).unwrap();
		assert_eq!(next_to_30.0.to_vec(), vec![40]);
		assert_eq!(next_to_30.1.value, Some(vec![40]));

		overlay.set_child_storage(child.clone(), child_info, vec![50], Some(vec![50]));
		// next_prospective, no next_committed
		let next_to_40 = overlay.next_child_storage_key_change(&child, &[40]).unwrap();
		assert_eq!(next_to_40.0.to_vec(), vec![50]);
		assert_eq!(next_to_40.1.value, Some(vec![50]));
	}
}<|MERGE_RESOLUTION|>--- conflicted
+++ resolved
@@ -43,10 +43,8 @@
 pub struct OverlayedChanges {
 	/// Changes with their history.
 	pub(crate) changes: OverlayedChangeSet,
-<<<<<<< HEAD
-	/// Changes trie configuration. None by default, but could be installed by the
-	/// runtime if it supports change tries.
-	pub(crate) changes_trie_config: Option<ChangesTrieConfig>,
+	/// True if extrinsiscs stats must be collected.
+	pub(crate) collect_extrinsics: bool,
 	/// Counter of number of operation between garbage collection.
 	/// Changing or deleting a value increment this counter by one.
 	/// An additional cost for data added is added for every n bytes of data.
@@ -55,10 +53,6 @@
 	/// Can be set to false to ensure we keep pre committed state (in case we want to move
 	/// back committed cursor).
 	pub(crate) not_eager_gc: bool,
-=======
-	/// True if extrinsiscs stats must be collected.
-	pub(crate) collect_extrinsics: bool,
->>>>>>> 6b14213a
 }
 
 /// The storage value, used inside OverlayedChanges.
@@ -684,13 +678,9 @@
 		let changes = OverlayedChangeSet::default();
 		let mut result = OverlayedChanges {
 			changes,
-<<<<<<< HEAD
-			changes_trie_config,
 			operation_from_last_gc: 0,
 			not_eager_gc: false,
-=======
 			collect_extrinsics,
->>>>>>> 6b14213a
 		};
 		committed.into_iter().for_each(|(k, v)| result.set_storage(k, v));
 		result.changes.commit_prospective();
