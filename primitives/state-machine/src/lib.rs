// Copyright 2017-2020 Parity Technologies (UK) Ltd.
// This file is part of Substrate.

// Substrate is free software: you can redistribute it and/or modify
// it under the terms of the GNU General Public License as published by
// the Free Software Foundation, either version 3 of the License, or
// (at your option) any later version.

// Substrate is distributed in the hope that it will be useful,
// but WITHOUT ANY WARRANTY; without even the implied warranty of
// MERCHANTABILITY or FITNESS FOR A PARTICULAR PURPOSE.  See the
// GNU General Public License for more details.

// You should have received a copy of the GNU General Public License
// along with Substrate.  If not, see <http://www.gnu.org/licenses/>.

//! Substrate state machine implementation.

#![warn(missing_docs)]

use std::{fmt, result, collections::HashMap, panic::UnwindSafe, marker::PhantomData};
use log::{warn, trace};
use hash_db::Hasher;
use codec::{Decode, Encode, Codec};
use sp_core::{
	storage::ChildInfo, NativeOrEncoded, NeverNativeValue,
	traits::{CodeExecutor, CallInWasmExt}, hexdisplay::HexDisplay,
};
use ext::InnerMut as InnerMutTrait;
use ext::inner_mut::InnerMut;
use sp_externalities::Extensions;
use std::ops::{Deref, DerefMut};

pub mod backend;
mod in_memory_backend;
mod changes_trie;
mod error;
mod ext;
mod testing;
mod basic;
mod overlayed_changes;
mod transaction_layers;
mod proving_backend;
mod stats;
mod trie_backend;
mod trie_backend_essence;

pub mod inner_mut {
	pub use crate::ext::inner_mut::InnerMut;
	pub use crate::ext::InnerMut as InnerMutTrait;
}
pub use sp_trie::{trie_types::{Layout, TrieDBMut}, TrieMut, DBValue, MemoryDB};
pub use testing::TestExternalities;
pub use basic::BasicExternalities;
pub use ext::Ext;
pub use backend::Backend;
pub use changes_trie::{
	AnchorBlockId as ChangesTrieAnchorBlockId,
	State as ChangesTrieState,
	Storage as ChangesTrieStorage,
	RootsStorage as ChangesTrieRootsStorage,
	InMemoryStorage as InMemoryChangesTrieStorage,
	BuildCache as ChangesTrieBuildCache,
	CacheAction as ChangesTrieCacheAction,
	ConfigurationRange as ChangesTrieConfigurationRange,
	key_changes, key_changes_proof,
	key_changes_proof_check, key_changes_proof_check_with_db,
	prune as prune_changes_tries,
	disabled_state as disabled_changes_trie_state,
	BlockNumber as ChangesTrieBlockNumber,
};
pub use overlayed_changes::{OverlayedChanges, StorageChanges, StorageTransactionCache};
pub use proving_backend::{
	create_proof_check_backend, create_proof_check_backend_storage, merge_storage_proofs,
	ProofRecorder, ProvingBackend, ProvingBackendRecorder, StorageProof,
};
pub use trie_backend_essence::{TrieBackendStorage, Storage};
pub use trie_backend::TrieBackend;
pub use error::{Error, ExecutionError};
pub use in_memory_backend::InMemory as InMemoryBackend;
pub use stats::{UsageInfo, UsageUnit};
#[cfg(feature = "test-helpers")]
pub use transaction_layers::fuzz as transaction_layers_fuzz;

type CallResult<R, E> = Result<NativeOrEncoded<R>, E>;

/// Default handler of the execution manager.
pub type DefaultHandler<R, E> = fn(CallResult<R, E>, CallResult<R, E>) -> CallResult<R, E>;

/// Type of changes trie transaction.
pub type ChangesTrieTransaction<H, N> = (
	MemoryDB<H>,
	ChangesTrieCacheAction<<H as Hasher>::Out, N>,
);

/// Strategy for executing a call into the runtime.
#[derive(Copy, Clone, Eq, PartialEq, Debug)]
pub enum ExecutionStrategy {
	/// Execute with the native equivalent if it is compatible with the given wasm module; otherwise fall back to the wasm.
	NativeWhenPossible,
	/// Use the given wasm module.
	AlwaysWasm,
	/// Run with both the wasm and the native variant (if compatible). Report any discrepancy as an error.
	Both,
	/// First native, then if that fails or is not possible, wasm.
	NativeElseWasm,
}

/// Storage backend trust level.
#[derive(Debug, Clone)]
pub enum BackendTrustLevel {
	/// Panics from trusted backends are considered justified, and never caught.
	Trusted,
	/// Panics from untrusted backend are caught and interpreted as runtime error.
	/// Untrusted backend may be missing some parts of the trie, so panics are not considered
	/// fatal.
	Untrusted,
}

/// Like `ExecutionStrategy` only it also stores a handler in case of consensus failure.
#[derive(Clone)]
pub enum ExecutionManager<F> {
	/// Execute with the native equivalent if it is compatible with the given wasm module; otherwise fall back to the wasm.
	NativeWhenPossible,
	/// Use the given wasm module. The backend on which code is executed code could be
	/// trusted to provide all storage or not (i.e. the light client cannot be trusted to provide
	/// for all storage queries since the storage entries it has come from an external node).
	AlwaysWasm(BackendTrustLevel),
	/// Run with both the wasm and the native variant (if compatible). Call `F` in the case of any discrepancy.
	Both(F),
	/// First native, then if that fails or is not possible, wasm.
	NativeElseWasm,
}

impl<'a, F> From<&'a ExecutionManager<F>> for ExecutionStrategy {
	fn from(s: &'a ExecutionManager<F>) -> Self {
		match *s {
			ExecutionManager::NativeWhenPossible => ExecutionStrategy::NativeWhenPossible,
			ExecutionManager::AlwaysWasm(_) => ExecutionStrategy::AlwaysWasm,
			ExecutionManager::NativeElseWasm => ExecutionStrategy::NativeElseWasm,
			ExecutionManager::Both(_) => ExecutionStrategy::Both,
		}
	}
}

impl ExecutionStrategy {
	/// Gets the corresponding manager for the execution strategy.
	pub fn get_manager<E: fmt::Debug, R: Decode + Encode>(
		self,
	) -> ExecutionManager<DefaultHandler<R, E>> {
		match self {
			ExecutionStrategy::AlwaysWasm => ExecutionManager::AlwaysWasm(BackendTrustLevel::Trusted),
			ExecutionStrategy::NativeWhenPossible => ExecutionManager::NativeWhenPossible,
			ExecutionStrategy::NativeElseWasm => ExecutionManager::NativeElseWasm,
			ExecutionStrategy::Both => ExecutionManager::Both(|wasm_result, native_result| {
				warn!(
					"Consensus error between wasm {:?} and native {:?}. Using wasm.",
					wasm_result,
					native_result,
				);
				warn!("   Native result {:?}", native_result);
				warn!("   Wasm result {:?}", wasm_result);
				wasm_result
			}),
		}
	}
}

/// Evaluate to ExecutionManager::NativeElseWasm, without having to figure out the type.
pub fn native_else_wasm<E, R: Decode>() -> ExecutionManager<DefaultHandler<R, E>> {
	ExecutionManager::NativeElseWasm
}

/// Evaluate to ExecutionManager::AlwaysWasm with trusted backend, without having to figure out the type.
fn always_wasm<E, R: Decode>() -> ExecutionManager<DefaultHandler<R, E>> {
	ExecutionManager::AlwaysWasm(BackendTrustLevel::Trusted)
}

/// Evaluate ExecutionManager::AlwaysWasm with untrusted backend, without having to figure out the type.
fn always_untrusted_wasm<E, R: Decode>() -> ExecutionManager<DefaultHandler<R, E>> {
	ExecutionManager::AlwaysWasm(BackendTrustLevel::Untrusted)
}

/// The substrate state machine.
pub struct StateMachine<'a, B, H, N, Exec>
	where
		H: Hasher,
		B: Backend<H>,
		N: ChangesTrieBlockNumber,
{
	backend: &'a B,
	exec: &'a Exec,
	method: &'a str,
	call_data: &'a [u8],
	overlay: &'a InnerMut<OverlayedChanges>,
	extensions: Extensions,
	changes_trie_state: Option<ChangesTrieState<'a, H, N>>,
	_marker: PhantomData<(H, N)>,
	storage_transaction_cache: Option<&'a mut StorageTransactionCache<B::Transaction, H, N>>,
}

impl<'a, B, H, N, Exec> StateMachine<'a, B, H, N, Exec> where
	H: Hasher,
	H::Out: Ord + 'static + codec::Codec,
	Exec: CodeExecutor + Clone + 'static,
	B: Backend<H>,
	N: crate::changes_trie::BlockNumber,
{
	/// Creates new substrate state machine.
	pub fn new(
		backend: &'a B,
<<<<<<< HEAD
		changes_trie_storage: Option<&'a T>,
		overlay: &'a InnerMut<OverlayedChanges>,
=======
		changes_trie_state: Option<ChangesTrieState<'a, H, N>>,
		overlay: &'a mut OverlayedChanges,
>>>>>>> 8cc64bb6
		exec: &'a Exec,
		method: &'a str,
		call_data: &'a [u8],
		mut extensions: Extensions,
	) -> Self {
		extensions.register(CallInWasmExt::new(exec.clone()));

		Self {
			backend,
			exec,
			method,
			call_data,
			extensions,
			overlay,
			changes_trie_state,
			_marker: PhantomData,
			storage_transaction_cache: None,
		}
	}

	/// Use given `cache` as storage transaction cache.
	///
	/// The cache will be used to cache storage transactions that can be build while executing a
	/// function in the runtime. For example, when calculating the storage root a transaction is
	/// build that will be cached.
	pub fn with_storage_transaction_cache(
		mut self,
		cache: Option<&'a mut StorageTransactionCache<B::Transaction, H, N>>,
	) -> Self {
		self.storage_transaction_cache = cache;
		self
	}

	/// Execute a call using the given state backend, overlayed changes, and call executor.
	///
	/// On an error, no prospective changes are written to the overlay.
	///
	/// Note: changes to code will be in place if this call is made again. For running partial
	/// blocks (e.g. a transaction at a time), ensure a different method is used.
	///
	/// Returns the SCALE encoded result of the executed function.
	pub fn execute(&mut self, strategy: ExecutionStrategy) -> Result<Vec<u8>, Box<dyn Error>> {
		// We are not giving a native call and thus we are sure that the result can never be a native
		// value.
		self.execute_using_consensus_failure_handler::<_, NeverNativeValue, fn() -> _>(
			strategy.get_manager(),
			None,
		).map(NativeOrEncoded::into_encoded)
	}

	fn execute_aux<R, NC>(
		&mut self,
		use_native: bool,
		native_call: Option<NC>,
	) -> (
		CallResult<R, Exec::Error>,
		bool,
	) where
		R: Decode + Encode + PartialEq,
		NC: FnOnce() -> result::Result<R, String> + UnwindSafe,
	{
		let mut cache = StorageTransactionCache::default();

		let cache = match self.storage_transaction_cache.as_mut() {
			Some(cache) => cache,
			None => &mut cache,
		};

		let mut ext = Ext::new(
			self.overlay,
			cache,
			self.backend,
			self.changes_trie_state.clone(),
			Some(&mut self.extensions),
		);

		let id = ext.id;
		trace!(
			target: "state-trace", "{:04x}: Call {} at {:?}. Input={:?}",
			id,
			self.method,
			self.backend,
			HexDisplay::from(&self.call_data),
		);

		let (result, was_native) = self.exec.call(
			&mut ext,
			self.method,
			self.call_data,
			use_native,
			native_call,
		);

		trace!(
			target: "state-trace", "{:04x}: Return. Native={:?}, Result={:?}",
			id,
			was_native,
			result,
		);

		(result, was_native)
	}

	fn execute_call_with_both_strategy<Handler, R, NC>(
		&mut self,
		mut native_call: Option<NC>,
		on_consensus_failure: Handler,
	) -> CallResult<R, Exec::Error>
		where
			R: Decode + Encode + PartialEq,
			NC: FnOnce() -> result::Result<R, String> + UnwindSafe,
			Handler: FnOnce(
				CallResult<R, Exec::Error>,
				CallResult<R, Exec::Error>,
			) -> CallResult<R, Exec::Error>
	{
		let orig_committed = self.overlay.as_ref().changes.states.committed();
		// disable eager gc to be able to rollback
		self.overlay.as_mut().not_eager_gc = true;
		let (result, was_native) = self.execute_aux(true, native_call.take());

		self.overlay.as_mut().not_eager_gc = false;
		if was_native {
			if result.is_ok() {
				self.overlay.as_mut().changes.states.unchecked_rollback_committed(orig_committed);
			}
			let (wasm_result, _) = self.execute_aux(
				false,
				native_call,
			);

			if (result.is_ok() && wasm_result.is_ok()
				&& result.as_ref().ok() == wasm_result.as_ref().ok())
				|| result.is_err() && wasm_result.is_err()
			{
				result
			} else {
				on_consensus_failure(wasm_result, result)
			}
		} else {
			result
		}
	}

	fn execute_call_with_native_else_wasm_strategy<R, NC>(
		&mut self,
		mut native_call: Option<NC>,
	) -> CallResult<R, Exec::Error>
		where
			R: Decode + Encode + PartialEq,
			NC: FnOnce() -> result::Result<R, String> + UnwindSafe,
	{
		let (result, was_native) = self.execute_aux(
			true,
			native_call.take(),
		);

		if !was_native || result.is_ok() {
			result
		} else {
			self.overlay.as_mut().discard_prospective();
			let (wasm_result, _) = self.execute_aux(
				false,
				native_call,
			);
			wasm_result
		}
	}

	/// Execute a call using the given state backend, overlayed changes, and call executor.
	///
	/// On an error, no prospective changes are written to the overlay.
	///
	/// Note: changes to code will be in place if this call is made again. For running partial
	/// blocks (e.g. a transaction at a time), ensure a different method is used.
	///
	/// Returns the result of the executed function either in native reprensentation `R` or
	/// in SCALE encoded representation.
	pub fn execute_using_consensus_failure_handler<Handler, R, NC>(
		&mut self,
		manager: ExecutionManager<Handler>,
		mut native_call: Option<NC>,
	) -> Result<NativeOrEncoded<R>, Box<dyn Error>>
		where
			R: Decode + Encode + PartialEq,
			NC: FnOnce() -> result::Result<R, String> + UnwindSafe,
			Handler: FnOnce(
				CallResult<R, Exec::Error>,
				CallResult<R, Exec::Error>,
			) -> CallResult<R, Exec::Error>
	{
<<<<<<< HEAD
		// read changes trie configuration. The reason why we're doing it here instead of the
		// `OverlayedChanges` constructor is that we need proofs for this read as a part of
		// proof-of-execution on light clients. And the proof is recorded by the backend which
		// is created after OverlayedChanges

		let init_overlay = |overlay: &mut OverlayedChanges, final_check: bool, backend: &B| {
			let changes_trie_config = try_read_overlay_value(
				overlay,
				backend,
				well_known_keys::CHANGES_TRIE_CONFIG
			)?;
			set_changes_trie_config(overlay, changes_trie_config, final_check)
		};
		init_overlay(self.overlay.as_mut().deref_mut(), false, &self.backend)?;
=======
		let changes_tries_enabled = self.changes_trie_state.is_some();
		self.overlay.set_collect_extrinsics(changes_tries_enabled);
>>>>>>> 8cc64bb6

		let result = {

			match manager {
				ExecutionManager::Both(on_consensus_failure) => {
					self.execute_call_with_both_strategy(
						native_call.take(),
						on_consensus_failure,
					)
				},
				ExecutionManager::NativeElseWasm => {
					self.execute_call_with_native_else_wasm_strategy(
						native_call.take(),
					)
				},
				ExecutionManager::AlwaysWasm(trust_level) => {
					let _abort_guard = match trust_level {
						BackendTrustLevel::Trusted => None,
						BackendTrustLevel::Untrusted => Some(sp_panic_handler::AbortGuard::never_abort()),
					};
					self.execute_aux(false, native_call).0
				},
				ExecutionManager::NativeWhenPossible => {
					self.execute_aux(true, native_call).0
				},
			}
		};

<<<<<<< HEAD
		if result.is_ok() {
			init_overlay(self.overlay.as_mut().deref_mut(), true, self.backend)?;
		}

=======
>>>>>>> 8cc64bb6
		result.map_err(|e| Box::new(e) as _)
	}
}

/// Prove execution using the given state backend, overlayed changes, and call executor.
pub fn prove_execution<B, H, N, Exec>(
	mut backend: B,
	overlay: &InnerMut<OverlayedChanges>,
	exec: &Exec,
	method: &str,
	call_data: &[u8],
) -> Result<(Vec<u8>, StorageProof), Box<dyn Error>>
where
	B: Backend<H>,
	H: Hasher,
	H::Out: Ord + 'static + codec::Codec,
	Exec: CodeExecutor + Clone + 'static,
	N: crate::changes_trie::BlockNumber,
{
	let trie_backend = backend.as_trie_backend()
		.ok_or_else(|| Box::new(ExecutionError::UnableToGenerateProof) as Box<dyn Error>)?;
	prove_execution_on_trie_backend::<_, _, N, _>(trie_backend, overlay, exec, method, call_data)
}

/// Prove execution using the given trie backend, overlayed changes, and call executor.
/// Produces a state-backend-specific "transaction" which can be used to apply the changes
/// to the backing store, such as the disk.
/// Execution proof is the set of all 'touched' storage DBValues from the backend.
///
/// On an error, no prospective changes are written to the overlay.
///
/// Note: changes to code will be in place if this call is made again. For running partial
/// blocks (e.g. a transaction at a time), ensure a different method is used.
pub fn prove_execution_on_trie_backend<S, H, N, Exec>(
	trie_backend: &TrieBackend<S, H>,
	overlay: &InnerMut<OverlayedChanges>,
	exec: &Exec,
	method: &str,
	call_data: &[u8],
) -> Result<(Vec<u8>, StorageProof), Box<dyn Error>>
where
	S: trie_backend_essence::TrieBackendStorage<H>,
	H: Hasher,
	H::Out: Ord + 'static + codec::Codec,
	Exec: CodeExecutor + 'static + Clone,
	N: crate::changes_trie::BlockNumber,
{
	let proving_backend = proving_backend::ProvingBackend::new(trie_backend);
	let mut sm = StateMachine::<_, H, N, Exec>::new(
		&proving_backend, None, overlay, exec, method, call_data, Extensions::default(),
	);

	let result = sm.execute_using_consensus_failure_handler::<_, NeverNativeValue, fn() -> _>(
		always_wasm(),
		None,
	)?;
	let proof = sm.backend.extract_proof();
	Ok((result.into_encoded(), proof))
}

/// Check execution proof, generated by `prove_execution` call.
pub fn execution_proof_check<H, N, Exec>(
	root: H::Out,
	proof: StorageProof,
	overlay: &InnerMut<OverlayedChanges>,
	exec: &Exec,
	method: &str,
	call_data: &[u8],
) -> Result<Vec<u8>, Box<dyn Error>>
where
	H: Hasher,
	Exec: CodeExecutor + Clone + 'static,
	H::Out: Ord + 'static + codec::Codec,
	N: crate::changes_trie::BlockNumber,
{
	let trie_backend = create_proof_check_backend::<H>(root.into(), proof)?;
	execution_proof_check_on_trie_backend::<_, N, _>(&trie_backend, overlay, exec, method, call_data)
}

/// Check execution proof on proving backend, generated by `prove_execution` call.
pub fn execution_proof_check_on_trie_backend<H, N, Exec>(
	trie_backend: &TrieBackend<MemoryDB<H>, H>,
	overlay: &InnerMut<OverlayedChanges>,
	exec: &Exec,
	method: &str,
	call_data: &[u8],
) -> Result<Vec<u8>, Box<dyn Error>>
where
	H: Hasher,
	H::Out: Ord + 'static + codec::Codec,
	Exec: CodeExecutor + Clone + 'static,
	N: crate::changes_trie::BlockNumber,
{
	let mut sm = StateMachine::<_, H, N, Exec>::new(
		trie_backend, None, overlay, exec, method, call_data, Extensions::default(),
	);

	sm.execute_using_consensus_failure_handler::<_, NeverNativeValue, fn() -> _>(
		always_untrusted_wasm(),
		None,
	).map(NativeOrEncoded::into_encoded)
}

/// Generate storage read proof.
pub fn prove_read<B, H, I>(
	mut backend: B,
	keys: I,
) -> Result<StorageProof, Box<dyn Error>>
where
	B: Backend<H>,
	H: Hasher,
	H::Out: Ord + Codec,
	I: IntoIterator,
	I::Item: AsRef<[u8]>,
{
	let trie_backend = backend.as_trie_backend()
		.ok_or_else(
			|| Box::new(ExecutionError::UnableToGenerateProof) as Box<dyn Error>
		)?;
	prove_read_on_trie_backend(trie_backend, keys)
}

/// Generate child storage read proof.
pub fn prove_child_read<B, H, I>(
	mut backend: B,
	storage_key: &[u8],
	child_info: ChildInfo,
	keys: I,
) -> Result<StorageProof, Box<dyn Error>>
where
	B: Backend<H>,
	H: Hasher,
	H::Out: Ord + Codec,
	I: IntoIterator,
	I::Item: AsRef<[u8]>,
{
	let trie_backend = backend.as_trie_backend()
		.ok_or_else(|| Box::new(ExecutionError::UnableToGenerateProof) as Box<dyn Error>)?;
	prove_child_read_on_trie_backend(trie_backend, storage_key, child_info, keys)
}

/// Generate storage read proof on pre-created trie backend.
pub fn prove_read_on_trie_backend<S, H, I>(
	trie_backend: &TrieBackend<S, H>,
	keys: I,
) -> Result<StorageProof, Box<dyn Error>>
where
	S: trie_backend_essence::TrieBackendStorage<H>,
	H: Hasher,
	H::Out: Ord + Codec,
	I: IntoIterator,
	I::Item: AsRef<[u8]>,
{
	let proving_backend = proving_backend::ProvingBackend::<_, H>::new(trie_backend);
	for key in keys.into_iter() {
		proving_backend
			.storage(key.as_ref())
			.map_err(|e| Box::new(e) as Box<dyn Error>)?;
	}
	Ok(proving_backend.extract_proof())
}

/// Generate storage read proof on pre-created trie backend.
pub fn prove_child_read_on_trie_backend<S, H, I>(
	trie_backend: &TrieBackend<S, H>,
	storage_key: &[u8],
	child_info: ChildInfo,
	keys: I,
) -> Result<StorageProof, Box<dyn Error>>
where
	S: trie_backend_essence::TrieBackendStorage<H>,
	H: Hasher,
	H::Out: Ord + Codec,
	I: IntoIterator,
	I::Item: AsRef<[u8]>,
{
	let proving_backend = proving_backend::ProvingBackend::<_, H>::new(trie_backend);
	for key in keys.into_iter() {
		proving_backend
			.child_storage(storage_key, child_info.clone(), key.as_ref())
			.map_err(|e| Box::new(e) as Box<dyn Error>)?;
	}
	Ok(proving_backend.extract_proof())
}

/// Check storage read proof, generated by `prove_read` call.
pub fn read_proof_check<H, I>(
	root: H::Out,
	proof: StorageProof,
	keys: I,
) -> Result<HashMap<Vec<u8>, Option<Vec<u8>>>, Box<dyn Error>>
where
	H: Hasher,
	H::Out: Ord + Codec,
	I: IntoIterator,
	I::Item: AsRef<[u8]>,
{
	let proving_backend = create_proof_check_backend::<H>(root, proof)?;
	let mut result = HashMap::new();
	for key in keys.into_iter() {
		let value = read_proof_check_on_proving_backend(&proving_backend, key.as_ref())?;
		result.insert(key.as_ref().to_vec(), value);
	}
	Ok(result)
}

/// Check child storage read proof, generated by `prove_child_read` call.
pub fn read_child_proof_check<H, I>(
	root: H::Out,
	proof: StorageProof,
	storage_key: &[u8],
	keys: I,
) -> Result<HashMap<Vec<u8>, Option<Vec<u8>>>, Box<dyn Error>>
where
	H: Hasher,
	H::Out: Ord + Codec,
	I: IntoIterator,
	I::Item: AsRef<[u8]>,
{
	let proving_backend = create_proof_check_backend::<H>(root, proof)?;
	let mut result = HashMap::new();
	for key in keys.into_iter() {
		let value = read_child_proof_check_on_proving_backend(
			&proving_backend,
			storage_key,
			key.as_ref(),
		)?;
		result.insert(key.as_ref().to_vec(), value);
	}
	Ok(result)
}

/// Check storage read proof on pre-created proving backend.
pub fn read_proof_check_on_proving_backend<H>(
	proving_backend: &TrieBackend<MemoryDB<H>, H>,
	key: &[u8],
) -> Result<Option<Vec<u8>>, Box<dyn Error>>
where
	H: Hasher,
	H::Out: Ord + Codec,
{
	proving_backend.storage(key).map_err(|e| Box::new(e) as Box<dyn Error>)
}

/// Check child storage read proof on pre-created proving backend.
pub fn read_child_proof_check_on_proving_backend<H>(
	proving_backend: &TrieBackend<MemoryDB<H>, H>,
	storage_key: &[u8],
	key: &[u8],
) -> Result<Option<Vec<u8>>, Box<dyn Error>>
where
	H: Hasher,
	H::Out: Ord + Codec,
{
	// Not a prefixed memory db, using empty unique id and include root resolution.
	proving_backend.child_storage(storage_key, ChildInfo::new_default(&[]), key)
		.map_err(|e| Box::new(e) as Box<dyn Error>)
}

<<<<<<< HEAD
/// Sets overlayed changes' changes trie configuration. Returns error if configuration
/// differs from previous OR config decode has failed.
fn set_changes_trie_config(
	overlay: &mut OverlayedChanges,
	config: Option<Vec<u8>>,
	final_check: bool,
) -> Result<(), Box<dyn Error>> {
	let config = match config {
		Some(v) => Some(Decode::decode(&mut &v[..])
			.map_err(|_| Box::new("Failed to decode changes trie configuration".to_owned()) as Box<dyn Error>)?),
		None => None,
	};

	if final_check && overlay.changes_trie_config.is_some() != config.is_some() {
		return Err(Box::new("Changes trie configuration change is not supported".to_owned()));
	}

	if let Some(config) = config {
		if !overlay.set_changes_trie_config(config) {
			return Err(Box::new("Changes trie configuration change is not supported".to_owned()));
		}
	}
	Ok(())
}

/// Reads storage value from overlay or from the backend.
fn try_read_overlay_value<H, B>(
	overlay: &mut OverlayedChanges,
	backend: &B, key: &[u8],
) -> Result<Option<Vec<u8>>, Box<dyn Error>> where H: Hasher, B: Backend<H> {
	match overlay.storage(key).map(|x| x.map(|x| x.to_vec())) {
		Some(value) => Ok(value),
		None => backend
			.storage(key)
			.map_err(|err| Box::new(ExecutionError::Backend(format!("{}", err))) as Box<dyn Error>),
	}
}

=======
>>>>>>> 8cc64bb6
#[cfg(test)]
mod tests {
	use std::collections::BTreeMap;
	use codec::Encode;
	use super::*;
	use super::ext::Ext;
	use super::changes_trie::Configuration as ChangesTrieConfig;
	use sp_core::{Blake2Hasher, map, traits::Externalities, storage::ChildStorageKey};

	#[derive(Clone)]
	struct DummyCodeExecutor {
		change_changes_trie_config: bool,
		native_available: bool,
		native_succeeds: bool,
		fallback_succeeds: bool,
	}

	const CHILD_INFO_1: ChildInfo<'static> = ChildInfo::new_default(b"unique_id_1");

	impl CodeExecutor for DummyCodeExecutor {
		type Error = u8;

		fn call<
			E: Externalities,
			R: Encode + Decode + PartialEq,
			NC: FnOnce() -> result::Result<R, String>,
		>(
			&self,
			ext: &mut E,
			_method: &str,
			_data: &[u8],
			use_native: bool,
			_native_call: Option<NC>,
		) -> (CallResult<R, Self::Error>, bool) {
			if self.change_changes_trie_config {
				ext.place_storage(
					sp_core::storage::well_known_keys::CHANGES_TRIE_CONFIG.to_vec(),
					Some(
						ChangesTrieConfig {
							digest_interval: 777,
							digest_levels: 333,
						}.encode()
					)
				);
			}

			let using_native = use_native && self.native_available;
			match (using_native, self.native_succeeds, self.fallback_succeeds) {
				(true, true, _) | (false, _, true) => {
					(
						Ok(
							NativeOrEncoded::Encoded(
								vec![
									ext.storage(b"value1").unwrap()[0] +
									ext.storage(b"value2").unwrap()[0]
								]
							)
						),
						using_native
					)
				},
				_ => (Err(0), using_native),
			}
		}
	}

	impl sp_core::traits::CallInWasm for DummyCodeExecutor {
		fn call_in_wasm(
			&self,
			_: &[u8],
			_: &str,
			_: &[u8],
			_: &mut dyn Externalities,
		) -> std::result::Result<Vec<u8>, String> {
			unimplemented!("Not required in tests.")
		}
	}

	#[test]
	fn execute_works() {
		let backend = trie_backend::tests::test_trie();
<<<<<<< HEAD
		let overlayed_changes = InnerMut::new(Default::default());
		let changes_trie_storage = InMemoryChangesTrieStorage::<Blake2Hasher, u64>::new();

		let mut state_machine = StateMachine::new(
			&backend,
			Some(&changes_trie_storage),
			&overlayed_changes,
=======
		let mut overlayed_changes = Default::default();

		let mut state_machine = StateMachine::new(
			&backend,
			changes_trie::disabled_state::<_, u64>(),
			&mut overlayed_changes,
>>>>>>> 8cc64bb6
			&DummyCodeExecutor {
				change_changes_trie_config: false,
				native_available: true,
				native_succeeds: true,
				fallback_succeeds: true,
			},
			"test",
			&[],
			Default::default(),
		);

		assert_eq!(
			state_machine.execute(ExecutionStrategy::NativeWhenPossible).unwrap(),
			vec![66],
		);
	}


	#[test]
	fn execute_works_with_native_else_wasm() {
		let backend = trie_backend::tests::test_trie();
<<<<<<< HEAD
		let overlayed_changes = InnerMut::new(Default::default());
		let changes_trie_storage = InMemoryChangesTrieStorage::<Blake2Hasher, u64>::new();

		let mut state_machine = StateMachine::new(
			&backend,
			Some(&changes_trie_storage),
			&overlayed_changes,
=======
		let mut overlayed_changes = Default::default();

		let mut state_machine = StateMachine::new(
			&backend,
			changes_trie::disabled_state::<_, u64>(),
			&mut overlayed_changes,
>>>>>>> 8cc64bb6
			&DummyCodeExecutor {
				change_changes_trie_config: false,
				native_available: true,
				native_succeeds: true,
				fallback_succeeds: true,
			},
			"test",
			&[],
			Default::default(),
		);

		assert_eq!(state_machine.execute(ExecutionStrategy::NativeElseWasm).unwrap(), vec![66]);
	}

	#[test]
	fn dual_execution_strategy_detects_consensus_failure() {
		let mut consensus_failed = false;
		let backend = trie_backend::tests::test_trie();
<<<<<<< HEAD
		let overlayed_changes = InnerMut::new(Default::default());
		let changes_trie_storage = InMemoryChangesTrieStorage::<Blake2Hasher, u64>::new();

		let mut state_machine = StateMachine::new(
			&backend,
			Some(&changes_trie_storage),
			&overlayed_changes,
=======
		let mut overlayed_changes = Default::default();

		let mut state_machine = StateMachine::new(
			&backend,
			changes_trie::disabled_state::<_, u64>(),
			&mut overlayed_changes,
>>>>>>> 8cc64bb6
			&DummyCodeExecutor {
				change_changes_trie_config: false,
				native_available: true,
				native_succeeds: true,
				fallback_succeeds: false,
			},
			"test",
			&[],
			Default::default(),
		);

		assert!(
			state_machine.execute_using_consensus_failure_handler::<_, NeverNativeValue, fn() -> _>(
				ExecutionManager::Both(|we, _ne| {
					consensus_failed = true;
					we
				}),
				None,
			).is_err()
		);
		assert!(consensus_failed);
	}

	#[test]
	fn prove_execution_and_proof_check_works() {
		let executor = DummyCodeExecutor {
			change_changes_trie_config: false,
			native_available: true,
			native_succeeds: true,
			fallback_succeeds: true,
		};

		// fetch execution proof from 'remote' full node
		let remote_backend = trie_backend::tests::test_trie();
		let remote_root = remote_backend.storage_root(std::iter::empty()).0;
		let (remote_result, remote_proof) = prove_execution::<_, _, u64, _>(
			remote_backend,
			&InnerMut::new(Default::default()),
			&executor,
			"test",
			&[],
		).unwrap();

		// check proof locally
		let local_result = execution_proof_check::<Blake2Hasher, u64, _>(
			remote_root,
			remote_proof,
			&InnerMut::new(Default::default()),
			&executor,
			"test",
			&[],
		).unwrap();

		// check that both results are correct
		assert_eq!(remote_result, vec![66]);
		assert_eq!(remote_result, local_result);
	}

	#[test]
	fn clear_prefix_in_ext_works() {
		let initial: BTreeMap<_, _> = map![
			b"aaa".to_vec() => b"0".to_vec(),
			b"abb".to_vec() => b"1".to_vec(),
			b"abc".to_vec() => b"2".to_vec(),
			b"bbb".to_vec() => b"3".to_vec()
		];
		let mut state = InMemoryBackend::<Blake2Hasher>::from(initial);
		let backend = state.as_trie_backend().unwrap();
		let overlay = InnerMut::new(OverlayedChanges::new_from_top(vec![
				(b"aba".to_vec(), Some(b"1312".to_vec())),
				(b"bab".to_vec(), Some(b"228".to_vec())),
			],
			vec![
				(b"abd".to_vec(), Some(b"69".to_vec())),
				(b"bbd".to_vec(), Some(b"42".to_vec())),
<<<<<<< HEAD
			], None));
=======
			], false);
>>>>>>> 8cc64bb6

		{
			let mut cache = StorageTransactionCache::default();
			let mut ext = Ext::new(
				&overlay,
				&mut cache,
				backend,
				changes_trie::disabled_state::<_, u64>(),
				None,
			);
			ext.clear_prefix(b"ab");
		}
		overlay.as_mut().commit_prospective();

		overlay.as_mut().discard_prospective();
		let values: HashMap<_, _> = overlay.as_mut().changes.iter_values(None)
			.map(|(k, v)| (k.to_vec(), v.map(|s| s.to_vec()))).collect();
		assert_eq!(
			values,
			map![
				b"abc".to_vec() => None.into(),
				b"abb".to_vec() => None.into(),
				b"aba".to_vec() => None.into(),
				b"abd".to_vec() => None.into(),

				b"bab".to_vec() => Some(b"228".to_vec()).into(),
				b"bbd".to_vec() => Some(b"42".to_vec()).into()
			],
		);
	}

	#[test]
	fn set_child_storage_works() {
		let mut state = InMemoryBackend::<Blake2Hasher>::default();
		let backend = state.as_trie_backend().unwrap();
<<<<<<< HEAD
		let changes_trie_storage = InMemoryChangesTrieStorage::<Blake2Hasher, u64>::new();
		let overlay = InnerMut::new(OverlayedChanges::default());
=======
		let mut overlay = OverlayedChanges::default();
>>>>>>> 8cc64bb6
		let mut cache = StorageTransactionCache::default();
		let mut ext = Ext::new(
			&overlay,
			&mut cache,
			backend,
			changes_trie::disabled_state::<_, u64>(),
			None,
		);

		ext.set_child_storage(
			ChildStorageKey::from_slice(b":child_storage:default:testchild").unwrap(),
			CHILD_INFO_1,
			b"abc".to_vec(),
			b"def".to_vec()
		);
		assert_eq!(
			ext.child_storage(
				ChildStorageKey::from_slice(b":child_storage:default:testchild").unwrap(),
				CHILD_INFO_1,
				b"abc"
			),
			Some(b"def".to_vec())
		);
		ext.kill_child_storage(
			ChildStorageKey::from_slice(b":child_storage:default:testchild").unwrap(),
			CHILD_INFO_1,
		);
		assert_eq!(
			ext.child_storage(
				ChildStorageKey::from_slice(b":child_storage:default:testchild").unwrap(),
				CHILD_INFO_1,
				b"abc"
			),
			None
		);
	}

	#[test]
	fn prove_read_and_proof_check_works() {
		// fetch read proof from 'remote' full node
		let remote_backend = trie_backend::tests::test_trie();
		let remote_root = remote_backend.storage_root(::std::iter::empty()).0;
		let remote_proof = prove_read(remote_backend, &[b"value2"]).unwrap();
 		// check proof locally
		let local_result1 = read_proof_check::<Blake2Hasher, _>(
			remote_root,
			remote_proof.clone(),
			&[b"value2"],
		).unwrap();
		let local_result2 = read_proof_check::<Blake2Hasher, _>(
			remote_root,
			remote_proof.clone(),
			&[&[0xff]],
		).is_ok();
 		// check that results are correct
		assert_eq!(
			local_result1.into_iter().collect::<Vec<_>>(),
			vec![(b"value2".to_vec(), Some(vec![24]))],
		);
		assert_eq!(local_result2, false);
		// on child trie
		let remote_backend = trie_backend::tests::test_trie();
		let remote_root = remote_backend.storage_root(::std::iter::empty()).0;
		let remote_proof = prove_child_read(
			remote_backend,
			b":child_storage:default:sub1",
			CHILD_INFO_1,
			&[b"value3"],
		).unwrap();
		let local_result1 = read_child_proof_check::<Blake2Hasher, _>(
			remote_root,
			remote_proof.clone(),
			b":child_storage:default:sub1",
			&[b"value3"],
		).unwrap();
		let local_result2 = read_child_proof_check::<Blake2Hasher, _>(
			remote_root,
			remote_proof.clone(),
			b":child_storage:default:sub1",
			&[b"value2"],
		).unwrap();
		assert_eq!(
			local_result1.into_iter().collect::<Vec<_>>(),
			vec![(b"value3".to_vec(), Some(vec![142]))],
		);
		assert_eq!(
			local_result2.into_iter().collect::<Vec<_>>(),
			vec![(b"value2".to_vec(), None)],
		);
	}

	#[test]
<<<<<<< HEAD
	fn cannot_change_changes_trie_config() {
		let backend = trie_backend::tests::test_trie();
		let overlayed_changes = InnerMut::new(Default::default());
		let changes_trie_storage = InMemoryChangesTrieStorage::<Blake2Hasher, u64>::new();

		let mut state_machine = StateMachine::new(
			&backend,
			Some(&changes_trie_storage),
			&overlayed_changes,
			&DummyCodeExecutor {
				change_changes_trie_config: true,
				native_available: false,
				native_succeeds: true,
				fallback_succeeds: true,
			},
			"test",
			&[],
			Default::default(),
		);

		assert!(state_machine.execute(ExecutionStrategy::NativeWhenPossible).is_err());
	}

	#[test]
=======
>>>>>>> 8cc64bb6
	fn child_storage_uuid() {
		const CHILD_INFO_1: ChildInfo<'static> = ChildInfo::new_default(b"unique_id_1");
		const CHILD_INFO_2: ChildInfo<'static> = ChildInfo::new_default(b"unique_id_2");
		use crate::trie_backend::tests::test_trie;
		let overlay = InnerMut::new(OverlayedChanges::default());

		let subtrie1 = ChildStorageKey::from_slice(b":child_storage:default:sub_test1").unwrap();
		let subtrie2 = ChildStorageKey::from_slice(b":child_storage:default:sub_test2").unwrap();
		let mut transaction = {
			let backend = test_trie();
			let mut cache = StorageTransactionCache::default();
			let mut ext = Ext::new(
				&overlay,
				&mut cache,
				&backend,
				changes_trie::disabled_state::<_, u64>(),
				None,
			);
			ext.set_child_storage(subtrie1, CHILD_INFO_1, b"abc".to_vec(), b"def".to_vec());
			ext.set_child_storage(subtrie2, CHILD_INFO_2, b"abc".to_vec(), b"def".to_vec());
			ext.storage_root();
			cache.transaction.unwrap()
		};
		let mut duplicate = false;
		for (k, (value, rc)) in transaction.drain().iter() {
			// look for a key inserted twice: transaction rc is 2
			if *rc == 2 {
				duplicate = true;
				println!("test duplicate for {:?} {:?}", k, value);
			}
		}
		assert!(!duplicate);
	}
<<<<<<< HEAD

	#[test]
	fn cannot_change_changes_trie_config_with_native_else_wasm() {
		let backend = trie_backend::tests::test_trie();
		let overlayed_changes = InnerMut::new(Default::default());
		let changes_trie_storage = InMemoryChangesTrieStorage::<Blake2Hasher, u64>::new();

		let mut state_machine = StateMachine::new(
			&backend,
			Some(&changes_trie_storage),
			&overlayed_changes,
			&DummyCodeExecutor {
				change_changes_trie_config: true,
				native_available: false,
				native_succeeds: true,
				fallback_succeeds: true,
			},
			"test",
			&[],
			Default::default(),
		);

		assert!(state_machine.execute(ExecutionStrategy::NativeElseWasm).is_err());
	}
=======
>>>>>>> 8cc64bb6
}<|MERGE_RESOLUTION|>--- conflicted
+++ resolved
@@ -209,13 +209,8 @@
 	/// Creates new substrate state machine.
 	pub fn new(
 		backend: &'a B,
-<<<<<<< HEAD
-		changes_trie_storage: Option<&'a T>,
+		changes_trie_state: Option<ChangesTrieState<'a, H, N>>,
 		overlay: &'a InnerMut<OverlayedChanges>,
-=======
-		changes_trie_state: Option<ChangesTrieState<'a, H, N>>,
-		overlay: &'a mut OverlayedChanges,
->>>>>>> 8cc64bb6
 		exec: &'a Exec,
 		method: &'a str,
 		call_data: &'a [u8],
@@ -407,25 +402,8 @@
 				CallResult<R, Exec::Error>,
 			) -> CallResult<R, Exec::Error>
 	{
-<<<<<<< HEAD
-		// read changes trie configuration. The reason why we're doing it here instead of the
-		// `OverlayedChanges` constructor is that we need proofs for this read as a part of
-		// proof-of-execution on light clients. And the proof is recorded by the backend which
-		// is created after OverlayedChanges
-
-		let init_overlay = |overlay: &mut OverlayedChanges, final_check: bool, backend: &B| {
-			let changes_trie_config = try_read_overlay_value(
-				overlay,
-				backend,
-				well_known_keys::CHANGES_TRIE_CONFIG
-			)?;
-			set_changes_trie_config(overlay, changes_trie_config, final_check)
-		};
-		init_overlay(self.overlay.as_mut().deref_mut(), false, &self.backend)?;
-=======
 		let changes_tries_enabled = self.changes_trie_state.is_some();
-		self.overlay.set_collect_extrinsics(changes_tries_enabled);
->>>>>>> 8cc64bb6
+		self.overlay.as_mut().set_collect_extrinsics(changes_tries_enabled);
 
 		let result = {
 
@@ -454,13 +432,6 @@
 			}
 		};
 
-<<<<<<< HEAD
-		if result.is_ok() {
-			init_overlay(self.overlay.as_mut().deref_mut(), true, self.backend)?;
-		}
-
-=======
->>>>>>> 8cc64bb6
 		result.map_err(|e| Box::new(e) as _)
 	}
 }
@@ -720,47 +691,6 @@
 		.map_err(|e| Box::new(e) as Box<dyn Error>)
 }
 
-<<<<<<< HEAD
-/// Sets overlayed changes' changes trie configuration. Returns error if configuration
-/// differs from previous OR config decode has failed.
-fn set_changes_trie_config(
-	overlay: &mut OverlayedChanges,
-	config: Option<Vec<u8>>,
-	final_check: bool,
-) -> Result<(), Box<dyn Error>> {
-	let config = match config {
-		Some(v) => Some(Decode::decode(&mut &v[..])
-			.map_err(|_| Box::new("Failed to decode changes trie configuration".to_owned()) as Box<dyn Error>)?),
-		None => None,
-	};
-
-	if final_check && overlay.changes_trie_config.is_some() != config.is_some() {
-		return Err(Box::new("Changes trie configuration change is not supported".to_owned()));
-	}
-
-	if let Some(config) = config {
-		if !overlay.set_changes_trie_config(config) {
-			return Err(Box::new("Changes trie configuration change is not supported".to_owned()));
-		}
-	}
-	Ok(())
-}
-
-/// Reads storage value from overlay or from the backend.
-fn try_read_overlay_value<H, B>(
-	overlay: &mut OverlayedChanges,
-	backend: &B, key: &[u8],
-) -> Result<Option<Vec<u8>>, Box<dyn Error>> where H: Hasher, B: Backend<H> {
-	match overlay.storage(key).map(|x| x.map(|x| x.to_vec())) {
-		Some(value) => Ok(value),
-		None => backend
-			.storage(key)
-			.map_err(|err| Box::new(ExecutionError::Backend(format!("{}", err))) as Box<dyn Error>),
-	}
-}
-
-=======
->>>>>>> 8cc64bb6
 #[cfg(test)]
 mod tests {
 	use std::collections::BTreeMap;
@@ -842,22 +772,12 @@
 	#[test]
 	fn execute_works() {
 		let backend = trie_backend::tests::test_trie();
-<<<<<<< HEAD
 		let overlayed_changes = InnerMut::new(Default::default());
-		let changes_trie_storage = InMemoryChangesTrieStorage::<Blake2Hasher, u64>::new();
-
-		let mut state_machine = StateMachine::new(
-			&backend,
-			Some(&changes_trie_storage),
-			&overlayed_changes,
-=======
-		let mut overlayed_changes = Default::default();
 
 		let mut state_machine = StateMachine::new(
 			&backend,
 			changes_trie::disabled_state::<_, u64>(),
-			&mut overlayed_changes,
->>>>>>> 8cc64bb6
+			&overlayed_changes,
 			&DummyCodeExecutor {
 				change_changes_trie_config: false,
 				native_available: true,
@@ -879,22 +799,12 @@
 	#[test]
 	fn execute_works_with_native_else_wasm() {
 		let backend = trie_backend::tests::test_trie();
-<<<<<<< HEAD
 		let overlayed_changes = InnerMut::new(Default::default());
-		let changes_trie_storage = InMemoryChangesTrieStorage::<Blake2Hasher, u64>::new();
-
-		let mut state_machine = StateMachine::new(
-			&backend,
-			Some(&changes_trie_storage),
-			&overlayed_changes,
-=======
-		let mut overlayed_changes = Default::default();
 
 		let mut state_machine = StateMachine::new(
 			&backend,
 			changes_trie::disabled_state::<_, u64>(),
-			&mut overlayed_changes,
->>>>>>> 8cc64bb6
+			&overlayed_changes,
 			&DummyCodeExecutor {
 				change_changes_trie_config: false,
 				native_available: true,
@@ -913,22 +823,12 @@
 	fn dual_execution_strategy_detects_consensus_failure() {
 		let mut consensus_failed = false;
 		let backend = trie_backend::tests::test_trie();
-<<<<<<< HEAD
 		let overlayed_changes = InnerMut::new(Default::default());
-		let changes_trie_storage = InMemoryChangesTrieStorage::<Blake2Hasher, u64>::new();
-
-		let mut state_machine = StateMachine::new(
-			&backend,
-			Some(&changes_trie_storage),
-			&overlayed_changes,
-=======
-		let mut overlayed_changes = Default::default();
 
 		let mut state_machine = StateMachine::new(
 			&backend,
 			changes_trie::disabled_state::<_, u64>(),
-			&mut overlayed_changes,
->>>>>>> 8cc64bb6
+			&overlayed_changes,
 			&DummyCodeExecutor {
 				change_changes_trie_config: false,
 				native_available: true,
@@ -1004,11 +904,7 @@
 			vec![
 				(b"abd".to_vec(), Some(b"69".to_vec())),
 				(b"bbd".to_vec(), Some(b"42".to_vec())),
-<<<<<<< HEAD
-			], None));
-=======
-			], false);
->>>>>>> 8cc64bb6
+			], false));
 
 		{
 			let mut cache = StorageTransactionCache::default();
@@ -1044,12 +940,7 @@
 	fn set_child_storage_works() {
 		let mut state = InMemoryBackend::<Blake2Hasher>::default();
 		let backend = state.as_trie_backend().unwrap();
-<<<<<<< HEAD
-		let changes_trie_storage = InMemoryChangesTrieStorage::<Blake2Hasher, u64>::new();
 		let overlay = InnerMut::new(OverlayedChanges::default());
-=======
-		let mut overlay = OverlayedChanges::default();
->>>>>>> 8cc64bb6
 		let mut cache = StorageTransactionCache::default();
 		let mut ext = Ext::new(
 			&overlay,
@@ -1142,33 +1033,6 @@
 	}
 
 	#[test]
-<<<<<<< HEAD
-	fn cannot_change_changes_trie_config() {
-		let backend = trie_backend::tests::test_trie();
-		let overlayed_changes = InnerMut::new(Default::default());
-		let changes_trie_storage = InMemoryChangesTrieStorage::<Blake2Hasher, u64>::new();
-
-		let mut state_machine = StateMachine::new(
-			&backend,
-			Some(&changes_trie_storage),
-			&overlayed_changes,
-			&DummyCodeExecutor {
-				change_changes_trie_config: true,
-				native_available: false,
-				native_succeeds: true,
-				fallback_succeeds: true,
-			},
-			"test",
-			&[],
-			Default::default(),
-		);
-
-		assert!(state_machine.execute(ExecutionStrategy::NativeWhenPossible).is_err());
-	}
-
-	#[test]
-=======
->>>>>>> 8cc64bb6
 	fn child_storage_uuid() {
 		const CHILD_INFO_1: ChildInfo<'static> = ChildInfo::new_default(b"unique_id_1");
 		const CHILD_INFO_2: ChildInfo<'static> = ChildInfo::new_default(b"unique_id_2");
@@ -1202,31 +1066,4 @@
 		}
 		assert!(!duplicate);
 	}
-<<<<<<< HEAD
-
-	#[test]
-	fn cannot_change_changes_trie_config_with_native_else_wasm() {
-		let backend = trie_backend::tests::test_trie();
-		let overlayed_changes = InnerMut::new(Default::default());
-		let changes_trie_storage = InMemoryChangesTrieStorage::<Blake2Hasher, u64>::new();
-
-		let mut state_machine = StateMachine::new(
-			&backend,
-			Some(&changes_trie_storage),
-			&overlayed_changes,
-			&DummyCodeExecutor {
-				change_changes_trie_config: true,
-				native_available: false,
-				native_succeeds: true,
-				fallback_succeeds: true,
-			},
-			"test",
-			&[],
-			Default::default(),
-		);
-
-		assert!(state_machine.execute(ExecutionStrategy::NativeElseWasm).is_err());
-	}
-=======
->>>>>>> 8cc64bb6
 }