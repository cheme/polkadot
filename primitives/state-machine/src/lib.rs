--- conflicted
+++ resolved
@@ -46,11 +46,7 @@
 mod read_only;
 
 pub use sp_trie::{trie_types::{Layout, TrieDBMut}, TrieNodesStorageProof, TrieMut,
-<<<<<<< HEAD
-	DBValue, MemoryDB, StorageProof, RefHasher};
-=======
-	DBValue, MemoryDB, StorageProof, TrieLayout, TrieHash};
->>>>>>> ade33a1a
+	DBValue, MemoryDB, StorageProof, RefHasher, TrieLayout, TrieHash};
 pub use testing::TestExternalities;
 pub use basic::BasicExternalities;
 pub use read_only::{ReadOnlyExternalities, InspectState};
@@ -765,19 +761,13 @@
 	use super::ext::Ext;
 	use super::changes_trie::Configuration as ChangesTrieConfig;
 	use sp_core::{map, traits::{Externalities, RuntimeCode}};
-<<<<<<< HEAD
+	use sp_trie::Layout;
 
 	type BlakeTwo256 = crate::RefHasher<sp_core::Blake2Hasher>;
-	type ProvingBackend = super::TrieBackend<MemoryDB<BlakeTwo256>, BlakeTwo256>;
-=======
-	use sp_runtime::traits::BlakeTwo256;
-	use sp_trie::Layout;
-
 	type ProvingBackend = super::TrieBackend<
 		MemoryDB<BlakeTwo256>,
 		Layout<BlakeTwo256>,
 	>;
->>>>>>> ade33a1a
 
 	#[derive(Clone)]
 	struct DummyCodeExecutor {
