--- conflicted
+++ resolved
@@ -40,80 +40,6 @@
 #[cfg(feature = "std")]
 mod read_only;
 
-<<<<<<< HEAD
-pub use sp_trie::{trie_types::{Layout, TrieDBMut}, TrieMut, DBValue, MemoryDB,
-	TrieNodesStorageProof, ProofCommon,  StorageProofKind, ChildrenProofMap,
-	ProofInput, ProofInputKind, ProofNodes, RecordableProof,
-	SimpleProof, CompactProof, BackendProof, MergeableProof};
-pub use testing::TestExternalities;
-pub use basic::BasicExternalities;
-pub use read_only::{ReadOnlyExternalities, InspectState};
-pub use ext::Ext;
-pub use changes_trie::{
-	AnchorBlockId as ChangesTrieAnchorBlockId,
-	State as ChangesTrieState,
-	Storage as ChangesTrieStorage,
-	RootsStorage as ChangesTrieRootsStorage,
-	InMemoryStorage as InMemoryChangesTrieStorage,
-	BuildCache as ChangesTrieBuildCache,
-	CacheAction as ChangesTrieCacheAction,
-	ConfigurationRange as ChangesTrieConfigurationRange,
-	key_changes, key_changes_proof,
-	key_changes_proof_check, key_changes_proof_check_with_db,
-	prune as prune_changes_tries,
-	disabled_state as disabled_changes_trie_state,
-	BlockNumber as ChangesTrieBlockNumber,
-};
-pub use overlayed_changes::{
-	OverlayedChanges, StorageChanges, StorageTransactionCache, StorageKey, StorageValue,
-	StorageCollection, ChildStorageCollection,
-};
-pub use proving_backend::{ProvingBackend, ProvingBackendRecorder,
-	create_proof_check_backend, create_full_proof_check_backend};
-pub use trie_backend_essence::{TrieBackendStorage, Storage};
-pub use trie_backend::TrieBackend;
-pub use error::{Error, ExecutionError};
-pub use in_memory_backend::new_in_mem;
-pub use stats::{UsageInfo, UsageUnit, StateMachineStats};
-
-use backend::{Backend, RecProofBackend, ProofCheckBackend, ProofRawFor};
-
-const PROOF_CLOSE_TRANSACTION: &str = "\
-	Closing a transaction that was started in this function. Client initiated transactions
-	are protected from being closed by the runtime. qed";
-
-type CallResult<R, E> = Result<NativeOrEncoded<R>, E>;
-
-/// Default handler of the execution manager.
-pub type DefaultHandler<R, E> = fn(CallResult<R, E>, CallResult<R, E>) -> CallResult<R, E>;
-
-/// Type of changes trie transaction.
-pub type ChangesTrieTransaction<H, N> = (
-	MemoryDB<H>,
-	ChangesTrieCacheAction<<H as Hasher>::Out, N>,
-);
-
-/// Trie backend with in-memory storage.
-pub type InMemoryBackend<H, P> = TrieBackend<MemoryDB<H>, H, P>;
-
-/// Proof check trie backend with in-memory storage.
-pub type InMemoryProofCheckBackend<H, P> = TrieBackend<MemoryDB<H>, H, P>;
-
-/// Proof check trie backend with in-memory storage using separate child backends.
-pub type InMemoryFullProofCheckBackend<H, P> = TrieBackend<ChildrenProofMap<MemoryDB<H>>, H, P>;
-
-/// Strategy for executing a call into the runtime.
-#[derive(Copy, Clone, Eq, PartialEq, Debug)]
-pub enum ExecutionStrategy {
-	/// Execute with the native equivalent if it is compatible with the given wasm module; otherwise fall back to the wasm.
-	NativeWhenPossible,
-	/// Use the given wasm module.
-	AlwaysWasm,
-	/// Run with both the wasm and the native variant (if compatible). Report any discrepancy as an error.
-	Both,
-	/// First native, then if that fails or is not possible, wasm.
-	NativeElseWasm,
-=======
 #[cfg(feature = "std")]
 pub use std_reexport::*;
 
@@ -133,7 +59,6 @@
 	($($arg:tt)+) => (
 		()
 	);
->>>>>>> 18452782
 }
 
 /// In no_std we skip logs for state_machine, this macro
@@ -213,7 +138,12 @@
 
 #[cfg(feature = "std")]
 mod std_reexport {
-	pub use sp_trie::{trie_types::{Layout, TrieDBMut}, StorageProof, TrieMut, DBValue, MemoryDB};
+	pub use sp_trie::{trie_types::{Layout, TrieDBMut}, TrieMut, DBValue, MemoryDB,
+		TrieNodesStorageProof, ProofCommon,  StorageProofKind, ChildrenProofMap,
+		ProofInput, ProofInputKind, ProofNodes, RecordableProof,
+		SimpleProof, CompactProof, BackendProof, MergeableProof};
+
+
 	pub use crate::testing::TestExternalities;
 	pub use crate::basic::BasicExternalities;
 	pub use crate::read_only::{ReadOnlyExternalities, InspectState};
@@ -233,7 +163,8 @@
 		BlockNumber as ChangesTrieBlockNumber,
 	};
 	pub use crate::proving_backend::{
-		create_proof_check_backend, ProofRecorder, ProvingBackend, ProvingBackendRecorder,
+		ProvingBackend, ProvingBackendRecorder, create_proof_check_backend,
+		create_full_proof_check_backend,
 	};
 	pub use crate::error::{Error, ExecutionError};
 	pub use crate::in_memory_backend::new_in_mem;
@@ -242,6 +173,7 @@
 #[cfg(feature = "std")]
 mod execution {
 	use super::*;
+	use backend::{Backend, RecProofBackend, ProofCheckBackend, ProofRawFor};
 	use std::{fmt, result, collections::HashMap, panic::UnwindSafe};
 	use log::{warn, trace};
 	use hash_db::Hasher;
@@ -253,7 +185,6 @@
 	};
 	use sp_externalities::Extensions;
 
-
 	const PROOF_CLOSE_TRANSACTION: &str = "\
 		Closing a transaction that was started in this function. Client initiated transactions
 		are protected from being closed by the runtime. qed";
@@ -270,7 +201,13 @@
 	);
 
 	/// Trie backend with in-memory storage.
-	pub type InMemoryBackend<H> = TrieBackend<MemoryDB<H>, H>;
+	pub type InMemoryBackend<H, P> = TrieBackend<MemoryDB<H>, H, P>;
+
+	/// Proof check trie backend with in-memory storage.
+	pub type InMemoryProofCheckBackend<H, P> = TrieBackend<MemoryDB<H>, H, P>;
+
+	/// Proof check trie backend with in-memory storage using separate child backends.
+	pub type InMemoryFullProofCheckBackend<H, P> = TrieBackend<ChildrenProofMap<MemoryDB<H>>, H, P>;
 
 	/// Strategy for executing a call into the runtime.
 	#[derive(Copy, Clone, Eq, PartialEq, Debug)]
@@ -641,14 +578,14 @@
 
 	/// Prove execution using the given state backend, overlayed changes, and call executor.
 	pub fn prove_execution<B, H, N, Exec, Spawn>(
-		mut backend: B,
+		backend: B,
 		overlay: &mut OverlayedChanges,
 		exec: &Exec,
 		spawn_handle: Spawn,
 		method: &str,
 		call_data: &[u8],
 		runtime_code: &RuntimeCode,
-	) -> Result<(Vec<u8>, StorageProof), Box<dyn Error>>
+	) -> Result<(Vec<u8>, ProofRawFor<B, H>), Box<dyn Error>>
 	where
 		B: Backend<H>,
 		H: Hasher,
@@ -657,10 +594,10 @@
 		N: crate::changes_trie::BlockNumber,
 		Spawn: SpawnNamed + Send + 'static,
 	{
-		let trie_backend = backend.as_trie_backend()
+		let proof_backend = backend.as_proof_backend()
 			.ok_or_else(|| Box::new(ExecutionError::UnableToGenerateProof) as Box<dyn Error>)?;
-		prove_execution_on_trie_backend::<_, _, N, _, _>(
-			trie_backend,
+		prove_execution_on_proof_backend::<_, _, N, _, _>(
+			&proof_backend,
 			overlay,
 			exec,
 			spawn_handle,
@@ -670,7 +607,7 @@
 		)
 	}
 
-	/// Prove execution using the given trie backend, overlayed changes, and call executor.
+	/// Prove execution using the given proof backend, overlayed changes, and call executor.
 	/// Produces a state-backend-specific "transaction" which can be used to apply the changes
 	/// to the backing store, such as the disk.
 	/// Execution proof is the set of all 'touched' storage DBValues from the backend.
@@ -679,17 +616,17 @@
 	///
 	/// Note: changes to code will be in place if this call is made again. For running partial
 	/// blocks (e.g. a transaction at a time), ensure a different method is used.
-	pub fn prove_execution_on_trie_backend<S, H, N, Exec, Spawn>(
-		trie_backend: &TrieBackend<S, H>,
+	pub fn prove_execution_on_proof_backend<P, H, N, Exec, Spawn>(
+		proving_backend: &P,
 		overlay: &mut OverlayedChanges,
 		exec: &Exec,
 		spawn_handle: Spawn,
 		method: &str,
 		call_data: &[u8],
 		runtime_code: &RuntimeCode,
-	) -> Result<(Vec<u8>, StorageProof), Box<dyn Error>>
+	) -> Result<(Vec<u8>, ProofRawFor<P, H>), Box<dyn Error>>
 	where
-		S: trie_backend_essence::TrieBackendStorage<H>,
+		P: RecProofBackend<H>,
 		H: Hasher,
 		H::Out: Ord + 'static + codec::Codec,
 		Exec: CodeExecutor + 'static + Clone,
@@ -697,9 +634,8 @@
 		Spawn: SpawnNamed + Send + 'static,
 	{
 		let mut offchain_overlay = OffchainOverlayedChanges::default();
-		let proving_backend = proving_backend::ProvingBackend::new(trie_backend);
 		let mut sm = StateMachine::<_, H, N, Exec>::new(
-			&proving_backend,
+			proving_backend,
 			None,
 			overlay,
 			&mut offchain_overlay,
@@ -715,159 +651,14 @@
 			always_wasm(),
 			None,
 		)?;
-		let proof = sm.backend.extract_proof();
+		let proof = sm.backend.extract_proof()?;
 		Ok((result.into_encoded(), proof))
 	}
-<<<<<<< HEAD
-}
-
-/// Prove execution using the given state backend, overlayed changes, and call executor.
-pub fn prove_execution<B, H, N, Exec, Spawn>(
-	backend: B,
-	overlay: &mut OverlayedChanges,
-	exec: &Exec,
-	spawn_handle: Spawn,
-	method: &str,
-	call_data: &[u8],
-	runtime_code: &RuntimeCode,
-) -> Result<(Vec<u8>, ProofRawFor<B, H>), Box<dyn Error>>
-where
-	B: Backend<H>,
-	H: Hasher,
-	H::Out: Ord + 'static + codec::Codec,
-	Exec: CodeExecutor + Clone + 'static,
-	N: crate::changes_trie::BlockNumber,
-	Spawn: SpawnNamed + Send + 'static,
-{
-	let proof_backend = backend.as_proof_backend()
-		.ok_or_else(|| Box::new(ExecutionError::UnableToGenerateProof) as Box<dyn Error>)?;
-	prove_execution_on_proof_backend::<_, _, N, _, _>(
-		&proof_backend,
-		overlay,
-		exec,
-		spawn_handle,
-		method,
-		call_data,
-		runtime_code,
-	)
-}
-
-/// Prove execution using the given trie backend, overlayed changes, and call executor.
-/// Produces a state-backend-specific "transaction" which can be used to apply the changes
-/// to the backing store, such as the disk.
-/// Execution proof is the set of all 'touched' storage DBValues from the backend.
-///
-/// On an error, no prospective changes are written to the overlay.
-///
-/// Note: changes to code will be in place if this call is made again. For running partial
-/// blocks (e.g. a transaction at a time), ensure a different method is used.
-pub fn prove_execution_on_proof_backend<P, H, N, Exec, Spawn>(
-	proving_backend: &P,
-	overlay: &mut OverlayedChanges,
-	exec: &Exec,
-	spawn_handle: Spawn,
-	method: &str,
-	call_data: &[u8],
-	runtime_code: &RuntimeCode,
-) -> Result<(Vec<u8>, ProofRawFor<P, H>), Box<dyn Error>>
-where
-	P: RecProofBackend<H>,
-	H: Hasher,
-	H::Out: Ord + 'static + codec::Codec,
-	Exec: CodeExecutor + 'static + Clone,
-	N: crate::changes_trie::BlockNumber,
-	Spawn: SpawnNamed + Send + 'static,
-{
-	let mut offchain_overlay = OffchainOverlayedChanges::default();
-	let mut sm = StateMachine::<_, H, N, Exec>::new(
-		proving_backend,
-		None,
-		overlay,
-		&mut offchain_overlay,
-		exec,
-		method,
-		call_data,
-		Extensions::default(),
-		runtime_code,
-		spawn_handle,
-	);
-
-	let result = sm.execute_using_consensus_failure_handler::<_, NeverNativeValue, fn() -> _>(
-		always_wasm(),
-		None,
-	)?;
-	let proof = sm.backend.extract_proof()?;
-	Ok((result.into_encoded(), proof))
-}
-
-/// Check execution proof, generated by `prove_execution` call.
-pub fn execution_proof_check<P, H, N, Exec, Spawn>(
-	root: H::Out,
-	proof: P::StorageProof,
-	overlay: &mut OverlayedChanges,
-	exec: &Exec,
-	spawn_handle: Spawn,
-	method: &str,
-	call_data: &[u8],
-	runtime_code: &RuntimeCode,
-) -> Result<Vec<u8>, Box<dyn Error>>
-where
-	P: ProofCheckBackend<H>,
-	H: Hasher,
-	Exec: CodeExecutor + Clone + 'static,
-	H::Out: Ord + 'static + codec::Codec,
-	N: crate::changes_trie::BlockNumber,
-	Spawn: SpawnNamed + Send + 'static,
-{
-	let trie_backend = P::create_proof_check_backend(root.into(), proof)?;
-	execution_proof_check_on_proof_backend::<P, _, N, _, _>(
-		&trie_backend,
-		overlay,
-		exec,
-		spawn_handle,
-		method,
-		call_data,
-		runtime_code,
-	)
-}
-
-/// Check execution proof on proving backend, generated by `prove_execution` call.
-pub fn execution_proof_check_on_proof_backend<B, H, N, Exec, Spawn>(
-	proof_backend: &B,
-	overlay: &mut OverlayedChanges,
-	exec: &Exec,
-	spawn_handle: Spawn,
-	method: &str,
-	call_data: &[u8],
-	runtime_code: &RuntimeCode,
-) -> Result<Vec<u8>, Box<dyn Error>>
-where
-	B: Backend<H>,
-	H: Hasher,
-	H::Out: Ord + 'static + codec::Codec,
-	Exec: CodeExecutor + Clone + 'static,
-	N: crate::changes_trie::BlockNumber,
-	Spawn: SpawnNamed + Send + 'static,
-{
-	let mut offchain_overlay = OffchainOverlayedChanges::default();
-	let mut sm = StateMachine::<_, H, N, Exec>::new(
-		proof_backend,
-		None,
-		overlay,
-		&mut offchain_overlay,
-		exec,
-		method,
-		call_data,
-		Extensions::default(),
-		runtime_code,
-		spawn_handle,
-	);
-=======
 
 	/// Check execution proof, generated by `prove_execution` call.
-	pub fn execution_proof_check<H, N, Exec, Spawn>(
+	pub fn execution_proof_check<P, H, N, Exec, Spawn>(
 		root: H::Out,
-		proof: StorageProof,
+		proof: P::StorageProof,
 		overlay: &mut OverlayedChanges,
 		exec: &Exec,
 		spawn_handle: Spawn,
@@ -876,14 +667,15 @@
 		runtime_code: &RuntimeCode,
 	) -> Result<Vec<u8>, Box<dyn Error>>
 	where
+		P: ProofCheckBackend<H>,
 		H: Hasher,
 		Exec: CodeExecutor + Clone + 'static,
 		H::Out: Ord + 'static + codec::Codec,
 		N: crate::changes_trie::BlockNumber,
 		Spawn: SpawnNamed + Send + 'static,
 	{
-		let trie_backend = create_proof_check_backend::<H>(root.into(), proof)?;
-		execution_proof_check_on_trie_backend::<_, N, _, _>(
+		let trie_backend = P::create_proof_check_backend(root.into(), proof)?;
+		execution_proof_check_on_proof_backend::<P, _, N, _, _>(
 			&trie_backend,
 			overlay,
 			exec,
@@ -895,8 +687,8 @@
 	}
 
 	/// Check execution proof on proving backend, generated by `prove_execution` call.
-	pub fn execution_proof_check_on_trie_backend<H, N, Exec, Spawn>(
-		trie_backend: &TrieBackend<MemoryDB<H>, H>,
+	pub fn execution_proof_check_on_proof_backend<B, H, N, Exec, Spawn>(
+		proof_backend: &B,
 		overlay: &mut OverlayedChanges,
 		exec: &Exec,
 		spawn_handle: Spawn,
@@ -905,6 +697,7 @@
 		runtime_code: &RuntimeCode,
 	) -> Result<Vec<u8>, Box<dyn Error>>
 	where
+		B: Backend<H>,
 		H: Hasher,
 		H::Out: Ord + 'static + codec::Codec,
 		Exec: CodeExecutor + Clone + 'static,
@@ -913,7 +706,7 @@
 	{
 		let mut offchain_overlay = OffchainOverlayedChanges::default();
 		let mut sm = StateMachine::<_, H, N, Exec>::new(
-			trie_backend,
+			proof_backend,
 			None,
 			overlay,
 			&mut offchain_overlay,
@@ -924,7 +717,6 @@
 			runtime_code,
 			spawn_handle,
 		);
->>>>>>> 18452782
 
 		sm.execute_using_consensus_failure_handler::<_, NeverNativeValue, fn() -> _>(
 			always_untrusted_wasm(),
@@ -932,169 +724,11 @@
 		).map(NativeOrEncoded::into_encoded)
 	}
 
-<<<<<<< HEAD
-/// Generate storage read proof.
-pub fn prove_read<B, H, I>(
-	backend: B,
-	keys: I,
-) -> Result<ProofRawFor<B, H>, Box<dyn Error>>
-where
-	B: Backend<H>,
-	H: Hasher,
-	H::Out: Ord + Codec,
-	I: IntoIterator,
-	I::Item: AsRef<[u8]>,
-{
-	let proof_backend = backend.as_proof_backend()
-		.ok_or_else(
-			|| Box::new(ExecutionError::UnableToGenerateProof) as Box<dyn Error>
-		)?;
-	prove_read_on_proof_backend(&proof_backend, keys)
-}
-
-/// Generate storage read proof for query plan verification.
-pub fn prove_read_for_query_plan_check<B, H, I>(
-	backend: B,
-	keys: I,
-) -> Result<(crate::backend::RecordBackendFor<B, H>, ProofInput), Box<dyn Error>>
-where
-	B: Backend<H>,
-	H: Hasher,
-	H::Out: Ord + Codec,
-	I: IntoIterator,
-	I::Item: AsRef<[u8]>,
-{
-	let proof_backend = backend.as_proof_backend()
-		.ok_or_else(
-			|| Box::new(ExecutionError::UnableToGenerateProof) as Box<dyn Error>
-		)?;
-	for key in keys.into_iter() {
-		proof_backend
-			.storage(key.as_ref())
-			.map_err(|e| Box::new(e) as Box<dyn Error>)?;
-	}
-  Ok(proof_backend.extract_recorder())
-}
-
-/// Generate child storage read proof.
-pub fn prove_child_read<B, H, I>(
-	backend: B,
-	child_info: &ChildInfo,
-	keys: I,
-) -> Result<ProofRawFor<B, H>, Box<dyn Error>>
-where
-	B: Backend<H>,
-	H: Hasher,
-	H::Out: Ord + Codec,
-	I: IntoIterator,
-	I::Item: AsRef<[u8]>,
-{
-	let proving_backend = backend.as_proof_backend()
-		.ok_or_else(|| Box::new(ExecutionError::UnableToGenerateProof) as Box<dyn Error>)?;
-	prove_child_read_on_proof_backend(&proving_backend, child_info, keys)
-}
-
-/// Generate storage read proof on pre-created trie backend.
-pub fn prove_read_on_proof_backend<P, H, I>(
-	proving_backend: &P,
-	keys: I,
-) -> Result<ProofRawFor<P, H>, Box<dyn Error>>
-where
-	P: RecProofBackend<H>,
-	H: Hasher,
-	H::Out: Ord + Codec,
-	I: IntoIterator,
-	I::Item: AsRef<[u8]>,
-{
-	for key in keys.into_iter() {
-		proving_backend
-			.storage(key.as_ref())
-			.map_err(|e| Box::new(e) as Box<dyn Error>)?;
-	}
-	proving_backend.extract_proof()
-}
-
-/// Generate storage read proof on pre-created trie backend.
-pub fn prove_child_read_on_proof_backend<P, H, I>(
-	proving_backend: &P,
-	child_info: &ChildInfo,
-	keys: I,
-) -> Result<ProofRawFor<P, H>, Box<dyn Error>>
-where
-	P: RecProofBackend<H>,
-	H: Hasher,
-	H::Out: Ord + Codec,
-	I: IntoIterator,
-	I::Item: AsRef<[u8]>,
-{
-	for key in keys.into_iter() {
-		proving_backend
-			.child_storage(child_info, key.as_ref())
-			.map_err(|e| Box::new(e) as Box<dyn Error>)?;
-	}
-	proving_backend.extract_proof()
-}
-
-/// Generate storage child read proof for query plan verification.
-pub fn prove_child_read_for_query_plan_check<B, H, I, I2, I3>(
-	backend: B,
-	top_keys: I,
-	child_keys: I3,
-) -> Result<(crate::backend::RecordBackendFor<B, H>, ProofInput), Box<dyn Error>>
-where
-	B: Backend<H>,
-	H: Hasher,
-	H::Out: Ord + Codec,
-	I: IntoIterator,
-	I::Item: AsRef<[u8]>,
-	I2: IntoIterator,
-	I2::Item: AsRef<[u8]>,
-	I3: IntoIterator<Item = (ChildInfo, I2)>,
-{
-	let proof_backend = backend.as_proof_backend()
-		.ok_or_else(
-			|| Box::new(ExecutionError::UnableToGenerateProof) as Box<dyn Error>
-		)?;
-	for key in top_keys.into_iter() {
-		proof_backend
-			.storage(key.as_ref())
-			.map_err(|e| Box::new(e) as Box<dyn Error>)?;
-	}
-	for (child_info, keys) in child_keys.into_iter() {
-		for key in keys.into_iter() {
-			proof_backend
-				.child_storage(&child_info, key.as_ref())
-				.map_err(|e| Box::new(e) as Box<dyn Error>)?;
-		}
-	}
-
-  Ok(proof_backend.extract_recorder())
-}
-
-/// Check storage read proof, generated by `prove_read` call.
-pub fn read_proof_check<P, H, I>(
-	root: H::Out,
-	proof: P::StorageProof,
-	keys: I,
-) -> Result<HashMap<Vec<u8>, Option<Vec<u8>>>, Box<dyn Error>>
-where
-	P: ProofCheckBackend<H>,
-	H: Hasher,
-	H::Out: Ord + Codec,
-	I: IntoIterator,
-	I::Item: AsRef<[u8]>,
-{
-	let proving_backend = P::create_proof_check_backend(root, proof)?;
-	let mut result = HashMap::new();
-	for key in keys.into_iter() {
-		let value = read_proof_check_on_proving_backend(&proving_backend, key.as_ref())?;
-		result.insert(key.as_ref().to_vec(), value);
-=======
 	/// Generate storage read proof.
 	pub fn prove_read<B, H, I>(
-		mut backend: B,
+		backend: B,
 		keys: I,
-	) -> Result<StorageProof, Box<dyn Error>>
+	) -> Result<ProofRawFor<B, H>, Box<dyn Error>>
 	where
 		B: Backend<H>,
 		H: Hasher,
@@ -1102,19 +736,18 @@
 		I: IntoIterator,
 		I::Item: AsRef<[u8]>,
 	{
-		let trie_backend = backend.as_trie_backend()
+		let proof_backend = backend.as_proof_backend()
 			.ok_or_else(
 				|| Box::new(ExecutionError::UnableToGenerateProof) as Box<dyn Error>
 			)?;
-		prove_read_on_trie_backend(trie_backend, keys)
-	}
-
-	/// Generate child storage read proof.
-	pub fn prove_child_read<B, H, I>(
-		mut backend: B,
-		child_info: &ChildInfo,
+		prove_read_on_proof_backend(&proof_backend, keys)
+	}
+
+	/// Generate storage read proof for query plan verification.
+	pub fn prove_read_for_query_plan_check<B, H, I>(
+		backend: B,
 		keys: I,
-	) -> Result<StorageProof, Box<dyn Error>>
+	) -> Result<(crate::backend::RecordBackendFor<B, H>, ProofInput), Box<dyn Error>>
 	where
 		B: Backend<H>,
 		H: Hasher,
@@ -1122,115 +755,150 @@
 		I: IntoIterator,
 		I::Item: AsRef<[u8]>,
 	{
-		let trie_backend = backend.as_trie_backend()
-			.ok_or_else(|| Box::new(ExecutionError::UnableToGenerateProof) as Box<dyn Error>)?;
-		prove_child_read_on_trie_backend(trie_backend, child_info, keys)
-	}
-
-	/// Generate storage read proof on pre-created trie backend.
-	pub fn prove_read_on_trie_backend<S, H, I>(
-		trie_backend: &TrieBackend<S, H>,
+		let proof_backend = backend.as_proof_backend()
+			.ok_or_else(
+				|| Box::new(ExecutionError::UnableToGenerateProof) as Box<dyn Error>
+			)?;
+		for key in keys.into_iter() {
+			proof_backend
+				.storage(key.as_ref())
+				.map_err(|e| Box::new(e) as Box<dyn Error>)?;
+		}
+		Ok(proof_backend.extract_recorder())
+	}
+
+	/// Generate child storage read proof.
+	pub fn prove_child_read<B, H, I>(
+		backend: B,
+		child_info: &ChildInfo,
 		keys: I,
-	) -> Result<StorageProof, Box<dyn Error>>
+	) -> Result<ProofRawFor<B, H>, Box<dyn Error>>
 	where
-		S: trie_backend_essence::TrieBackendStorage<H>,
+		B: Backend<H>,
 		H: Hasher,
 		H::Out: Ord + Codec,
 		I: IntoIterator,
 		I::Item: AsRef<[u8]>,
 	{
-		let proving_backend = proving_backend::ProvingBackend::<_, H>::new(trie_backend);
+		let proving_backend = backend.as_proof_backend()
+			.ok_or_else(|| Box::new(ExecutionError::UnableToGenerateProof) as Box<dyn Error>)?;
+		prove_child_read_on_proof_backend(&proving_backend, child_info, keys)
+	}
+
+	/// Generate storage read proof on pre-created trie backend.
+	pub fn prove_read_on_proof_backend<P, H, I>(
+		proving_backend: &P,
+		keys: I,
+	) -> Result<ProofRawFor<P, H>, Box<dyn Error>>
+	where
+		P: RecProofBackend<H>,
+		H: Hasher,
+		H::Out: Ord + Codec,
+		I: IntoIterator,
+		I::Item: AsRef<[u8]>,
+	{
 		for key in keys.into_iter() {
 			proving_backend
 				.storage(key.as_ref())
 				.map_err(|e| Box::new(e) as Box<dyn Error>)?;
 		}
-		Ok(proving_backend.extract_proof())
+		proving_backend.extract_proof()
 	}
 
 	/// Generate storage read proof on pre-created trie backend.
-	pub fn prove_child_read_on_trie_backend<S, H, I>(
-		trie_backend: &TrieBackend<S, H>,
+	pub fn prove_child_read_on_proof_backend<P, H, I>(
+		proving_backend: &P,
 		child_info: &ChildInfo,
 		keys: I,
-	) -> Result<StorageProof, Box<dyn Error>>
+	) -> Result<ProofRawFor<P, H>, Box<dyn Error>>
 	where
-		S: trie_backend_essence::TrieBackendStorage<H>,
+		P: RecProofBackend<H>,
 		H: Hasher,
 		H::Out: Ord + Codec,
 		I: IntoIterator,
 		I::Item: AsRef<[u8]>,
 	{
-		let proving_backend = proving_backend::ProvingBackend::<_, H>::new(trie_backend);
 		for key in keys.into_iter() {
 			proving_backend
 				.child_storage(child_info, key.as_ref())
 				.map_err(|e| Box::new(e) as Box<dyn Error>)?;
 		}
-		Ok(proving_backend.extract_proof())
-	}
-
-	/// Check storage read proof, generated by `prove_read` call.
-	pub fn read_proof_check<H, I>(
-		root: H::Out,
-		proof: StorageProof,
-		keys: I,
-	) -> Result<HashMap<Vec<u8>, Option<Vec<u8>>>, Box<dyn Error>>
+		proving_backend.extract_proof()
+	}
+
+	/// Generate storage child read proof for query plan verification.
+	pub fn prove_child_read_for_query_plan_check<B, H, I, I2, I3>(
+		backend: B,
+		top_keys: I,
+		child_keys: I3,
+	) -> Result<(crate::backend::RecordBackendFor<B, H>, ProofInput), Box<dyn Error>>
 	where
+		B: Backend<H>,
 		H: Hasher,
 		H::Out: Ord + Codec,
 		I: IntoIterator,
 		I::Item: AsRef<[u8]>,
-	{
-		let proving_backend = create_proof_check_backend::<H>(root, proof)?;
+		I2: IntoIterator,
+		I2::Item: AsRef<[u8]>,
+		I3: IntoIterator<Item = (ChildInfo, I2)>,
+	{
+		let proof_backend = backend.as_proof_backend()
+			.ok_or_else(
+				|| Box::new(ExecutionError::UnableToGenerateProof) as Box<dyn Error>
+			)?;
+		for key in top_keys.into_iter() {
+			proof_backend
+				.storage(key.as_ref())
+				.map_err(|e| Box::new(e) as Box<dyn Error>)?;
+		}
+		for (child_info, keys) in child_keys.into_iter() {
+			for key in keys.into_iter() {
+				proof_backend
+					.child_storage(&child_info, key.as_ref())
+					.map_err(|e| Box::new(e) as Box<dyn Error>)?;
+			}
+		}
+
+		Ok(proof_backend.extract_recorder())
+	}
+
+/// Check storage read proof, generated by `prove_read` call.
+	pub fn read_proof_check<P, H, I>(
+		root: H::Out,
+		proof: P::StorageProof,
+		keys: I,
+	) -> Result<HashMap<Vec<u8>, Option<Vec<u8>>>, Box<dyn Error>>
+	where
+		P: ProofCheckBackend<H>,
+		H: Hasher,
+		H::Out: Ord + Codec,
+		I: IntoIterator,
+		I::Item: AsRef<[u8]>,
+	{
+		let proving_backend = P::create_proof_check_backend(root, proof)?;
 		let mut result = HashMap::new();
 		for key in keys.into_iter() {
 			let value = read_proof_check_on_proving_backend(&proving_backend, key.as_ref())?;
 			result.insert(key.as_ref().to_vec(), value);
 		}
 		Ok(result)
->>>>>>> 18452782
-	}
-
-<<<<<<< HEAD
-/// Check child storage read proof, generated by `prove_child_read` call.
-pub fn read_child_proof_check<P, H, I>(
-	root: H::Out,
-	proof: P::StorageProof,
-	child_info: &ChildInfo,
-	keys: I,
-) -> Result<HashMap<Vec<u8>, Option<Vec<u8>>>, Box<dyn Error>>
-where
-	P: ProofCheckBackend<H>,
-	H: Hasher,
-	H::Out: Ord + Codec,
-	I: IntoIterator,
-	I::Item: AsRef<[u8]>,
-{
-	let proving_backend = P::create_proof_check_backend(root, proof)?;
-	let mut result = HashMap::new();
-	for key in keys.into_iter() {
-		let value = read_child_proof_check_on_proving_backend(
-			&proving_backend,
-			child_info,
-			key.as_ref(),
-		)?;
-		result.insert(key.as_ref().to_vec(), value);
-=======
+	}
+
 	/// Check child storage read proof, generated by `prove_child_read` call.
-	pub fn read_child_proof_check<H, I>(
+	pub fn read_child_proof_check<P, H, I>(
 		root: H::Out,
-		proof: StorageProof,
+		proof: P::StorageProof,
 		child_info: &ChildInfo,
 		keys: I,
 	) -> Result<HashMap<Vec<u8>, Option<Vec<u8>>>, Box<dyn Error>>
 	where
+		P: ProofCheckBackend<H>,
 		H: Hasher,
 		H::Out: Ord + Codec,
 		I: IntoIterator,
 		I::Item: AsRef<[u8]>,
 	{
-		let proving_backend = create_proof_check_backend::<H>(root, proof)?;
+		let proving_backend = P::create_proof_check_backend(root, proof)?;
 		let mut result = HashMap::new();
 		for key in keys.into_iter() {
 			let value = read_child_proof_check_on_proving_backend(
@@ -1241,43 +909,15 @@
 			result.insert(key.as_ref().to_vec(), value);
 		}
 		Ok(result)
->>>>>>> 18452782
-	}
-
-<<<<<<< HEAD
-/// Check storage read proof on pre-created proving backend.
-pub fn read_proof_check_on_proving_backend<B, H>(
-	proving_backend: &B,
-	key: &[u8],
-) -> Result<Option<Vec<u8>>, Box<dyn Error>>
-where
-	B: Backend<H>,
-	H: Hasher,
-	H::Out: Ord + Codec,
-{
-	proving_backend.storage(key).map_err(|e| Box::new(e) as Box<dyn Error>)
-}
-
-/// Check child storage read proof on pre-created proving backend.
-pub fn read_child_proof_check_on_proving_backend<B, H>(
-	proving_backend: &B,
-	child_info: &ChildInfo,
-	key: &[u8],
-) -> Result<Option<Vec<u8>>, Box<dyn Error>>
-where
-	B: Backend<H>,
-	H: Hasher,
-	H::Out: Ord + Codec,
-{
-	proving_backend.child_storage(child_info, key)
-		.map_err(|e| Box::new(e) as Box<dyn Error>)
-=======
+	}
+
 	/// Check storage read proof on pre-created proving backend.
-	pub fn read_proof_check_on_proving_backend<H>(
-		proving_backend: &TrieBackend<MemoryDB<H>, H>,
+	pub fn read_proof_check_on_proving_backend<B, H>(
+		proving_backend: &B,
 		key: &[u8],
 	) -> Result<Option<Vec<u8>>, Box<dyn Error>>
 	where
+		B: Backend<H>,
 		H: Hasher,
 		H::Out: Ord + Codec,
 	{
@@ -1285,19 +925,19 @@
 	}
 
 	/// Check child storage read proof on pre-created proving backend.
-	pub fn read_child_proof_check_on_proving_backend<H>(
-		proving_backend: &TrieBackend<MemoryDB<H>, H>,
+	pub fn read_child_proof_check_on_proving_backend<B, H>(
+		proving_backend: &B,
 		child_info: &ChildInfo,
 		key: &[u8],
 	) -> Result<Option<Vec<u8>>, Box<dyn Error>>
 	where
+		B: Backend<H>,
 		H: Hasher,
 		H::Out: Ord + Codec,
 	{
 		proving_backend.child_storage(child_info, key)
 			.map_err(|e| Box::new(e) as Box<dyn Error>)
 	}
->>>>>>> 18452782
 }
 
 #[cfg(test)]
@@ -1311,14 +951,7 @@
 		map, traits::{Externalities, RuntimeCode}, testing::TaskExecutor,
 	};
 	use sp_runtime::traits::BlakeTwo256;
-<<<<<<< HEAD
 	use sp_trie::{Layout, SimpleProof, SimpleFullProof, BackendProof, FullBackendProof};
-
-	type TestCheckBackend<P> = InMemoryProofCheckBackend<BlakeTwo256, P>;
-	type CompactProof = sp_trie::CompactProof<Layout<BlakeTwo256>>;
-	type CompactFullProof = sp_trie::CompactFullProof<Layout<BlakeTwo256>>;
-	type QueryPlanProof = sp_trie::QueryPlanProof<Layout<BlakeTwo256>>;
-=======
 	use std::{result, collections::HashMap};
 	use codec::Decode;
 	use sp_core::{
@@ -1328,7 +961,10 @@
 	};
 	use crate::execution::CallResult;
 
->>>>>>> 18452782
+	type TestCheckBackend<P> = InMemoryProofCheckBackend<BlakeTwo256, P>;
+	type CompactProof = sp_trie::CompactProof<Layout<BlakeTwo256>>;
+	type CompactFullProof = sp_trie::CompactFullProof<Layout<BlakeTwo256>>;
+	type QueryPlanProof = sp_trie::QueryPlanProof<Layout<BlakeTwo256>>;
 
 	#[derive(Clone)]
 	struct DummyCodeExecutor {
