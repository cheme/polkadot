--- conflicted
+++ resolved
@@ -17,13 +17,8 @@
 
 //! Changes trie pruning-related functions.
 
-<<<<<<< HEAD
 use hash_db::{HasherHybrid as Hasher, Hasher as HasherT};
-use sp_trie::Recorder;
-=======
-use hash_db::Hasher;
 use sp_trie::{Recorder, Layout};
->>>>>>> ade33a1a
 use log::warn;
 use num_traits::One;
 use crate::proving_backend::ProvingBackendRecorder;
