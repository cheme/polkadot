// Copyright 2017-2020 Parity Technologies (UK) Ltd.
// This file is part of Substrate.

// Substrate is free software: you can redistribute it and/or modify
// it under the terms of the GNU General Public License as published by
// the Free Software Foundation, either version 3 of the License, or
// (at your option) any later version.

// Substrate is distributed in the hope that it will be useful,
// but WITHOUT ANY WARRANTY; without even the implied warranty of
// MERCHANTABILITY or FITNESS FOR A PARTICULAR PURPOSE.  See the
// GNU General Public License for more details.

// You should have received a copy of the GNU General Public License
// along with Substrate.  If not, see <http://www.gnu.org/licenses/>.

//! Structures and functions required to build changes trie for given block.

use std::collections::BTreeMap;
use std::collections::btree_map::Entry;
use codec::{Decode, Encode};
use hash_db::Hasher;
use num_traits::One;
use crate::backend::Backend;
use crate::overlayed_changes::OverlayedChanges;
use crate::trie_backend_essence::TrieBackendEssence;
use crate::changes_trie::build_iterator::digest_build_iterator;
use crate::changes_trie::input::{InputKey, InputPair, DigestIndex, ExtrinsicIndex};
use crate::changes_trie::{AnchorBlockId, ConfigurationRange, Storage, BlockNumber};
use crate::changes_trie::input::ChildIndex;

/// Prepare input pairs for building a changes trie of given block.
///
/// Returns Err if storage error has occurred OR if storage haven't returned
/// required data.
pub(crate) fn prepare_input<'a, B, H, Number>(
	backend: &'a B,
	storage: &'a dyn Storage<H, Number>,
	config: ConfigurationRange<'a, Number>,
	changes: &'a OverlayedChanges,
	parent: &'a AnchorBlockId<H::Out, Number>,
) -> Result<(
		impl Iterator<Item=InputPair<Number>> + 'a,
		Vec<(ChildIndex<Number>, impl Iterator<Item=InputPair<Number>> + 'a)>,
		Vec<Number>,
	), String>
	where
		B: Backend<H>,
		H: Hasher + 'a,
		H::Out: Encode,
		Number: BlockNumber,
{
	let number = parent.number.clone() + One::one();
	let (extrinsics_input, children_extrinsics_input) = prepare_extrinsics_input(
		backend,
		&number,
		changes,
	)?;
	let (digest_input, mut children_digest_input, digest_input_blocks) = prepare_digest_input::<H, Number>(
		parent,
		config,
		number,
		storage,
	)?;

	let mut children_digest = Vec::with_capacity(children_extrinsics_input.len());
	for (child_index, ext_iter) in children_extrinsics_input.into_iter() {
		let dig_iter = children_digest_input.remove(&child_index);
		children_digest.push((
			child_index,
			Some(ext_iter).into_iter().flatten()
				.chain(dig_iter.into_iter().flatten()),
		));
	}
	for (child_index, dig_iter) in children_digest_input.into_iter() {
		children_digest.push((
			child_index,
			None.into_iter().flatten()
				.chain(Some(dig_iter).into_iter().flatten()),
		));
	}

	Ok((
		extrinsics_input.chain(digest_input),
		children_digest,
		digest_input_blocks,
	))
}
/// Prepare ExtrinsicIndex input pairs.
fn prepare_extrinsics_input<'a, B, H, Number>(
	backend: &'a B,
	block: &Number,
	changes: &'a OverlayedChanges,
) -> Result<(
		impl Iterator<Item=InputPair<Number>> + 'a,
		BTreeMap<ChildIndex<Number>, impl Iterator<Item=InputPair<Number>> + 'a>,
	), String>
	where
		B: Backend<H>,
		H: Hasher + 'a,
		Number: BlockNumber,
{

	let mut children_result = BTreeMap::new();
	for (storage_key, _, _) in changes.changes.children_iter() {
		let child_index = ChildIndex::<Number> {
			block: block.clone(),
			storage_key: storage_key.to_vec(),
		};

		let iter = prepare_extrinsics_input_inner(backend, block, changes, Some(storage_key.to_vec()))?;
		children_result.insert(child_index, iter);
	}

	let top = prepare_extrinsics_input_inner(backend, block, changes, None)?;

	Ok((top, children_result))
}

fn prepare_extrinsics_input_inner<'a, B, H, Number>(
	backend: &'a B,
	block: &Number,
	changes: &'a OverlayedChanges,
	storage_key: Option<Vec<u8>>,
) -> Result<impl Iterator<Item=InputPair<Number>> + 'a, String>
	where
		B: Backend<H>,
		H: Hasher,
		Number: BlockNumber,
{
	let (iter, child_info) = changes.changes.iter_overlay(storage_key.as_ref().map(|r| r.as_slice()));
	iter.filter(|( _, v)| v.extrinsics.is_some())
		.try_fold(BTreeMap::new(), |mut map: BTreeMap<&[u8], (ExtrinsicIndex<Number>, Vec<u32>)>, (k, v)| {
			match map.entry(k) {
				Entry::Vacant(entry) => {
					// ignore temporary values (values that have null value at the end of operation
					// AND are not in storage at the beginning of operation
					if let Some(sk) = storage_key.as_ref() {
						if !changes.child_storage(sk, k).map(|v| v.is_some()).unwrap_or_default() {
							if let Some(child_info) = child_info { 
								if !backend.exists_child_storage(sk, child_info, k)
									.map_err(|e| format!("{}", e))? {
									return Ok(map);
								}
							}
						}
					} else {
						if !changes.storage(k).map(|v| v.is_some()).unwrap_or_default() {
							if !backend.exists_storage(k).map_err(|e| format!("{}", e))? {
								return Ok(map);
							}
						}
					};

					let extrinsics = v.extrinsics.as_ref()
						.expect("filtered by filter() call above; qed")
						.iter().cloned().collect();
					entry.insert((ExtrinsicIndex {
						block: block.clone(),
						key: k.to_vec(),
					}, extrinsics));
				},
				Entry::Occupied(mut entry) => {
					// we do not need to check for temporary values here, because entry is Occupied
					// AND we are checking it before insertion
					let extrinsics = &mut entry.get_mut().1;
					extrinsics.extend(
						v.extrinsics.as_ref()
							.expect("filtered by filter() call above; qed")
							.iter()
							.cloned()
					);
					extrinsics.sort_unstable();
				},
			}

			Ok(map)
		})
		.map(|pairs| pairs.into_iter().map(|(_, (k, v))| InputPair::ExtrinsicIndex(k, v)))
}


/// Prepare DigestIndex input pairs.
fn prepare_digest_input<'a, H, Number>(
	parent: &'a AnchorBlockId<H::Out, Number>,
	config: ConfigurationRange<Number>,
	block: Number,
	storage: &'a dyn Storage<H, Number>,
) -> Result<(
		impl Iterator<Item=InputPair<Number>> + 'a,
		BTreeMap<ChildIndex<Number>, impl Iterator<Item=InputPair<Number>> + 'a>,
		Vec<Number>,
	), String>
	where
		H: Hasher,
		H::Out: 'a + Encode,
		Number: BlockNumber,
{
	let build_skewed_digest = config.end.as_ref() == Some(&block);
	let block_for_digest = if build_skewed_digest {
		config.config.next_max_level_digest_range(config.zero.clone(), block.clone())
			.map(|(_, end)| end)
			.unwrap_or_else(|| block.clone())
	} else {
		block.clone()
	};

	let digest_input_blocks = digest_build_iterator(config, block_for_digest).collect::<Vec<_>>();
	digest_input_blocks.clone().into_iter()
		.try_fold(
			(BTreeMap::new(), BTreeMap::new()), move |(mut map, mut child_map), digest_build_block| {
			let extrinsic_prefix = ExtrinsicIndex::key_neutral_prefix(digest_build_block.clone());
			let digest_prefix = DigestIndex::key_neutral_prefix(digest_build_block.clone());
			let child_prefix = ChildIndex::key_neutral_prefix(digest_build_block.clone());
			let trie_root = storage.root(parent, digest_build_block.clone())?;
			let trie_root = trie_root.ok_or_else(|| format!("No changes trie root for block {}", digest_build_block.clone()))?;

			let insert_to_map = |map: &mut BTreeMap<_,_>, key: Vec<u8>| {
				match map.entry(key.clone()) {
					Entry::Vacant(entry) => {
						entry.insert((DigestIndex {
							block: block.clone(),
							key,
						}, vec![digest_build_block.clone()]));
					},
					Entry::Occupied(mut entry) => {
						// DigestIndexValue must be sorted. Here we are relying on the fact that digest_build_iterator()
						// returns blocks in ascending order => we only need to check for duplicates
						//
						// is_dup_block could be true when key has been changed in both digest block
						// AND other blocks that it covers
						let is_dup_block = entry.get().1.last() == Some(&digest_build_block);
						if !is_dup_block {
							entry.get_mut().1.push(digest_build_block.clone());
						}
					},
				}
			};

			// try to get all updated keys from cache
			let populated_from_cache = storage.with_cached_changed_keys(
				&trie_root,
				&mut |changed_keys| {
					for (storage_key, changed_keys) in changed_keys {
						let map = match storage_key {
							Some(storage_key) => child_map
								.entry(ChildIndex::<Number> {
									block: block.clone(),
									storage_key: storage_key.clone(),
								})
								.or_default(),
							None => &mut map,
						};
						for changed_key in changed_keys.iter().cloned() {
							insert_to_map(map, changed_key);
						}
					}
				}
			);
			if populated_from_cache {
				return Ok((map, child_map));
			}

			let mut children_roots = BTreeMap::<Vec<u8>, _>::new();
			{
				let trie_storage = TrieBackendEssence::<_, H>::new(
					crate::changes_trie::TrieBackendStorageAdapter(storage),
					trie_root,
				);

				trie_storage.for_key_values_with_prefix(&child_prefix, |key, value|
					if let Ok(InputKey::ChildIndex::<Number>(trie_key)) = Decode::decode(&mut &key[..]) {
						if let Ok(value) = <Vec<u8>>::decode(&mut &value[..]) {
							let mut trie_root = <H as Hasher>::Out::default();
							trie_root.as_mut().copy_from_slice(&value[..]);
							children_roots.insert(trie_key.storage_key, trie_root);
						}
					});

				trie_storage.for_keys_with_prefix(&extrinsic_prefix, |key|
					if let Ok(InputKey::ExtrinsicIndex::<Number>(trie_key)) = Decode::decode(&mut &key[..]) {
						insert_to_map(&mut map, trie_key.key);
					});

				trie_storage.for_keys_with_prefix(&digest_prefix, |key|
					if let Ok(InputKey::DigestIndex::<Number>(trie_key)) = Decode::decode(&mut &key[..]) {
						insert_to_map(&mut map, trie_key.key);
					});
			}

			for (storage_key, trie_root) in children_roots.into_iter() {
				let child_index = ChildIndex::<Number> {
					block: block.clone(),
					storage_key,
				};

				let mut map = child_map.entry(child_index).or_default();
				let trie_storage = TrieBackendEssence::<_, H>::new(
					crate::changes_trie::TrieBackendStorageAdapter(storage),
					trie_root,
				);
				trie_storage.for_keys_with_prefix(&extrinsic_prefix, |key|
					if let Ok(InputKey::ExtrinsicIndex::<Number>(trie_key)) = Decode::decode(&mut &key[..]) {
						insert_to_map(&mut map, trie_key.key);
					});

				trie_storage.for_keys_with_prefix(&digest_prefix, |key|
					if let Ok(InputKey::DigestIndex::<Number>(trie_key)) = Decode::decode(&mut &key[..]) {
						insert_to_map(&mut map, trie_key.key);
					});
			}
			Ok((map, child_map))
		})
		.map(|(pairs, child_pairs)| (
			pairs.into_iter().map(|(_, (k, v))| InputPair::DigestIndex(k, v)),
			child_pairs.into_iter().map(|(sk, pairs)|
				(sk, pairs.into_iter().map(|(_, (k, v))| InputPair::DigestIndex(k, v)))).collect(),
			digest_input_blocks,
		))
}

#[cfg(test)]
mod test {
	use codec::Encode;
	use sp_core::Blake2Hasher;
	use sp_core::storage::well_known_keys::{EXTRINSIC_INDEX};
	use sp_core::storage::ChildInfo;
	use crate::backend::InMemory;
	use crate::changes_trie::{RootsStorage, Configuration, storage::InMemoryStorage};
	use crate::changes_trie::build_cache::{IncompleteCacheAction, IncompleteCachedBuildData};
	use crate::overlayed_changes::{OverlayedValue, OverlayedChangeSet};
<<<<<<< HEAD
	use sp_historical_data::synch_linear_transaction::{States, State, History, HistoricalValue};
=======
	use sp_historical_data::synch_linear_transaction::{States, State, History, HistoricalEntry};
>>>>>>> dc4462a6
	use super::*;

	const CHILD_INFO_1: ChildInfo<'static> = ChildInfo::new_default(b"unique_id_1");
	const CHILD_INFO_2: ChildInfo<'static> = ChildInfo::new_default(b"unique_id_2");

	fn prepare_for_build(zero: u64) -> (
		InMemory<Blake2Hasher>,
		InMemoryStorage<Blake2Hasher, u64>,
		OverlayedChanges,
		Configuration,
	) {
		let config = Configuration { digest_interval: 4, digest_levels: 2 };
		let backend: InMemory<_> = vec![
			(vec![100], vec![255]),
			(vec![101], vec![255]),
			(vec![102], vec![255]),
			(vec![103], vec![255]),
			(vec![104], vec![255]),
			(vec![105], vec![255]),
		].into_iter().collect::<::std::collections::BTreeMap<_, _>>().into();
		let child_trie_key1 = b"1".to_vec();
		let child_trie_key2 = b"2".to_vec();
		let storage = InMemoryStorage::with_inputs(vec![
			(zero + 1, vec![
				InputPair::ExtrinsicIndex(ExtrinsicIndex { block: zero + 1, key: vec![100] }, vec![1, 3]),
				InputPair::ExtrinsicIndex(ExtrinsicIndex { block: zero + 1, key: vec![101] }, vec![0, 2]),
				InputPair::ExtrinsicIndex(ExtrinsicIndex { block: zero + 1, key: vec![105] }, vec![0, 2, 4]),
			]),
			(zero + 2, vec![
				InputPair::ExtrinsicIndex(ExtrinsicIndex { block: zero + 2, key: vec![102] }, vec![0]),
			]),
			(zero + 3, vec![
				InputPair::ExtrinsicIndex(ExtrinsicIndex { block: zero + 3, key: vec![100] }, vec![0]),
				InputPair::ExtrinsicIndex(ExtrinsicIndex { block: zero + 3, key: vec![105] }, vec![1]),
			]),
			(zero + 4, vec![
				InputPair::ExtrinsicIndex(ExtrinsicIndex { block: zero + 4, key: vec![100] }, vec![0, 2, 3]),
				InputPair::ExtrinsicIndex(ExtrinsicIndex { block: zero + 4, key: vec![101] }, vec![1]),
				InputPair::ExtrinsicIndex(ExtrinsicIndex { block: zero + 4, key: vec![103] }, vec![0, 1]),

				InputPair::DigestIndex(DigestIndex { block: zero + 4, key: vec![100] }, vec![zero + 1, zero + 3]),
				InputPair::DigestIndex(DigestIndex { block: zero + 4, key: vec![101] }, vec![zero + 1]),
				InputPair::DigestIndex(DigestIndex { block: zero + 4, key: vec![102] }, vec![zero + 2]),
				InputPair::DigestIndex(DigestIndex { block: zero + 4, key: vec![105] }, vec![zero + 1, zero + 3]),
			]),
			(zero + 5, Vec::new()),
			(zero + 6, vec![
				InputPair::ExtrinsicIndex(ExtrinsicIndex { block: zero + 6, key: vec![105] }, vec![2]),
			]),
			(zero + 7, Vec::new()),
			(zero + 8, vec![
				InputPair::DigestIndex(DigestIndex { block: zero + 8, key: vec![105] }, vec![zero + 6]),
			]),
			(zero + 9, Vec::new()), (zero + 10, Vec::new()), (zero + 11, Vec::new()), (zero + 12, Vec::new()),
			(zero + 13, Vec::new()), (zero + 14, Vec::new()), (zero + 15, Vec::new()),
		], vec![(child_trie_key1.clone(), vec![
				(zero + 1, vec![
					InputPair::ExtrinsicIndex(ExtrinsicIndex { block: zero + 1, key: vec![100] }, vec![1, 3]),
					InputPair::ExtrinsicIndex(ExtrinsicIndex { block: zero + 1, key: vec![101] }, vec![0, 2]),
					InputPair::ExtrinsicIndex(ExtrinsicIndex { block: zero + 1, key: vec![105] }, vec![0, 2, 4]),
				]),
				(zero + 2, vec![
					InputPair::ExtrinsicIndex(ExtrinsicIndex { block: zero + 2, key: vec![102] }, vec![0]),
				]),
				(zero + 4, vec![
					InputPair::ExtrinsicIndex(ExtrinsicIndex { block: zero + 2, key: vec![102] }, vec![0, 3]),

					InputPair::DigestIndex(DigestIndex { block: zero + 4, key: vec![102] }, vec![zero + 2]),
				]),
			]),
		]);
		let changes = OverlayedChanges {
			changes: OverlayedChangeSet {
				states: States::test_state(0),
				top: vec![
					(EXTRINSIC_INDEX.to_vec(), History::from_iter(vec![
						(OverlayedValue {
							value: Some(3u32.encode()),
							extrinsics: None,
						}, State::Committed),
<<<<<<< HEAD
					].into_iter().map(|(value, index)| HistoricalValue { value, index }))),
=======
					].into_iter().map(|(value, index)| HistoricalEntry { value, index }))),
>>>>>>> dc4462a6
					(vec![100], History::from_iter(vec![
						(OverlayedValue {
							value: Some(vec![202]),
							extrinsics: Some(vec![3].into_iter().collect())
						}, State::Committed),
						(OverlayedValue {
							value: Some(vec![200]),
							extrinsics: Some(vec![3, 0, 2].into_iter().collect())
						}, State::Transaction(0)),
<<<<<<< HEAD
					].into_iter().map(|(value, index)| HistoricalValue { value, index }))),
=======
					].into_iter().map(|(value, index)| HistoricalEntry { value, index }))),
>>>>>>> dc4462a6
					(vec![101], History::from_iter(vec![
						(OverlayedValue {
						value: Some(vec![203]),
						extrinsics: Some(vec![1].into_iter().collect())
						}, State::Committed),
<<<<<<< HEAD
					].into_iter().map(|(value, index)| HistoricalValue { value, index }))),
=======
					].into_iter().map(|(value, index)| HistoricalEntry { value, index }))),
>>>>>>> dc4462a6
					(vec![103], History::from_iter(vec![
						(OverlayedValue {
						value: None,
						extrinsics: Some(vec![0, 1].into_iter().collect())
						}, State::Transaction(0)),
<<<<<<< HEAD
					].into_iter().map(|(value, index)| HistoricalValue { value, index }))),
=======
					].into_iter().map(|(value, index)| HistoricalEntry { value, index }))),
>>>>>>> dc4462a6
				].into_iter().collect(),
				children: vec![
					(child_trie_key1, (vec![
						(vec![100], History::from_iter(vec![
							(OverlayedValue {
								value: Some(vec![202]),
								extrinsics: Some(vec![3].into_iter().collect())
							}, State::Committed),
							(OverlayedValue {
								value: Some(vec![200]),
								extrinsics: Some(vec![3, 0, 2].into_iter().collect())
							}, State::Transaction(0)),
<<<<<<< HEAD
						].into_iter().map(|(value, index)| HistoricalValue { value, index }))),
=======
						].into_iter().map(|(value, index)| HistoricalEntry { value, index }))),
>>>>>>> dc4462a6
					].into_iter().collect(), CHILD_INFO_1.to_owned())),
					(child_trie_key2, (vec![
						(vec![100], History::from_iter(vec![
							(OverlayedValue {
								value: Some(vec![200]),
								extrinsics: Some(vec![0, 2].into_iter().collect())
							}, State::Transaction(0)),
<<<<<<< HEAD
						].into_iter().map(|(value, index)| HistoricalValue { value, index }))),
=======
						].into_iter().map(|(value, index)| HistoricalEntry { value, index }))),
>>>>>>> dc4462a6
					].into_iter().collect(), CHILD_INFO_2.to_owned())),
				].into_iter().collect(),
			},
			changes_trie_config: Some(config.clone()),
		};

		(backend, storage, changes, config)
	}

	fn configuration_range<'a>(config: &'a Configuration, zero: u64) -> ConfigurationRange<'a, u64> {
		ConfigurationRange {
			config,
			zero,
			end: None,
		}
	}

	#[test]
	fn build_changes_trie_nodes_on_non_digest_block() {
		fn test_with_zero(zero: u64) {
			let (backend, storage, changes, config) = prepare_for_build(zero);
			let parent = AnchorBlockId { hash: Default::default(), number: zero + 4 };
			let changes_trie_nodes = prepare_input(
				&backend,
				&storage,
				configuration_range(&config, zero),
				&changes,
				&parent,
			).unwrap();
			assert_eq!(changes_trie_nodes.0.collect::<Vec<InputPair<u64>>>(), vec![
				InputPair::ExtrinsicIndex(ExtrinsicIndex { block: zero + 5, key: vec![100] }, vec![0, 2, 3]),
				InputPair::ExtrinsicIndex(ExtrinsicIndex { block: zero + 5, key: vec![101] }, vec![1]),
				InputPair::ExtrinsicIndex(ExtrinsicIndex { block: zero + 5, key: vec![103] }, vec![0, 1]),
			]);
			assert_eq!(changes_trie_nodes.1.into_iter()
				.map(|(k,v)| (k, v.collect::<Vec<_>>())).collect::<Vec<_>>(), vec![
				(ChildIndex { block: zero + 5u64, storage_key: b"1".to_vec() },
					vec![
						InputPair::ExtrinsicIndex(ExtrinsicIndex { block: zero + 5u64, key: vec![100] }, vec![0, 2, 3]),
					]),
				(ChildIndex { block: zero + 5, storage_key: b"2".to_vec() },
					vec![
						InputPair::ExtrinsicIndex(ExtrinsicIndex { block: zero + 5, key: vec![100] }, vec![0, 2]),
					]),
			]);

		}

		test_with_zero(0);
		test_with_zero(16);
		test_with_zero(17);
	}

	#[test]
	fn build_changes_trie_nodes_on_digest_block_l1() {
		fn test_with_zero(zero: u64) {
			let (backend, storage, changes, config) = prepare_for_build(zero);
			let parent = AnchorBlockId { hash: Default::default(), number: zero + 3 };
			let changes_trie_nodes = prepare_input(
				&backend,
				&storage,
				configuration_range(&config, zero),
				&changes,
				&parent,
			).unwrap();
			assert_eq!(changes_trie_nodes.0.collect::<Vec<InputPair<u64>>>(), vec![
				InputPair::ExtrinsicIndex(ExtrinsicIndex { block: zero + 4, key: vec![100] }, vec![0, 2, 3]),
				InputPair::ExtrinsicIndex(ExtrinsicIndex { block: zero + 4, key: vec![101] }, vec![1]),
				InputPair::ExtrinsicIndex(ExtrinsicIndex { block: zero + 4, key: vec![103] }, vec![0, 1]),

				InputPair::DigestIndex(DigestIndex { block: zero + 4, key: vec![100] }, vec![zero + 1, zero + 3]),
				InputPair::DigestIndex(DigestIndex { block: zero + 4, key: vec![101] }, vec![zero + 1]),
				InputPair::DigestIndex(DigestIndex { block: zero + 4, key: vec![102] }, vec![zero + 2]),
				InputPair::DigestIndex(DigestIndex { block: zero + 4, key: vec![105] }, vec![zero + 1, zero + 3]),
			]);
			assert_eq!(changes_trie_nodes.1.into_iter()
				.map(|(k,v)| (k, v.collect::<Vec<_>>())).collect::<Vec<_>>(), vec![
				(ChildIndex { block: zero + 4u64, storage_key: b"1".to_vec() },
					vec![
						InputPair::ExtrinsicIndex(ExtrinsicIndex { block: zero + 4u64, key: vec![100] }, vec![0, 2, 3]),

						InputPair::DigestIndex(DigestIndex { block: zero + 4, key: vec![100] }, vec![zero + 1]),
						InputPair::DigestIndex(DigestIndex { block: zero + 4, key: vec![101] }, vec![zero + 1]),
						InputPair::DigestIndex(DigestIndex { block: zero + 4, key: vec![102] }, vec![zero + 2]),
						InputPair::DigestIndex(DigestIndex { block: zero + 4, key: vec![105] }, vec![zero + 1]),
					]),
				(ChildIndex { block: zero + 4, storage_key: b"2".to_vec() },
					vec![
						InputPair::ExtrinsicIndex(ExtrinsicIndex { block: zero + 4, key: vec![100] }, vec![0, 2]),
					]),
			]);

		}

		test_with_zero(0);
		test_with_zero(16);
		test_with_zero(17);
	}

	#[test]
	fn build_changes_trie_nodes_on_digest_block_l2() {
		fn test_with_zero(zero: u64) {
			let (backend, storage, changes, config) = prepare_for_build(zero);
			let parent = AnchorBlockId { hash: Default::default(), number: zero + 15 };
			let changes_trie_nodes = prepare_input(
				&backend,
				&storage,
				configuration_range(&config, zero),
				&changes,
				&parent,
			).unwrap();
			assert_eq!(changes_trie_nodes.0.collect::<Vec<InputPair<u64>>>(), vec![
				InputPair::ExtrinsicIndex(ExtrinsicIndex { block: zero + 16, key: vec![100] }, vec![0, 2, 3]),
				InputPair::ExtrinsicIndex(ExtrinsicIndex { block: zero + 16, key: vec![101] }, vec![1]),
				InputPair::ExtrinsicIndex(ExtrinsicIndex { block: zero + 16, key: vec![103] }, vec![0, 1]),

				InputPair::DigestIndex(DigestIndex { block: zero + 16, key: vec![100] }, vec![zero + 4]),
				InputPair::DigestIndex(DigestIndex { block: zero + 16, key: vec![101] }, vec![zero + 4]),
				InputPair::DigestIndex(DigestIndex { block: zero + 16, key: vec![102] }, vec![zero + 4]),
				InputPair::DigestIndex(DigestIndex { block: zero + 16, key: vec![103] }, vec![zero + 4]),
				InputPair::DigestIndex(DigestIndex { block: zero + 16, key: vec![105] }, vec![zero + 4, zero + 8]),
			]);
			assert_eq!(changes_trie_nodes.1.into_iter()
				.map(|(k,v)| (k, v.collect::<Vec<_>>())).collect::<Vec<_>>(), vec![
				(ChildIndex { block: zero + 16u64, storage_key: b"1".to_vec() },
					vec![
						InputPair::ExtrinsicIndex(ExtrinsicIndex { block: zero + 16u64, key: vec![100] }, vec![0, 2, 3]),

						InputPair::DigestIndex(DigestIndex { block: zero + 16, key: vec![102] }, vec![zero + 4]),
					]),
				(ChildIndex { block: zero + 16, storage_key: b"2".to_vec() },
					vec![
						InputPair::ExtrinsicIndex(ExtrinsicIndex { block: zero + 16, key: vec![100] }, vec![0, 2]),
					]),
			]);

		}

		test_with_zero(0);
		test_with_zero(16);
		test_with_zero(17);
	}

	#[test]
	fn build_changes_trie_nodes_on_skewed_digest_block() {
		fn test_with_zero(zero: u64) {
			let (backend, storage, changes, config) = prepare_for_build(zero);
			let parent = AnchorBlockId { hash: Default::default(), number: zero + 10 };

			let mut configuration_range = configuration_range(&config, zero);
			let changes_trie_nodes = prepare_input(
				&backend,
				&storage,
				configuration_range.clone(),
				&changes,
				&parent,
			).unwrap();
			assert_eq!(changes_trie_nodes.0.collect::<Vec<InputPair<u64>>>(), vec![
				InputPair::ExtrinsicIndex(ExtrinsicIndex { block: zero + 11, key: vec![100] }, vec![0, 2, 3]),
				InputPair::ExtrinsicIndex(ExtrinsicIndex { block: zero + 11, key: vec![101] }, vec![1]),
				InputPair::ExtrinsicIndex(ExtrinsicIndex { block: zero + 11, key: vec![103] }, vec![0, 1]),
			]);

			configuration_range.end = Some(zero + 11);
			let changes_trie_nodes = prepare_input(
				&backend,
				&storage,
				configuration_range,
				&changes,
				&parent,
			).unwrap();
			assert_eq!(changes_trie_nodes.0.collect::<Vec<InputPair<u64>>>(), vec![
				InputPair::ExtrinsicIndex(ExtrinsicIndex { block: zero + 11, key: vec![100] }, vec![0, 2, 3]),
				InputPair::ExtrinsicIndex(ExtrinsicIndex { block: zero + 11, key: vec![101] }, vec![1]),
				InputPair::ExtrinsicIndex(ExtrinsicIndex { block: zero + 11, key: vec![103] }, vec![0, 1]),

				InputPair::DigestIndex(DigestIndex { block: zero + 11, key: vec![100] }, vec![zero + 4]),
				InputPair::DigestIndex(DigestIndex { block: zero + 11, key: vec![101] }, vec![zero + 4]),
				InputPair::DigestIndex(DigestIndex { block: zero + 11, key: vec![102] }, vec![zero + 4]),
				InputPair::DigestIndex(DigestIndex { block: zero + 11, key: vec![103] }, vec![zero + 4]),
				InputPair::DigestIndex(DigestIndex { block: zero + 11, key: vec![105] }, vec![zero + 4, zero + 8]),
			]);
		}

		test_with_zero(0);
		test_with_zero(16);
		test_with_zero(17);
	}

	#[test]
	fn build_changes_trie_nodes_ignores_temporary_storage_values() {
		fn test_with_zero(zero: u64) {
			let (backend, storage, mut changes, config) = prepare_for_build(zero);

			// 110: missing from backend, set to None in overlay
			changes.changes.top.insert(vec![110], History::from_iter(vec![
				(OverlayedValue {
					value: None,
					extrinsics: Some(vec![1].into_iter().collect()),
				}, State::Transaction(0)),
<<<<<<< HEAD
			].into_iter().map(|(value, index)| HistoricalValue { value, index })));
=======
			].into_iter().map(|(value, index)| HistoricalEntry { value, index })));
>>>>>>> dc4462a6

			let parent = AnchorBlockId { hash: Default::default(), number: zero + 3 };
			let changes_trie_nodes = prepare_input(
				&backend,
				&storage,
				configuration_range(&config, zero),
				&changes,
				&parent,
			).unwrap();
			assert_eq!(changes_trie_nodes.0.collect::<Vec<InputPair<u64>>>(), vec![
				InputPair::ExtrinsicIndex(ExtrinsicIndex { block: zero + 4, key: vec![100] }, vec![0, 2, 3]),
				InputPair::ExtrinsicIndex(ExtrinsicIndex { block: zero + 4, key: vec![101] }, vec![1]),
				InputPair::ExtrinsicIndex(ExtrinsicIndex { block: zero + 4, key: vec![103] }, vec![0, 1]),

				InputPair::DigestIndex(DigestIndex { block: zero + 4, key: vec![100] }, vec![zero + 1, zero + 3]),
				InputPair::DigestIndex(DigestIndex { block: zero + 4, key: vec![101] }, vec![zero + 1]),
				InputPair::DigestIndex(DigestIndex { block: zero + 4, key: vec![102] }, vec![zero + 2]),
				InputPair::DigestIndex(DigestIndex { block: zero + 4, key: vec![105] }, vec![zero + 1, zero + 3]),
			]);
			assert_eq!(changes_trie_nodes.1.into_iter()
				.map(|(k,v)| (k, v.collect::<Vec<_>>())).collect::<Vec<_>>(), vec![
				(ChildIndex { block: zero + 4u64, storage_key: b"1".to_vec() },
					vec![
						InputPair::ExtrinsicIndex(ExtrinsicIndex { block: zero + 4u64, key: vec![100] }, vec![0, 2, 3]),

						InputPair::DigestIndex(DigestIndex { block: zero + 4, key: vec![100] }, vec![zero + 1]),
						InputPair::DigestIndex(DigestIndex { block: zero + 4, key: vec![101] }, vec![zero + 1]),
						InputPair::DigestIndex(DigestIndex { block: zero + 4, key: vec![102] }, vec![zero + 2]),
						InputPair::DigestIndex(DigestIndex { block: zero + 4, key: vec![105] }, vec![zero + 1]),
					]),
				(ChildIndex { block: zero + 4, storage_key: b"2".to_vec() },
					vec![
						InputPair::ExtrinsicIndex(ExtrinsicIndex { block: zero + 4, key: vec![100] }, vec![0, 2]),
					]),
			]);

		}

		test_with_zero(0);
		test_with_zero(16);
		test_with_zero(17);
	}

	#[test]
	fn cache_is_used_when_changes_trie_is_built() {
		let (backend, mut storage, changes, _) = prepare_for_build(0);
		let config = changes.changes_trie_config.as_ref().unwrap();
		let parent = AnchorBlockId { hash: Default::default(), number: 15 };

		// override some actual values from storage with values from the cache
		//
		// top-level storage:
		// (keys 100, 101, 103, 105 are now missing from block#4 => they do not appear
		// in l2 digest at block 16)
		//
		// "1" child storage:
		// key 102 is now missing from block#4 => it doesn't appear in l2 digest at block 16
		// (keys 103, 104) are now added to block#4 => they appear in l2 digest at block 16
		//
		// "2" child storage:
		// (keys 105, 106) are now added to block#4 => they appear in l2 digest at block 16
		let trie_root4 = storage.root(&parent, 4).unwrap().unwrap();
		let cached_data4 = IncompleteCacheAction::CacheBuildData(IncompleteCachedBuildData::new())
			.set_digest_input_blocks(vec![1, 2, 3])
			.insert(None, vec![vec![100], vec![102]].into_iter().collect())
			.insert(Some(b"1".to_vec()), vec![vec![103], vec![104]].into_iter().collect())
			.insert(Some(b"2".to_vec()), vec![vec![105], vec![106]].into_iter().collect())
			.complete(4, &trie_root4);
		storage.cache_mut().perform(cached_data4);

		let (root_changes_trie_nodes, child_changes_tries_nodes, _) = prepare_input(
			&backend,
			&storage,
			configuration_range(&config, 0),
			&changes,
			&parent,
		).unwrap();
		assert_eq!(root_changes_trie_nodes.collect::<Vec<InputPair<u64>>>(), vec![
			InputPair::ExtrinsicIndex(ExtrinsicIndex { block: 16, key: vec![100] }, vec![0, 2, 3]),
			InputPair::ExtrinsicIndex(ExtrinsicIndex { block: 16, key: vec![101] }, vec![1]),
			InputPair::ExtrinsicIndex(ExtrinsicIndex { block: 16, key: vec![103] }, vec![0, 1]),

			InputPair::DigestIndex(DigestIndex { block: 16, key: vec![100] }, vec![4]),
			InputPair::DigestIndex(DigestIndex { block: 16, key: vec![102] }, vec![4]),
			InputPair::DigestIndex(DigestIndex { block: 16, key: vec![105] }, vec![8]),
		]);

		let child_changes_tries_nodes = child_changes_tries_nodes
			.into_iter()
			.map(|(k, i)| (k, i.collect::<Vec<_>>()))
			.collect::<BTreeMap<_, _>>();
		assert_eq!(
			child_changes_tries_nodes.get(&ChildIndex { block: 16u64, storage_key: b"1".to_vec() }).unwrap(),
			&vec![
				InputPair::ExtrinsicIndex(ExtrinsicIndex { block: 16u64, key: vec![100] }, vec![0, 2, 3]),

				InputPair::DigestIndex(DigestIndex { block: 16u64, key: vec![103] }, vec![4]),
				InputPair::DigestIndex(DigestIndex { block: 16u64, key: vec![104] }, vec![4]),
			],
		);
		assert_eq!(
			child_changes_tries_nodes.get(&ChildIndex { block: 16u64, storage_key: b"2".to_vec() }).unwrap(),
			&vec![
				InputPair::ExtrinsicIndex(ExtrinsicIndex { block: 16u64, key: vec![100] }, vec![0, 2]),

				InputPair::DigestIndex(DigestIndex { block: 16u64, key: vec![105] }, vec![4]),
				InputPair::DigestIndex(DigestIndex { block: 16u64, key: vec![106] }, vec![4]),
			],
		);

	}
}<|MERGE_RESOLUTION|>--- conflicted
+++ resolved
@@ -329,11 +329,7 @@
 	use crate::changes_trie::{RootsStorage, Configuration, storage::InMemoryStorage};
 	use crate::changes_trie::build_cache::{IncompleteCacheAction, IncompleteCachedBuildData};
 	use crate::overlayed_changes::{OverlayedValue, OverlayedChangeSet};
-<<<<<<< HEAD
-	use sp_historical_data::synch_linear_transaction::{States, State, History, HistoricalValue};
-=======
 	use sp_historical_data::synch_linear_transaction::{States, State, History, HistoricalEntry};
->>>>>>> dc4462a6
 	use super::*;
 
 	const CHILD_INFO_1: ChildInfo<'static> = ChildInfo::new_default(b"unique_id_1");
@@ -414,11 +410,7 @@
 							value: Some(3u32.encode()),
 							extrinsics: None,
 						}, State::Committed),
-<<<<<<< HEAD
-					].into_iter().map(|(value, index)| HistoricalValue { value, index }))),
-=======
 					].into_iter().map(|(value, index)| HistoricalEntry { value, index }))),
->>>>>>> dc4462a6
 					(vec![100], History::from_iter(vec![
 						(OverlayedValue {
 							value: Some(vec![202]),
@@ -428,31 +420,19 @@
 							value: Some(vec![200]),
 							extrinsics: Some(vec![3, 0, 2].into_iter().collect())
 						}, State::Transaction(0)),
-<<<<<<< HEAD
-					].into_iter().map(|(value, index)| HistoricalValue { value, index }))),
-=======
 					].into_iter().map(|(value, index)| HistoricalEntry { value, index }))),
->>>>>>> dc4462a6
 					(vec![101], History::from_iter(vec![
 						(OverlayedValue {
 						value: Some(vec![203]),
 						extrinsics: Some(vec![1].into_iter().collect())
 						}, State::Committed),
-<<<<<<< HEAD
-					].into_iter().map(|(value, index)| HistoricalValue { value, index }))),
-=======
 					].into_iter().map(|(value, index)| HistoricalEntry { value, index }))),
->>>>>>> dc4462a6
 					(vec![103], History::from_iter(vec![
 						(OverlayedValue {
 						value: None,
 						extrinsics: Some(vec![0, 1].into_iter().collect())
 						}, State::Transaction(0)),
-<<<<<<< HEAD
-					].into_iter().map(|(value, index)| HistoricalValue { value, index }))),
-=======
 					].into_iter().map(|(value, index)| HistoricalEntry { value, index }))),
->>>>>>> dc4462a6
 				].into_iter().collect(),
 				children: vec![
 					(child_trie_key1, (vec![
@@ -465,11 +445,7 @@
 								value: Some(vec![200]),
 								extrinsics: Some(vec![3, 0, 2].into_iter().collect())
 							}, State::Transaction(0)),
-<<<<<<< HEAD
-						].into_iter().map(|(value, index)| HistoricalValue { value, index }))),
-=======
 						].into_iter().map(|(value, index)| HistoricalEntry { value, index }))),
->>>>>>> dc4462a6
 					].into_iter().collect(), CHILD_INFO_1.to_owned())),
 					(child_trie_key2, (vec![
 						(vec![100], History::from_iter(vec![
@@ -477,11 +453,7 @@
 								value: Some(vec![200]),
 								extrinsics: Some(vec![0, 2].into_iter().collect())
 							}, State::Transaction(0)),
-<<<<<<< HEAD
-						].into_iter().map(|(value, index)| HistoricalValue { value, index }))),
-=======
 						].into_iter().map(|(value, index)| HistoricalEntry { value, index }))),
->>>>>>> dc4462a6
 					].into_iter().collect(), CHILD_INFO_2.to_owned())),
 				].into_iter().collect(),
 			},
@@ -682,11 +654,7 @@
 					value: None,
 					extrinsics: Some(vec![1].into_iter().collect()),
 				}, State::Transaction(0)),
-<<<<<<< HEAD
-			].into_iter().map(|(value, index)| HistoricalValue { value, index })));
-=======
 			].into_iter().map(|(value, index)| HistoricalEntry { value, index })));
->>>>>>> dc4462a6
 
 			let parent = AnchorBlockId { hash: Default::default(), number: zero + 3 };
 			let changes_trie_nodes = prepare_input(
