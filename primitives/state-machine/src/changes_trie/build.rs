--- conflicted
+++ resolved
@@ -137,13 +137,8 @@
 					// AND are not in storage at the beginning of operation
 					if let Some(sk) = storage_key.as_ref() {
 						if !changes.child_storage(sk, k).map(|v| v.is_some()).unwrap_or_default() {
-<<<<<<< HEAD
 							if let Some(child_info) = child_info { 
 								if !backend.exists_child_storage(sk, child_info, k)
-=======
-							if let Some(child_info) = child_info.as_ref() {
-								if !backend.exists_child_storage(sk, child_info.as_ref(), k)
->>>>>>> a8ea665d
 									.map_err(|e| format!("{}", e))? {
 									return Ok(map);
 								}
