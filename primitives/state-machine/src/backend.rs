--- conflicted
+++ resolved
@@ -19,30 +19,24 @@
 
 use hash_db::Hasher;
 use codec::{Decode, Encode};
-<<<<<<< HEAD
-use sp_core::{traits::RuntimeCode, storage::{ChildInfo, well_known_keys}};
-use crate::{UsageInfo, StorageKey, StorageValue, StorageCollection};
-use sp_trie::{ProofInput, BackendProof};
-
-/// Access the state of the recording proof backend of a backend.
-pub type RecordBackendFor<B, H> = sp_trie::RecordBackendFor<<B as Backend<H>>::StorageProof, H>;
-
-/// Access the raw proof of a backend.
-pub type ProofRawFor<B, H> = <<B as Backend<H>>::StorageProof as BackendProof<H>>::ProofRaw;
-
-/// Access the proof of a backend.
-pub type ProofFor<B, H> = <B as Backend<H>>::StorageProof;
-=======
 use sp_core::{
 	traits::RuntimeCode,
 	storage::{ChildInfo, well_known_keys, TrackedStorageKey}
 };
 use crate::{
-	trie_backend::TrieBackend,
-	trie_backend_essence::TrieBackendStorage,
 	UsageInfo, StorageKey, StorageValue, StorageCollection, ChildStorageCollection,
 };
->>>>>>> 295a670f
+use sp_trie::{ProofInput, BackendProof};
+
+
+/// Access the state of the recording proof backend of a backend.
+pub type RecordBackendFor<B, H> = sp_trie::RecordBackendFor<<B as Backend<H>>::StorageProof, H>;
+
+/// Access the raw proof of a backend.
+pub type ProofRawFor<B, H> = <<B as Backend<H>>::StorageProof as BackendProof<H>>::ProofRaw;
+
+/// Access the proof of a backend.
+pub type ProofFor<B, H> = <B as Backend<H>>::StorageProof;
 
 /// A state backend is used to read state data and can have changes committed
 /// to it.
