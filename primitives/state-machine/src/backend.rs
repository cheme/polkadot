--- conflicted
+++ resolved
@@ -90,6 +90,7 @@
 	fn next_child_storage_key(
 		&self,
 		storage_key: &[u8],
+		child_info: ChildInfo,
 		key: &[u8]
 	) -> Result<Option<Vec<u8>>, Self::Error>;
 
@@ -223,7 +224,6 @@
 		(*self).child_storage(storage_key, child_info, key)
 	}
 
-<<<<<<< HEAD
 	fn for_keys_in_child_storage<F: FnMut(&[u8])>(
 		&self,
 		storage_key: &[u8],
@@ -231,18 +231,19 @@
 		f: F,
 	) {
 		(*self).for_keys_in_child_storage(storage_key, child_info, f)
-=======
+	}
+
 	fn next_storage_key(&self, key: &[u8]) -> Result<Option<Vec<u8>>, Self::Error> {
 		(*self).next_storage_key(key)
 	}
 
-	fn next_child_storage_key(&self, storage_key: &[u8], key: &[u8]) -> Result<Option<Vec<u8>>, Self::Error> {
-		(*self).next_child_storage_key(storage_key, key)
-	}
-
-	fn for_keys_in_child_storage<F: FnMut(&[u8])>(&self, storage_key: &[u8], f: F) {
-		(*self).for_keys_in_child_storage(storage_key, f)
->>>>>>> 90a82ecd
+	fn next_child_storage_key(
+		&self,
+		storage_key: &[u8],
+		child_info: ChildInfo,
+		key: &[u8],
+	) -> Result<Option<Vec<u8>>, Self::Error> {
+		(*self).next_child_storage_key(storage_key, child_info, key)
 	}
 
 	fn for_keys_with_prefix<F: FnMut(&[u8])>(&self, prefix: &[u8], f: F) {
@@ -334,11 +335,7 @@
 /// In-memory backend. Fully recomputes tries each time `as_trie_backend` is called but useful for
 /// tests and proof checking.
 pub struct InMemory<H: Hasher> {
-<<<<<<< HEAD
-	inner: HashMap<Option<(Vec<u8>, OwnedChildInfo)>, HashMap<Vec<u8>, Vec<u8>>>,
-=======
-	inner: HashMap<Option<Vec<u8>>, BTreeMap<Vec<u8>, Vec<u8>>>,
->>>>>>> 90a82ecd
+	inner: HashMap<Option<(Vec<u8>, OwnedChildInfo)>, BTreeMap<Vec<u8>, Vec<u8>>>,
 	// This field is only needed for returning reference in `as_trie_backend`.
 	trie: Option<TrieBackend<MemoryDB<H>, H>>,
 	_hasher: PhantomData<H>,
@@ -379,8 +376,7 @@
 impl<H: Hasher> InMemory<H> where H::Out: Codec {
 	/// Copy the state, with applied updates
 	pub fn update(&self, changes: <Self as Backend<H>>::Transaction) -> Self {
-<<<<<<< HEAD
-		let mut inner: HashMap<_, _> = self.inner.clone();
+		let mut inner = self.inner.clone();
 		for (child_info, key_values) in changes {
 			let entry = inner.entry(child_info).or_default();
 			for (key, val) in key_values {
@@ -388,26 +384,14 @@
 					Some(v) => { entry.insert(key, v); },
 					None => { entry.remove(&key); },
 				}
-=======
-		let mut inner = self.inner.clone();
-		for (storage_key, key, val) in changes {
-			match val {
-				Some(v) => { inner.entry(storage_key).or_default().insert(key, v); },
-				None => { inner.entry(storage_key).or_default().remove(&key); },
->>>>>>> 90a82ecd
 			}
 		}
 		inner.into()
 	}
 }
 
-<<<<<<< HEAD
-impl<H: Hasher> From<HashMap<Option<(Vec<u8>, OwnedChildInfo)>, HashMap<Vec<u8>, Vec<u8>>>> for InMemory<H> {
-	fn from(inner: HashMap<Option<(Vec<u8>, OwnedChildInfo)>, HashMap<Vec<u8>, Vec<u8>>>) -> Self {
-=======
-impl<H: Hasher> From<HashMap<Option<Vec<u8>>, BTreeMap<Vec<u8>, Vec<u8>>>> for InMemory<H> {
-	fn from(inner: HashMap<Option<Vec<u8>>, BTreeMap<Vec<u8>, Vec<u8>>>) -> Self {
->>>>>>> 90a82ecd
+impl<H: Hasher> From<HashMap<Option<(Vec<u8>, OwnedChildInfo)>, BTreeMap<Vec<u8>, Vec<u8>>>> for InMemory<H> {
+	fn from(inner: HashMap<Option<(Vec<u8>, OwnedChildInfo)>, BTreeMap<Vec<u8>, Vec<u8>>>) -> Self {
 		InMemory {
 			inner: inner,
 			trie: None,
@@ -416,25 +400,11 @@
 	}
 }
 
-<<<<<<< HEAD
 impl<H: Hasher> From<Storage> for InMemory<H> {
 	fn from(inners: Storage) -> Self {
-		let mut inner: HashMap<Option<(Vec<u8>, OwnedChildInfo)>, HashMap<Vec<u8>, Vec<u8>>>
+		let mut inner: HashMap<Option<(Vec<u8>, OwnedChildInfo)>, BTreeMap<Vec<u8>, Vec<u8>>>
 			= inners.children.into_iter().map(|(k, c)| (Some((k, c.child_info)), c.data)).collect();
 		inner.insert(None, inners.top);
-=======
-impl<H: Hasher> From<(
-		BTreeMap<Vec<u8>, Vec<u8>>,
-		HashMap<Vec<u8>, BTreeMap<Vec<u8>, Vec<u8>>>,
-)> for InMemory<H> {
-	fn from(inners: (
-		BTreeMap<Vec<u8>, Vec<u8>>,
-		HashMap<Vec<u8>, BTreeMap<Vec<u8>, Vec<u8>>>,
-	)) -> Self {
-		let mut inner: HashMap<Option<Vec<u8>>, BTreeMap<Vec<u8>, Vec<u8>>>
-			= inners.1.into_iter().map(|(k, v)| (Some(k), v)).collect();
-		inner.insert(None, inners.0);
->>>>>>> 90a82ecd
 		InMemory {
 			inner: inner,
 			trie: None,
@@ -455,27 +425,19 @@
 	}
 }
 
-<<<<<<< HEAD
 impl<H: Hasher> From<Vec<(Option<(Vec<u8>, OwnedChildInfo)>, Vec<(Vec<u8>, Option<Vec<u8>>)>)>>
 	for InMemory<H> {
 	fn from(
 		inner: Vec<(Option<(Vec<u8>, OwnedChildInfo)>, Vec<(Vec<u8>, Option<Vec<u8>>)>)>,
 	) -> Self {
-		let mut expanded: HashMap<Option<(Vec<u8>, OwnedChildInfo)>, HashMap<Vec<u8>, Vec<u8>>> = HashMap::new();
+		let mut expanded: HashMap<Option<(Vec<u8>, OwnedChildInfo)>, BTreeMap<Vec<u8>, Vec<u8>>>
+			= HashMap::new();
 		for (child_info, key_values) in inner {
 			let entry = expanded.entry(child_info).or_default();
 			for (key, value) in key_values {
 				if let Some(value) = value {
 					entry.insert(key, value);
 				}
-=======
-impl<H: Hasher> From<Vec<(Option<Vec<u8>>, Vec<u8>, Option<Vec<u8>>)>> for InMemory<H> {
-	fn from(inner: Vec<(Option<Vec<u8>>, Vec<u8>, Option<Vec<u8>>)>) -> Self {
-		let mut expanded: HashMap<Option<Vec<u8>>, BTreeMap<Vec<u8>, Vec<u8>>> = HashMap::new();
-		for (child_key, key, value) in inner {
-			if let Some(value) = value {
-				expanded.entry(child_key).or_default().insert(key, value);
->>>>>>> 90a82ecd
 			}
 		}
 		expanded.into()
@@ -525,9 +487,14 @@
 		Ok(next_key)
 	}
 
-	fn next_child_storage_key(&self, storage_key: &[u8], key: &[u8]) -> Result<Option<Vec<u8>>, Self::Error> {
+	fn next_child_storage_key(
+		&self,
+		storage_key: &[u8],
+		child_info: ChildInfo,
+		key: &[u8],
+	) -> Result<Option<Vec<u8>>, Self::Error> {
 		let range = (ops::Bound::Excluded(key), ops::Bound::Unbounded);
-		let next_key = self.inner.get(&Some(storage_key.to_vec()))
+		let next_key = self.inner.get(&Some((storage_key.to_vec(), child_info.to_owned())))
 			.and_then(|map| map.range::<[u8], _>(range).next().map(|(k, _)| k).cloned());
 
 		Ok(next_key)
