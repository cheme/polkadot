--- conflicted
+++ resolved
@@ -246,7 +246,11 @@
 
 	/// Update the whitelist for tracking db reads/writes
 	fn set_whitelist(&self, _: Vec<TrackedStorageKey>) {}
-<<<<<<< HEAD
+
+	/// Estimate proof size
+	fn proof_size(&self) -> Option<u32> {
+		unimplemented!()
+	}
 
 	/// Get backend to use with threads.
 	fn async_backend(&self) -> Box<dyn AsyncBackend>;
@@ -353,68 +357,6 @@
 	/// Get an async backend from an existing backend.
 	pub fn new(backend: B) -> Self {
 		AsyncBackendAdapter(backend, sp_std::marker::PhantomData)
-	}
-}
-
-impl<'a, T: Backend<H>, H: Hasher> Backend<H> for &'a T {
-	type Error = T::Error;
-	type Transaction = T::Transaction;
-	type TrieBackendStorage = T::TrieBackendStorage;
-
-	fn storage(&self, key: &[u8]) -> Result<Option<StorageKey>, Self::Error> {
-		(*self).storage(key)
-	}
-
-	fn child_storage(
-		&self,
-		child_info: &ChildInfo,
-		key: &[u8],
-	) -> Result<Option<StorageKey>, Self::Error> {
-		(*self).child_storage(child_info, key)
-	}
-
-	fn apply_to_child_keys_while<F: FnMut(&[u8]) -> bool>(
-		&self,
-		child_info: &ChildInfo,
-		f: F,
-	) {
-		(*self).apply_to_child_keys_while(child_info, f)
-	}
-
-	fn next_storage_key(&self, key: &[u8]) -> Result<Option<StorageKey>, Self::Error> {
-		(*self).next_storage_key(key)
-	}
-
-	fn next_child_storage_key(
-		&self,
-		child_info: &ChildInfo,
-		key: &[u8],
-	) -> Result<Option<StorageKey>, Self::Error> {
-		(*self).next_child_storage_key(child_info, key)
-	}
-
-	fn for_keys_with_prefix<F: FnMut(&[u8])>(&self, prefix: &[u8], f: F) {
-		(*self).for_keys_with_prefix(prefix, f)
-	}
-
-	fn for_child_keys_with_prefix<F: FnMut(&[u8])>(
-		&self,
-		child_info: &ChildInfo,
-		prefix: &[u8],
-		f: F,
-	) {
-		(*self).for_child_keys_with_prefix(child_info, prefix, f)
-	}
-=======
->>>>>>> 04b804cf
-
-	/// Estimate proof size
-	fn proof_size(&self) -> Option<u32> {
-		unimplemented!()
-	}
-
-	fn async_backend(&self) -> Box<dyn AsyncBackend> {
-		(*self).async_backend()
 	}
 }
 
