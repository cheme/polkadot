// This file is part of Substrate.

// Copyright (C) 2017-2020 Parity Technologies (UK) Ltd.
// SPDX-License-Identifier: Apache-2.0

// Licensed under the Apache License, Version 2.0 (the "License");
// you may not use this file except in compliance with the License.
// You may obtain a copy of the License at
//
// 	http://www.apache.org/licenses/LICENSE-2.0
//
// Unless required by applicable law or agreed to in writing, software
// distributed under the License is distributed on an "AS IS" BASIS,
// WITHOUT WARRANTIES OR CONDITIONS OF ANY KIND, either express or implied.
// See the License for the specific language governing permissions and
// limitations under the License.

//! State machine backends. These manage the code and storage of contracts.

use hash_db::Hasher;
use codec::{Decode, Encode};
use sp_core::{
	storage::{ChildInfo, well_known_keys, TrackedStorageKey}
};
use crate::{
	UsageInfo, StorageKey, StorageValue, StorageCollection, ChildStorageCollection,
};
use sp_trie::{ProofInput, BackendProof};
use sp_std::vec::Vec;
#[cfg(feature = "std")]
use sp_core::traits::RuntimeCode;

#[cfg(feature = "std")]
/// Access the state of the recording proof backend of a backend.
pub type RecordBackendFor<B, H> = sp_trie::RecordBackendFor<<B as Backend<H>>::StorageProof, H>;

#[cfg(feature = "std")]
/// Access the raw proof of a backend.
pub type ProofRawFor<B, H> = <<B as Backend<H>>::StorageProof as BackendProof<H>>::ProofRaw;

#[cfg(feature = "std")]
/// Access the proof of a backend.
pub type ProofFor<B, H> = <B as Backend<H>>::StorageProof;

/// A state backend is used to read state data and can have changes committed
/// to it.
///
/// The clone operation (if implemented) should be cheap.
pub trait Backend<H: Hasher>: Sized + sp_std::fmt::Debug {
	/// An error type when fetching data is not possible.
	type Error: super::Error;

	/// Storage changes to be applied if committing
	type Transaction: Consolidate + Default + Send;

	#[cfg(feature = "std")] // TODO extract those std associated trait in a different trait
	/// Proof to use with this backend.
	type StorageProof: BackendProof<H>;

	#[cfg(feature = "std")]
	/// Associated backend for recording proof.
	type RecProofBackend: RecProofBackend<H, StorageProof = Self::StorageProof>;

	#[cfg(feature = "std")]
	/// Associated backend for using a proof.
	type ProofCheckBackend: ProofCheckBackend<H, StorageProof = Self::StorageProof>;

	/// Get keyed storage or None if there is nothing associated.
	fn storage(&self, key: &[u8]) -> Result<Option<StorageValue>, Self::Error>;

	/// Get keyed storage value hash or None if there is nothing associated.
	fn storage_hash(&self, key: &[u8]) -> Result<Option<H::Out>, Self::Error> {
		self.storage(key).map(|v| v.map(|v| H::hash(&v)))
	}

	/// Get keyed child storage or None if there is nothing associated.
	fn child_storage(
		&self,
		child_info: &ChildInfo,
		key: &[u8],
	) -> Result<Option<StorageValue>, Self::Error>;

	/// Get child keyed storage value hash or None if there is nothing associated.
	fn child_storage_hash(
		&self,
		child_info: &ChildInfo,
		key: &[u8],
	) -> Result<Option<H::Out>, Self::Error> {
		self.child_storage(child_info, key).map(|v| v.map(|v| H::hash(&v)))
	}

	/// true if a key exists in storage.
	fn exists_storage(&self, key: &[u8]) -> Result<bool, Self::Error> {
		Ok(self.storage(key)?.is_some())
	}

	/// true if a key exists in child storage.
	fn exists_child_storage(
		&self,
		child_info: &ChildInfo,
		key: &[u8],
	) -> Result<bool, Self::Error> {
		Ok(self.child_storage(child_info, key)?.is_some())
	}

	/// Return the next key in storage in lexicographic order or `None` if there is no value.
	fn next_storage_key(&self, key: &[u8]) -> Result<Option<StorageKey>, Self::Error>;

	/// Return the next key in child storage in lexicographic order or `None` if there is no value.
	fn next_child_storage_key(
		&self,
		child_info: &ChildInfo,
		key: &[u8]
	) -> Result<Option<StorageKey>, Self::Error>;

	/// Retrieve all entries keys of child storage and call `f` for each of those keys.
	fn for_keys_in_child_storage<F: FnMut(&[u8])>(
		&self,
		child_info: &ChildInfo,
		f: F,
	);

	/// Retrieve all entries keys which start with the given prefix and
	/// call `f` for each of those keys.
	fn for_keys_with_prefix<F: FnMut(&[u8])>(&self, prefix: &[u8], mut f: F) {
		self.for_key_values_with_prefix(prefix, |k, _v| f(k))
	}

	/// Retrieve all entries keys and values of which start with the given prefix and
	/// call `f` for each of those keys.
	fn for_key_values_with_prefix<F: FnMut(&[u8], &[u8])>(&self, prefix: &[u8], f: F);


	/// Retrieve all child entries keys which start with the given prefix and
	/// call `f` for each of those keys.
	fn for_child_keys_with_prefix<F: FnMut(&[u8])>(
		&self,
		child_info: &ChildInfo,
		prefix: &[u8],
		f: F,
	);

	/// Calculate the storage root, with given delta over what is already stored in
	/// the backend, and produce a "transaction" that can be used to commit.
	/// Does not include child storage updates.
	fn storage_root<'a>(
		&self,
		delta: impl Iterator<Item=(&'a [u8], Option<&'a [u8]>)>,
	) -> (H::Out, Self::Transaction) where H::Out: Ord;

	/// Calculate the child storage root, with given delta over what is already stored in
	/// the backend, and produce a "transaction" that can be used to commit. The second argument
	/// is true if child storage root equals default storage root.
	fn child_storage_root<'a>(
		&self,
		child_info: &ChildInfo,
		delta: impl Iterator<Item=(&'a [u8], Option<&'a [u8]>)>,
	) -> (H::Out, bool, Self::Transaction) where H::Out: Ord;

	/// Get all key/value pairs into a Vec.
	fn pairs(&self) -> Vec<(StorageKey, StorageValue)>;

	/// Get all keys with given prefix
	fn keys(&self, prefix: &[u8]) -> Vec<StorageKey> {
		let mut all = Vec::new();
		self.for_keys_with_prefix(prefix, |k| all.push(k.to_vec()));
		all
	}

	/// Get all keys of child storage with given prefix
	fn child_keys(
		&self,
		child_info: &ChildInfo,
		prefix: &[u8],
	) -> Vec<StorageKey> {
		let mut all = Vec::new();
		self.for_child_keys_with_prefix(child_info, prefix, |k| all.push(k.to_vec()));
		all
	}

	#[cfg(feature = "std")]
	/// Try convert into a recording proof backend.
	fn as_proof_backend(self) -> Option<Self::RecProofBackend> {
		self.from_previous_rec_state(Default::default(), Default::default())
	}

	#[cfg(feature = "std")]
	/// Try convert into a recording proof backend from previous recording state.
	/// Using a previous proof backend avoids a costier merge of proof later.
	fn from_previous_rec_state(
		self,
		previous: RecordBackendFor<Self, H>,
		previous_input: ProofInput,
	) -> Option<Self::RecProofBackend>;

	/// Calculate the storage root, with given delta over what is already stored
	/// in the backend, and produce a "transaction" that can be used to commit.
	/// Does include child storage updates.
	fn full_storage_root<'a>(
		&self,
		delta: impl Iterator<Item=(&'a [u8], Option<&'a [u8]>)>,
		child_deltas: impl Iterator<Item = (
			&'a ChildInfo,
			impl Iterator<Item=(&'a [u8], Option<&'a [u8]>)>,
		)>,
	) -> (H::Out, Self::Transaction) where H::Out: Ord + Encode {
		let mut txs: Self::Transaction = Default::default();
		let mut child_roots: Vec<_> = Default::default();
		// child first
		for (child_info, child_delta) in child_deltas {
			let (child_root, empty, child_txs) =
				self.child_storage_root(&child_info, child_delta);
			let prefixed_storage_key = child_info.prefixed_storage_key();
			txs.consolidate(child_txs);
			if empty {
				child_roots.push((prefixed_storage_key.into_inner(), None));
			} else {
				child_roots.push((prefixed_storage_key.into_inner(), Some(child_root.encode())));
			}
		}
		let (root, parent_txs) = self.storage_root(delta
			.map(|(k, v)| (&k[..], v.as_ref().map(|v| &v[..])))
			.chain(
				child_roots
					.iter()
					.map(|(k, v)| (&k[..], v.as_ref().map(|v| &v[..])))
			)
		);
		txs.consolidate(parent_txs);
		(root, txs)
	}

	/// Register stats from overlay of state machine.
	///
	/// By default nothing is registered.
	fn register_overlay_stats(&mut self, _stats: &crate::stats::StateMachineStats);

	/// Query backend usage statistics (i/o, memory)
	///
	/// Not all implementations are expected to be able to do this. In the
	/// case when they don't, empty statistics is returned.
	fn usage_info(&self) -> UsageInfo;

	/// Wipe the state database.
	fn wipe(&self) -> Result<(), Self::Error> {
		unimplemented!()
	}

	/// Commit given transaction to storage.
	fn commit(
		&self,
		_: H::Out,
		_: Self::Transaction,
		_: StorageCollection,
		_: ChildStorageCollection,
	) -> Result<(), Self::Error> {
		unimplemented!()
	}

	/// Get the read/write count of the db
	fn read_write_count(&self) -> (u32, u32, u32, u32) {
		unimplemented!()
	}

	/// Get the read/write count of the db
	fn reset_read_write_count(&self) {
		unimplemented!()
	}

	/// Get the whitelist for tracking db reads/writes
	fn get_whitelist(&self) -> Vec<TrackedStorageKey> {
		Default::default()
	}

	/// Update the whitelist for tracking db reads/writes
	fn set_whitelist(&self, _: Vec<TrackedStorageKey>) {}
}

<<<<<<< HEAD
/// Transaction containing a set of key values updates.
/// TODO EMCH see if should move in client (eg client api)
pub trait HashDBNodesTransaction<K, V> {
	/// First pair element is new values, and second is deleted keys.
	/// `prefix_keys` indicate if keys with prefixes should be use, this is mainly
	/// for trie_db where this is used for some backends.
	fn extract_changes(self, prefix_keys: bool) -> (Vec<(K, V)>, Vec<K>);
}

/// Backend that can be instantiated from its state.
pub trait InstantiableStateBackend<H>: Backend<H>
	where
		H: Hasher,
{
	/// Storage to use to instantiate.
	type Storage;

	/// Instantiation method.
	fn new(storage: Self::Storage, state: H::Out) -> Self;

	/// Extract state out of the backend.
	fn extract_state(self) -> (Self::Storage, H::Out);
}

=======
#[cfg(feature = "std")]
>>>>>>> f37a462b
/// Backend that can be instantiated from intital content.
pub trait GenesisStateBackend<H>: Backend<H>
	where
		H: Hasher,
{
	/// Instantiation method.
	fn new(storage: sp_core::storage::Storage) -> Self;
}

#[cfg(feature = "std")]
/// Backend used to record a proof.
pub trait RecProofBackend<H>: crate::backend::Backend<H>
	where
		H: Hasher,
{
	/// Extract proof after running operation to prove.
	/// The proof extracted is raw and can be merge before
	/// being converted into final proof format.
	fn extract_proof(&self) -> Result<ProofRawFor<Self, H>, Box<dyn crate::Error>>;

	/// Extract current recording state.
	fn extract_recorder(self) -> (RecordBackendFor<Self, H>, ProofInput);

	/// Extract proof from a recording state.
	fn extract_proof_rec(
		recorder_state: &RecordBackendFor<Self, H>,
		input: ProofInput,
	) -> Result<ProofRawFor<Self, H>, Box<dyn crate::Error>> {
		use sp_trie::RecordableProof;
		<<Self::StorageProof as BackendProof<H>>::ProofRaw>::extract_proof(
			recorder_state,
			input,
		).map_err(|e| Box::new(e) as Box<dyn crate::Error>)
	}
}

#[cfg(feature = "std")]
/// Backend used to run a proof.
pub trait ProofCheckBackend<H>: Sized + crate::backend::Backend<H>
	where
		H: Hasher,
{
	/// Instantiate backend from proof.
	fn create_proof_check_backend(
		root: H::Out,
		proof: Self::StorageProof,
	) -> Result<Self, Box<dyn crate::Error>>;
}

impl<'a, T, H> Backend<H> for &'a T
	where
		H: Hasher,
		T: Backend<H>,
{
	type Error = T::Error;
	type Transaction = T::Transaction;
	#[cfg(feature = "std")]
	type StorageProof = T::StorageProof;
	#[cfg(feature = "std")]
	type RecProofBackend = T::RecProofBackend;
	#[cfg(feature = "std")]
	type ProofCheckBackend = T::ProofCheckBackend;

	fn storage(&self, key: &[u8]) -> Result<Option<StorageKey>, Self::Error> {
		(*self).storage(key)
	}

	fn child_storage(
		&self,
		child_info: &ChildInfo,
		key: &[u8],
	) -> Result<Option<StorageKey>, Self::Error> {
		(*self).child_storage(child_info, key)
	}

	fn for_keys_in_child_storage<F: FnMut(&[u8])>(
		&self,
		child_info: &ChildInfo,
		f: F,
	) {
		(*self).for_keys_in_child_storage(child_info, f)
	}

	fn next_storage_key(&self, key: &[u8]) -> Result<Option<StorageKey>, Self::Error> {
		(*self).next_storage_key(key)
	}

	fn next_child_storage_key(
		&self,
		child_info: &ChildInfo,
		key: &[u8],
	) -> Result<Option<StorageKey>, Self::Error> {
		(*self).next_child_storage_key(child_info, key)
	}

	fn for_keys_with_prefix<F: FnMut(&[u8])>(&self, prefix: &[u8], f: F) {
		(*self).for_keys_with_prefix(prefix, f)
	}

	fn for_child_keys_with_prefix<F: FnMut(&[u8])>(
		&self,
		child_info: &ChildInfo,
		prefix: &[u8],
		f: F,
	) {
		(*self).for_child_keys_with_prefix(child_info, prefix, f)
	}

	fn storage_root<'b>(
		&self,
		delta: impl Iterator<Item=(&'b [u8], Option<&'b [u8]>)>,
	) -> (H::Out, Self::Transaction) where H::Out: Ord {
		(*self).storage_root(delta)
	}

	fn child_storage_root<'b>(
		&self,
		child_info: &ChildInfo,
		delta: impl Iterator<Item=(&'b [u8], Option<&'b [u8]>)>,
	) -> (H::Out, bool, Self::Transaction) where H::Out: Ord {
		(*self).child_storage_root(child_info, delta)
	}

	fn pairs(&self) -> Vec<(StorageKey, StorageValue)> {
		(*self).pairs()
	}

	fn for_key_values_with_prefix<F: FnMut(&[u8], &[u8])>(&self, prefix: &[u8], f: F) {
		(*self).for_key_values_with_prefix(prefix, f);
	}

	fn register_overlay_stats(&mut self, _stats: &crate::stats::StateMachineStats) {	}

	fn usage_info(&self) -> UsageInfo {
		(*self).usage_info()
	}

	#[cfg(feature = "std")]
	fn from_previous_rec_state(
		self,
		_previous: RecordBackendFor<Self, H>,
		_input: ProofInput,
	) -> Option<Self::RecProofBackend> {
		// Cannot move out of reference, consider cloning if needed.
		None
	}
}

/// Trait that allows consolidate two transactions together.
pub trait Consolidate {
	/// Consolidate two transactions into one.
	fn consolidate(&mut self, other: Self);
}

impl Consolidate for () {
	fn consolidate(&mut self, _: Self) {
		()
	}
}

impl Consolidate for Vec<(
		Option<ChildInfo>,
		StorageCollection,
	)> {
	fn consolidate(&mut self, mut other: Self) {
		self.append(&mut other);
	}
}

impl<H: Hasher, KF: sp_trie::KeyFunction<H>> Consolidate for sp_trie::GenericMemoryDB<H, KF> {
	fn consolidate(&mut self, other: Self) {
		sp_trie::GenericMemoryDB::consolidate(self, other)
	}
}

/// Insert input pairs into memory db.
#[cfg(test)]
pub(crate) fn insert_into_memory_db<H, I>(mdb: &mut sp_trie::MemoryDB<H>, input: I) -> Option<H::Out>
	where
		H: Hasher,
		I: IntoIterator<Item=(StorageKey, StorageValue)>,
{
	use sp_trie::{TrieMut, trie_types::TrieDBMut};

	let mut root = <H as Hasher>::Out::default();
	{
		let mut trie = TrieDBMut::<H>::new(mdb, &mut root);
		for (key, value) in input {
			if let Err(e) = trie.insert(&key, &value) {
				log::warn!(target: "trie", "Failed to write to trie: {}", e);
				return None;
			}
		}
	}

	Some(root)
}

/// Wrapper to create a [`RuntimeCode`] from a type that implements [`Backend`].
#[cfg(feature = "std")]
pub struct BackendRuntimeCode<'a, B, H> {
	backend: &'a B,
	_marker: std::marker::PhantomData<H>,
}

#[cfg(feature = "std")]
impl<'a, B: Backend<H>, H: Hasher> sp_core::traits::FetchRuntimeCode for
	BackendRuntimeCode<'a, B, H>
{
	fn fetch_runtime_code<'b>(&'b self) -> Option<std::borrow::Cow<'b, [u8]>> {
		self.backend.storage(well_known_keys::CODE).ok().flatten().map(Into::into)
	}
}

#[cfg(feature = "std")]
impl<'a, B: Backend<H>, H: Hasher> BackendRuntimeCode<'a, B, H> where H::Out: Encode {
	/// Create a new instance.
	pub fn new(backend: &'a B) -> Self {
		Self {
			backend,
			_marker: std::marker::PhantomData,
		}
	}

	/// Return the [`RuntimeCode`] build from the wrapped `backend`.
	pub fn runtime_code(&self) -> Result<RuntimeCode, &'static str> {
		let hash = self.backend.storage_hash(well_known_keys::CODE)
			.ok()
			.flatten()
			.ok_or("`:code` hash not found")?
			.encode();
		let heap_pages = self.backend.storage(well_known_keys::HEAP_PAGES)
			.ok()
			.flatten()
			.and_then(|d| Decode::decode(&mut &d[..]).ok());

		Ok(RuntimeCode { code_fetcher: self, hash, heap_pages })
	}
}<|MERGE_RESOLUTION|>--- conflicted
+++ resolved
@@ -276,9 +276,10 @@
 	fn set_whitelist(&self, _: Vec<TrackedStorageKey>) {}
 }
 
-<<<<<<< HEAD
 /// Transaction containing a set of key values updates.
 /// TODO EMCH see if should move in client (eg client api)
+/// TODO should definitely move in client, and also make explicit this
+/// works as trie nodes (const ?) with unique or rc Keys?
 pub trait HashDBNodesTransaction<K, V> {
 	/// First pair element is new values, and second is deleted keys.
 	/// `prefix_keys` indicate if keys with prefixes should be use, this is mainly
@@ -301,9 +302,7 @@
 	fn extract_state(self) -> (Self::Storage, H::Out);
 }
 
-=======
-#[cfg(feature = "std")]
->>>>>>> f37a462b
+#[cfg(feature = "std")]
 /// Backend that can be instantiated from intital content.
 pub trait GenesisStateBackend<H>: Backend<H>
 	where
