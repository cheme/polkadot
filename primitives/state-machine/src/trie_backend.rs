// This file is part of Substrate.

// Copyright (C) 2017-2020 Parity Technologies (UK) Ltd.
// SPDX-License-Identifier: Apache-2.0

// Licensed under the Apache License, Version 2.0 (the "License");
// you may not use this file except in compliance with the License.
// You may obtain a copy of the License at
//
// 	http://www.apache.org/licenses/LICENSE-2.0
//
// Unless required by applicable law or agreed to in writing, software
// distributed under the License is distributed on an "AS IS" BASIS,
// WITHOUT WARRANTIES OR CONDITIONS OF ANY KIND, either express or implied.
// See the License for the specific language governing permissions and
// limitations under the License.

//! Trie-based state machine backend.

use crate::{warn, debug};
use hash_db::Hasher;
use sp_trie::{Trie, delta_trie_root, empty_child_trie_root, child_delta_trie_root};
use sp_trie::trie_types::{TrieDB, TrieError, Layout};
use trie_db::partial_db::{KVBackend as TKVBackend, IndexBackend};
use sp_core::storage::{ChildInfo, ChildType};
use codec::{Codec, Decode};
use crate::{
	StorageKey, StorageValue, Backend,
	trie_backend_essence::{TrieBackendEssence, TrieBackendStorage, Ephemeral},
};
<<<<<<< HEAD
use std::sync::Arc;
use crate::kv_backend::KVBackend;
use std::time::{Duration, Instant};
=======
use sp_std::{boxed::Box, vec::Vec};
>>>>>>> 830ceede

/// Patricia trie-based backend. Transaction type is an overlay of changes to commit.
pub struct TrieBackend<S: TrieBackendStorage<H>, H: Hasher> {
	pub (crate) essence: TrieBackendEssence<S, H>,
	pub alternative: Arc<dyn KVBackend>,
	pub alternative_trie_values: Arc<dyn TKVBackend + Send + Sync + 'static>,
	pub alternative_indexes: Arc<dyn IndexBackend + Send + Sync + 'static>,
}

impl<S: TrieBackendStorage<H>, H: Hasher> TrieBackend<S, H> where H::Out: Codec {
	/// Create new trie-based backend.
	pub fn new(
		storage: S,
		root: H::Out,
		alternative: Arc<dyn KVBackend>,
		alternative_trie_values: Arc<dyn TKVBackend + Send + Sync + 'static>,
		alternative_indexes: Arc<dyn IndexBackend + Send + Sync + 'static>,
	) -> Self {
		TrieBackend {
			essence: TrieBackendEssence::new(storage, root),
			alternative,
			alternative_trie_values,
			alternative_indexes,
		}
	}

	/// Get backend essence reference.
	pub fn essence(&self) -> &TrieBackendEssence<S, H> {
		&self.essence
	}

	/// Get backend storage reference.
	pub fn backend_storage(&self) -> &S {
		self.essence.backend_storage()
	}

	/// Get backend storage reference.
	pub fn backend_storage_mut(&mut self) -> &mut S {
		self.essence.backend_storage_mut()
	}

	/// Get trie root.
	pub fn root(&self) -> &H::Out {
		self.essence.root()
	}

	/// Consumes self and returns underlying storage.
	pub fn into_storage(self) -> S {
		self.essence.into_storage()
	}
}

impl<S: TrieBackendStorage<H>, H: Hasher> sp_std::fmt::Debug for TrieBackend<S, H> {
	fn fmt(&self, f: &mut sp_std::fmt::Formatter<'_>) -> sp_std::fmt::Result {
		write!(f, "TrieBackend")
	}
}

impl<S: TrieBackendStorage<H>, H: Hasher> Backend<H> for TrieBackend<S, H> where
	H::Out: Ord + Codec,
{
	type Error = crate::DefaultError;
	type Transaction = S::Overlay;
	type TrieBackendStorage = S;

	fn storage(&self, key: &[u8]) -> Result<Option<StorageValue>, Self::Error> {
		if self.alternative.assert_value() {
			let reference = self.essence.storage(key);
			let alter = self.alternative.storage(key);
			/*if alter != reference {
				warn!("###Different values in sm!!!!!!!!!!!! {:?}", key);
			}*/
			assert!(alter == reference, "mistmatch in sm for key {:?}", key);
			//warn!("a match");
			reference
		} else {
			self.essence.storage(key)
		}
	}

	fn child_storage(
		&self,
		child_info: &ChildInfo,
		key: &[u8],
	) -> Result<Option<StorageValue>, Self::Error> {
		self.essence.child_storage(child_info, key)
	}

	fn next_storage_key(&self, key: &[u8]) -> Result<Option<StorageKey>, Self::Error> {
		self.essence.next_storage_key(key)
	}

	fn next_child_storage_key(
		&self,
		child_info: &ChildInfo,
		key: &[u8],
	) -> Result<Option<StorageKey>, Self::Error> {
		self.essence.next_child_storage_key(child_info, key)
	}

	fn for_keys_with_prefix<F: FnMut(&[u8])>(&self, prefix: &[u8], f: F) {
		self.essence.for_keys_with_prefix(prefix, f)
	}

	fn for_key_values_with_prefix<F: FnMut(&[u8], &[u8])>(&self, prefix: &[u8], f: F) {
		self.essence.for_key_values_with_prefix(prefix, f)
	}

	fn for_keys_in_child_storage<F: FnMut(&[u8])>(
		&self,
		child_info: &ChildInfo,
		f: F,
	) {
		self.essence.for_keys_in_child_storage(child_info, f)
	}

	fn for_child_keys_with_prefix<F: FnMut(&[u8])>(
		&self,
		child_info: &ChildInfo,
		prefix: &[u8],
		f: F,
	) {
		self.essence.for_child_keys_with_prefix(child_info, prefix, f)
	}

	fn pairs(&self) -> Vec<(StorageKey, StorageValue)> {
		let collect_all = || -> Result<_, Box<TrieError<H::Out>>> {
			let trie = TrieDB::<H>::new(self.essence(), self.essence.root())?;
			let mut v = Vec::new();
			for x in trie.iter()? {
				let (key, value) = x?;
				v.push((key.to_vec(), value.to_vec()));
			}

			Ok(v)
		};

		match collect_all() {
			Ok(v) => v,
			Err(e) => {
				debug!(target: "trie", "Error extracting trie values: {}", e);
				Vec::new()
			}
		}
	}

	fn keys(&self, prefix: &[u8]) -> Vec<StorageKey> {
		let collect_all = || -> Result<_, Box<TrieError<H::Out>>> {
			let trie = TrieDB::<H>::new(self.essence(), self.essence.root())?;
			let mut v = Vec::new();
			for x in trie.iter()? {
				let (key, _) = x?;
				if key.starts_with(prefix) {
					v.push(key.to_vec());
				}
			}

			Ok(v)
		};

		collect_all().map_err(|e| debug!(target: "trie", "Error extracting trie keys: {}", e)).unwrap_or_default()
	}

	fn storage_root<'a>(
		&self,
		delta: impl Iterator<Item=(&'a [u8], Option<&'a [u8]>)>,
	) -> (H::Out, Self::Transaction) where H::Out: Ord {
		let mut write_overlay = S::Overlay::default();
		let mut root = *self.essence.root();

		let mut delta2: Option<Vec<_>> = if self.alternative.assert_value() {
			Some(delta.map(|(k, v)| (k.to_vec(), v.map(|v| v.to_vec()))).collect())
		} else {
			{
				let mut eph = Ephemeral::new(
					self.essence.backend_storage(),
					&mut write_overlay,
				);

				match delta_trie_root::<Layout<H>, _, _, _, _, _>(&mut eph, root, delta) {
					Ok(ret) => root = ret,
					Err(e) => warn!(target: "trie", "Failed to write to trie: {}", e),
				}
			}
			return (root, write_overlay);
		};

		if let Some(delta) = delta2 {
			let now = Instant::now();
			{
				let mut eph = Ephemeral::new(
					self.essence.backend_storage(),
					&mut write_overlay,
				);

				match delta_trie_root::<Layout<H>, _, _, _, _, _>(
					&mut eph,
					root,
					delta.iter().map(|(k, v)| (k.as_slice(), v.as_ref().map(|v| v.as_slice()))),
				) {
					Ok(ret) => root = ret,
					Err(e) => warn!(target: "trie", "Failed to write to trie: {}", e),
				}
			}
			println!("old block root calculation: {:?}", now.elapsed().as_millis());

			use trie_db::partial_db::RootIndexIterator;

			let now = Instant::now();
			// TODO put depth indexes in trait: here need copy with upgrade client static def.
			let indexes = trie_db::partial_db::DepthIndexes::new(&[]);
			let mut result_indexes = std::collections::BTreeMap::new();
			let root_new: <H as Hasher>::Out = {
				let mut cb = trie_db::TrieRootIndexes::<H, _, _>::new(&mut result_indexes, &indexes);
				let iter = RootIndexIterator::new(
					&self.alternative_trie_values,
					&self.alternative_indexes,
					&indexes,
					delta.clone().into_iter(),
					Vec::new(),
				);
				trie_db::trie_visit_with_indexes::<sp_trie::Layout<H>, _, _, _>(iter, &mut cb);
				cb.root.unwrap_or(Default::default())
			};

			println!("block root calculation no index: {:?}, {:?}", now.elapsed().as_millis(), root == root_new);

			let now = Instant::now();
			// TODO put depth indexes in trait: here need copy with upgrade client static def.
	let every_five = &
[5u32, 10, 15, 20, 25, 30, 35, 40, 45, 50, 55, 60, 65, 70, 75, 80, 85, 90, 95, 100, 105, 110, 115, 120, 125, 130, 135, 140, 145, 150, 155, 160, 165, 170, 175, 180, 185, 190, 195, 200, 205, 210, 215, 220, 225, 230, 235];
			let indexes = trie_db::partial_db::DepthIndexes::new(every_five);
			let mut result_indexes = std::collections::BTreeMap::new();
			let root_new: <H as Hasher>::Out = {
				let mut cb = trie_db::TrieRootIndexes::<H, _, _>::new(&mut result_indexes, &indexes);
				let iter = RootIndexIterator::new(
					&self.alternative_trie_values,
					&self.alternative_indexes,
					&indexes,
					delta.into_iter(),
					Vec::new(),
				);
				trie_db::trie_visit_with_indexes::<sp_trie::Layout<H>, _, _, _>(iter, &mut cb);
				cb.root.unwrap_or(Default::default())
			};

			println!("block root calculation with index {:?}: {:?}, {:?}", result_indexes.len(), now.elapsed().as_millis(), root == root_new);

			use crate::trie_backend_essence::IndexChanges;
			write_overlay.push_index_change(result_indexes);

			(root, write_overlay)
		} else {
			unreachable!()
		}

	}

	fn child_storage_root<'a>(
		&self,
		child_info: &ChildInfo,
		delta: impl Iterator<Item=(&'a [u8], Option<&'a [u8]>)>,
	) -> (H::Out, bool, Self::Transaction) where H::Out: Ord {
		let default_root = match child_info.child_type() {
			ChildType::ParentKeyId => empty_child_trie_root::<Layout<H>>()
		};

		let mut write_overlay = S::Overlay::default();
		let prefixed_storage_key = child_info.prefixed_storage_key();
		let mut root = match self.storage(prefixed_storage_key.as_slice()) {
			Ok(value) =>
				value.and_then(|r| Decode::decode(&mut &r[..]).ok()).unwrap_or_else(|| default_root.clone()),
			Err(e) => {
				warn!(target: "trie", "Failed to read child storage root: {}", e);
				default_root.clone()
			},
		};

		{
			let mut eph = Ephemeral::new(
				self.essence.backend_storage(),
				&mut write_overlay,
			);

			match child_delta_trie_root::<Layout<H>, _, _, _, _, _, _>(
				child_info.keyspace(),
				&mut eph,
				root,
				delta,
			) {
				Ok(ret) => root = ret,
				Err(e) => warn!(target: "trie", "Failed to write to trie: {}", e),
			}
		}

		let is_default = root == default_root;

		(root, is_default, write_overlay)
	}

	fn as_trie_backend(&mut self) -> Option<&TrieBackend<Self::TrieBackendStorage, H>> {
		Some(self)
	}

	fn register_overlay_stats(&mut self, _stats: &crate::stats::StateMachineStats) { }

	fn usage_info(&self) -> crate::UsageInfo {
		crate::UsageInfo::empty()
	}

	fn wipe(&self) -> Result<(), Self::Error> {
		Ok(())
	}
}

#[cfg(test)]
pub mod tests {
	use std::{collections::HashSet, iter};
	use sp_core::H256;
	use codec::Encode;
	use sp_trie::{TrieMut, trie_types::TrieDBMut, KeySpacedDBMut};
	use crate::OverlayWithIndexes;
	use sp_runtime::traits::BlakeTwo256;
	use super::*;

	const CHILD_KEY_1: &[u8] = b"sub1";

	fn test_db() -> (OverlayWithIndexes<BlakeTwo256>, H256) {
		let child_info = ChildInfo::new_default(CHILD_KEY_1);
		let mut root = H256::default();
		let mut mdb = OverlayWithIndexes::<BlakeTwo256>::default();
		{
			let mut mdb = KeySpacedDBMut::new(&mut mdb, child_info.keyspace());
			let mut trie = TrieDBMut::new(&mut mdb, &mut root);
			trie.insert(b"value3", &[142]).expect("insert failed");
			trie.insert(b"value4", &[124]).expect("insert failed");
		};

		{
			let mut sub_root = Vec::new();
			root.encode_to(&mut sub_root);
			let mut trie = TrieDBMut::new(&mut mdb, &mut root);
			trie.insert(child_info.prefixed_storage_key().as_slice(), &sub_root[..])
				.expect("insert failed");
			trie.insert(b"key", b"value").expect("insert failed");
			trie.insert(b"value1", &[42]).expect("insert failed");
			trie.insert(b"value2", &[24]).expect("insert failed");
			trie.insert(b":code", b"return 42").expect("insert failed");
			for i in 128u8..255u8 {
				trie.insert(&[i], &[i]).unwrap();
			}
		}
		(mdb, root)
	}

	pub(crate) fn test_trie() -> TrieBackend<OverlayWithIndexes<BlakeTwo256>, BlakeTwo256> {
		let (mdb, root) = test_db();
		TrieBackend::new(
			mdb,
			root,
			Arc::new(crate::in_memory_backend::KVInMem::default()),
			Arc::new(std::collections::BTreeMap::new()),
			Arc::new(std::collections::BTreeMap::new()),
		)	
	}

	#[test]
	fn read_from_storage_returns_some() {
		assert_eq!(test_trie().storage(b"key").unwrap(), Some(b"value".to_vec()));
	}

	#[test]
	fn read_from_child_storage_returns_some() {
		let test_trie = test_trie();
		assert_eq!(
			test_trie.child_storage(&ChildInfo::new_default(CHILD_KEY_1), b"value3").unwrap(),
			Some(vec![142u8]),
		);
	}

	#[test]
	fn read_from_storage_returns_none() {
		assert_eq!(test_trie().storage(b"non-existing-key").unwrap(), None);
	}

	#[test]
	fn pairs_are_not_empty_on_non_empty_storage() {
		assert!(!test_trie().pairs().is_empty());
	}

	#[test]
	fn pairs_are_empty_on_empty_storage() {
		assert!(TrieBackend::<OverlayWithIndexes<BlakeTwo256>, BlakeTwo256>::new(
			OverlayWithIndexes::default(),
			Default::default(),
			Arc::new(crate::in_memory_backend::KVInMem::default()),
			Arc::new(std::collections::BTreeMap::new()),
			Arc::new(std::collections::BTreeMap::new()),
		).pairs().is_empty());
	}

	#[test]
	fn storage_root_is_non_default() {
		assert!(test_trie().storage_root(iter::empty()).0 != H256::repeat_byte(0));
	}

	#[test]
	fn storage_root_transaction_is_empty() {
		assert!(test_trie().storage_root(iter::empty()).1.db.drain().is_empty());
	}

	#[test]
	fn storage_root_transaction_is_non_empty() {
		let (new_root, mut tx) = test_trie().storage_root(
			iter::once((&b"new-key"[..], Some(&b"new-value"[..]))),
		);
		assert!(!tx.db.drain().is_empty());
		assert!(new_root != test_trie().storage_root(iter::empty()).0);
	}

	#[test]
	fn prefix_walking_works() {
		let trie = test_trie();

		let mut seen = HashSet::new();
		trie.for_keys_with_prefix(b"value", |key| {
			let for_first_time = seen.insert(key.to_vec());
			assert!(for_first_time, "Seen key '{:?}' more than once", key);
		});

		let mut expected = HashSet::new();
		expected.insert(b"value1".to_vec());
		expected.insert(b"value2".to_vec());
		assert_eq!(seen, expected);
	}
}<|MERGE_RESOLUTION|>--- conflicted
+++ resolved
@@ -28,13 +28,10 @@
 	StorageKey, StorageValue, Backend,
 	trie_backend_essence::{TrieBackendEssence, TrieBackendStorage, Ephemeral},
 };
-<<<<<<< HEAD
-use std::sync::Arc;
 use crate::kv_backend::KVBackend;
+#[cfg(feature = "std")]
 use std::time::{Duration, Instant};
-=======
-use sp_std::{boxed::Box, vec::Vec};
->>>>>>> 830ceede
+use sp_std::{boxed::Box, vec::Vec, collections::btree_map::BTreeMap, sync::Arc};
 
 /// Patricia trie-based backend. Transaction type is an overlay of changes to commit.
 pub struct TrieBackend<S: TrieBackendStorage<H>, H: Hasher> {
@@ -223,6 +220,7 @@
 		};
 
 		if let Some(delta) = delta2 {
+			#[cfg(feature = "std")]
 			let now = Instant::now();
 			{
 				let mut eph = Ephemeral::new(
@@ -239,14 +237,16 @@
 					Err(e) => warn!(target: "trie", "Failed to write to trie: {}", e),
 				}
 			}
+			#[cfg(feature = "std")]
 			println!("old block root calculation: {:?}", now.elapsed().as_millis());
 
 			use trie_db::partial_db::RootIndexIterator;
 
+			#[cfg(feature = "std")]
 			let now = Instant::now();
 			// TODO put depth indexes in trait: here need copy with upgrade client static def.
 			let indexes = trie_db::partial_db::DepthIndexes::new(&[]);
-			let mut result_indexes = std::collections::BTreeMap::new();
+			let mut result_indexes = BTreeMap::new();
 			let root_new: <H as Hasher>::Out = {
 				let mut cb = trie_db::TrieRootIndexes::<H, _, _>::new(&mut result_indexes, &indexes);
 				let iter = RootIndexIterator::new(
@@ -260,14 +260,16 @@
 				cb.root.unwrap_or(Default::default())
 			};
 
+			#[cfg(feature = "std")]
 			println!("block root calculation no index: {:?}, {:?}", now.elapsed().as_millis(), root == root_new);
 
+			#[cfg(feature = "std")]
 			let now = Instant::now();
 			// TODO put depth indexes in trait: here need copy with upgrade client static def.
 	let every_five = &
 [5u32, 10, 15, 20, 25, 30, 35, 40, 45, 50, 55, 60, 65, 70, 75, 80, 85, 90, 95, 100, 105, 110, 115, 120, 125, 130, 135, 140, 145, 150, 155, 160, 165, 170, 175, 180, 185, 190, 195, 200, 205, 210, 215, 220, 225, 230, 235];
 			let indexes = trie_db::partial_db::DepthIndexes::new(every_five);
-			let mut result_indexes = std::collections::BTreeMap::new();
+			let mut result_indexes = BTreeMap::new();
 			let root_new: <H as Hasher>::Out = {
 				let mut cb = trie_db::TrieRootIndexes::<H, _, _>::new(&mut result_indexes, &indexes);
 				let iter = RootIndexIterator::new(
@@ -281,6 +283,7 @@
 				cb.root.unwrap_or(Default::default())
 			};
 
+			#[cfg(feature = "std")]
 			println!("block root calculation with index {:?}: {:?}, {:?}", result_indexes.len(), now.elapsed().as_millis(), root == root_new);
 
 			use crate::trie_backend_essence::IndexChanges;
@@ -396,8 +399,8 @@
 			mdb,
 			root,
 			Arc::new(crate::in_memory_backend::KVInMem::default()),
-			Arc::new(std::collections::BTreeMap::new()),
-			Arc::new(std::collections::BTreeMap::new()),
+			Arc::new(BTreeMap::new()),
+			Arc::new(BTreeMap::new()),
 		)	
 	}
 
@@ -431,8 +434,8 @@
 			OverlayWithIndexes::default(),
 			Default::default(),
 			Arc::new(crate::in_memory_backend::KVInMem::default()),
-			Arc::new(std::collections::BTreeMap::new()),
-			Arc::new(std::collections::BTreeMap::new()),
+			Arc::new(BTreeMap::new()),
+			Arc::new(BTreeMap::new()),
 		).pairs().is_empty());
 	}
 
