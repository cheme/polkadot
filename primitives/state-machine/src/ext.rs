// Copyright 2017-2020 Parity Technologies (UK) Ltd.
// This file is part of Substrate.

// Substrate is free software: you can redistribute it and/or modify
// it under the terms of the GNU General Public License as published by
// the Free Software Foundation, either version 3 of the License, or
// (at your option) any later version.

// Substrate is distributed in the hope that it will be useful,
// but WITHOUT ANY WARRANTY; without even the implied warranty of
// MERCHANTABILITY or FITNESS FOR A PARTICULAR PURPOSE.  See the
// GNU General Public License for more details.

// You should have received a copy of the GNU General Public License
// along with Substrate.  If not, see <http://www.gnu.org/licenses/>.

//! Concrete externalities implementation.

use crate::{
	backend::Backend, OverlayedChanges, StorageTransactionCache,
	changes_trie::State as ChangesTrieState,
};

use hash_db::Hasher;
use sp_core::{
	storage::{ChildStorageKey, well_known_keys::is_child_storage_key, ChildInfo},
	traits::Externalities, hexdisplay::HexDisplay,
};
use sp_trie::{trie_types::Layout, default_child_trie_root};
use sp_externalities::Extensions;
use codec::{Decode, Encode};

use std::{error, fmt, any::{Any, TypeId}};
use log::{warn, trace};

const EXT_NOT_ALLOWED_TO_FAIL: &str = "Externalities not allowed to fail within runtime";

/// A technincal trait to be able to use either `Send` compatible inner mutability
/// for test (`TestExternality` is requiring `Send` (this is not related to this codebase)).
/// TODO current implementation is rather unsafe and should switch to using standard rust traits.
/// TODO this should move to top crate
pub trait InnerMut<'a, V> {
	type DerefMut: std::ops::DerefMut<Target = V>;
	type Deref: std::ops::Deref<Target = V>;
	fn new(v: V) -> Self;
	fn as_mut(&'a self) -> Self::DerefMut;
	fn as_ref(&'a self) -> Self::Deref;
}

#[cfg(test)]
pub mod inner_mut {
	use parking_lot::RwLock;
	pub struct InnerMut<V>(RwLock<V>);
	impl<'a, V: 'a> super::InnerMut<'a, V> for InnerMut<V> {
		type DerefMut = parking_lot::RwLockWriteGuard<'a, V>;
		type Deref = parking_lot::RwLockReadGuard<'a, V>;
		fn new(v: V) -> Self {
			InnerMut(RwLock::new(v))
		}
		fn as_mut(&'a self) -> Self::DerefMut {
			self.0.write()
		}
		fn as_ref(&'a self) -> Self::Deref {
			self.0.read()
		}
	}
	impl<V: Default> Default for InnerMut<V> {
		fn default() -> Self {
			<InnerMut<V> as super::InnerMut<V>>::new(V::default())
		}
	}
}

#[cfg(not(test))]
pub mod inner_mut {
	use std::cell::RefCell;
	pub struct InnerMut<V>(RefCell<V>);
	impl<'a, V: 'a> super::InnerMut<'a, V> for InnerMut<V> {
		type DerefMut = std::cell::RefMut<'a, V>;
		type Deref = std::cell::Ref<'a, V>;
		fn new(v: V) -> Self {
			InnerMut(RefCell::new(v))
		}
		fn as_mut(&'a self) -> Self::DerefMut {
			self.0.borrow_mut()
		}
		fn as_ref(&'a self) -> Self::Deref {
			self.0.borrow()
		}
	}
	impl<V: Default> Default for InnerMut<V> {
		fn default() -> Self {
			<InnerMut<V> as super::InnerMut<V>>::new(V::default())
		}
	}
}

/// Errors that can occur when interacting with the externalities.
#[derive(Debug, Copy, Clone)]
pub enum Error<B, E> {
	/// Failure to load state data from the backend.
	#[allow(unused)]
	Backend(B),
	/// Failure to execute a function.
	#[allow(unused)]
	Executor(E),
}

impl<B: fmt::Display, E: fmt::Display> fmt::Display for Error<B, E> {
	fn fmt(&self, f: &mut fmt::Formatter) -> fmt::Result {
		match *self {
			Error::Backend(ref e) => write!(f, "Storage backend error: {}", e),
			Error::Executor(ref e) => write!(f, "Sub-call execution error: {}", e),
		}
	}
}

impl<B: error::Error, E: error::Error> error::Error for Error<B, E> {
	fn description(&self) -> &str {
		match *self {
			Error::Backend(..) => "backend error",
			Error::Executor(..) => "executor error",
		}
	}
}

/// Wraps a read-only backend, call executor, and current overlayed changes.
pub struct Ext<'a, H, N, B>
	where
		H: Hasher,
		B: 'a + Backend<H>,
		N: crate::changes_trie::BlockNumber,
{
	// TODO inner mutability could be lower to let some operation on states or change
	// trie config, but it is probably not worth it.
	/// The overlayed changes to write to.
	overlay: &'a inner_mut::InnerMut<OverlayedChanges>,
	/// The storage backend to read from.
	backend: &'a B,
	/// The cache for the storage transactions.
	storage_transaction_cache: &'a mut StorageTransactionCache<B::Transaction, H, N>,
	/// Changes trie state to read from.
	changes_trie_state: Option<ChangesTrieState<'a, H, N>>,
	/// Pseudo-unique id used for tracing.
	pub id: u16,
	/// Dummy usage of N arg.
	_phantom: std::marker::PhantomData<N>,
	/// Extensions registered with this instance.
	extensions: Option<&'a mut Extensions>,
}

impl<'a, H, N, B> Ext<'a, H, N, B>
where
	H: Hasher,
	H::Out: Ord + 'static + codec::Codec,
	B: 'a + Backend<H>,
	N: crate::changes_trie::BlockNumber,
{

	/// Create a new `Ext` from overlayed changes and read-only backend
	pub fn new(
		overlay: &'a inner_mut::InnerMut<OverlayedChanges>,
		storage_transaction_cache: &'a mut StorageTransactionCache<B::Transaction, H, N>,
		backend: &'a B,
		changes_trie_state: Option<ChangesTrieState<'a, H, N>>,
		extensions: Option<&'a mut Extensions>,
	) -> Self {
		Ext {
			overlay,
			backend,
			changes_trie_state,
			storage_transaction_cache,
			id: rand::random(),
			_phantom: Default::default(),
			extensions,
		}
	}

	/// Invalidates the currently cached storage root and the db transaction.
	///
	/// Called when there are changes that likely will invalidate the storage root.
	fn mark_dirty(&mut self) {
		self.storage_transaction_cache.reset();
	}
}

#[cfg(test)]
impl<'a, H, N, B> Ext<'a, H, N, B>
where
	H: Hasher,
	H::Out: Ord + 'static,
	B: 'a + Backend<H>,
	N: crate::changes_trie::BlockNumber,
{
	pub fn storage_pairs(&self) -> Vec<(Vec<u8>, Vec<u8>)> {
		use std::collections::HashMap;

		self.backend.pairs().iter()
			.map(|&(ref k, ref v)| (k.to_vec(), Some(v.to_vec())))
			.chain(self.overlay.as_ref().changes.iter_values(None).map(|(k, v)| (k.to_vec(), v.map(|s| s.to_vec()))))
			.collect::<HashMap<_, _>>()
			.into_iter()
			.filter_map(|(k, maybe_val)| maybe_val.map(|val| (k, val)))
			.collect()
	}
}

impl<'a, H, B, N> Externalities for Ext<'a, H, N, B>
where
	H: Hasher,
	H::Out: Ord + 'static + codec::Codec,
	B: 'a + Backend<H>,
	N: crate::changes_trie::BlockNumber,
{
	fn storage(&self, key: &[u8]) -> Option<Vec<u8>> {
		let _guard = sp_panic_handler::AbortGuard::force_abort();
		let result = self.overlay.as_mut().storage(key).map(|x| x.map(|x| x.to_vec())).unwrap_or_else(||
			self.backend.storage(key).expect(EXT_NOT_ALLOWED_TO_FAIL));
		trace!(target: "state-trace", "{:04x}: Get {}={:?}",
			self.id,
			HexDisplay::from(&key),
			result.as_ref().map(HexDisplay::from)
		);
		result
	}

	fn storage_hash(&self, key: &[u8]) -> Option<Vec<u8>> {
		let _guard = sp_panic_handler::AbortGuard::force_abort();
		let result = self.overlay.as_mut()
			.storage(key)
			.map(|x| x.map(|x| H::hash(x)))
			.unwrap_or_else(|| self.backend.storage_hash(key).expect(EXT_NOT_ALLOWED_TO_FAIL));

		trace!(target: "state-trace", "{:04x}: Hash {}={:?}",
			self.id,
			HexDisplay::from(&key),
			result,
		);
		result.map(|r| r.encode())
	}

	fn original_storage(&self, key: &[u8]) -> Option<Vec<u8>> {
		let _guard = sp_panic_handler::AbortGuard::force_abort();
		let result = self.backend.storage(key).expect(EXT_NOT_ALLOWED_TO_FAIL);

		trace!(target: "state-trace", "{:04x}: GetOriginal {}={:?}",
			self.id,
			HexDisplay::from(&key),
			result.as_ref().map(HexDisplay::from)
		);
		result
	}

	fn original_storage_hash(&self, key: &[u8]) -> Option<Vec<u8>> {
		let _guard = sp_panic_handler::AbortGuard::force_abort();
		let result = self.backend.storage_hash(key).expect(EXT_NOT_ALLOWED_TO_FAIL);

		trace!(target: "state-trace", "{:04x}: GetOriginalHash {}={:?}",
			self.id,
			HexDisplay::from(&key),
			result,
		);
		result.map(|r| r.encode())
	}

	fn child_storage(
		&self,
		storage_key: ChildStorageKey,
		child_info: ChildInfo,
		key: &[u8],
	) -> Option<Vec<u8>> {
		let _guard = sp_panic_handler::AbortGuard::force_abort();
		let result = self.overlay.as_mut()
			.child_storage(storage_key.as_ref(), key)
			.map(|x| x.map(|x| x.to_vec()))
			.unwrap_or_else(||
				self.backend.child_storage(storage_key.as_ref(), child_info, key)
					.expect(EXT_NOT_ALLOWED_TO_FAIL)
			);

		trace!(target: "state-trace", "{:04x}: GetChild({}) {}={:?}",
			self.id,
			HexDisplay::from(&storage_key.as_ref()),
			HexDisplay::from(&key),
			result.as_ref().map(HexDisplay::from)
		);

		result
	}

	fn child_storage_hash(
		&self,
		storage_key: ChildStorageKey,
		_child_info: ChildInfo,
		key: &[u8],
	) -> Option<Vec<u8>> {
		let _guard = sp_panic_handler::AbortGuard::force_abort();
		let result = self.overlay.as_mut()
			.child_storage(storage_key.as_ref(), key)
			.map(|x| x.map(|x| H::hash(x)))
			.unwrap_or_else(||
				self.backend.storage_hash(key).expect(EXT_NOT_ALLOWED_TO_FAIL)
			);

		trace!(target: "state-trace", "{:04x}: ChildHash({}) {}={:?}",
			self.id,
			HexDisplay::from(&storage_key.as_ref()),
			HexDisplay::from(&key),
			result,
		);

		result.map(|r| r.encode())
	}

	fn original_child_storage(
		&self,
		storage_key: ChildStorageKey,
		child_info: ChildInfo,
		key: &[u8],
	) -> Option<Vec<u8>> {
		let _guard = sp_panic_handler::AbortGuard::force_abort();
		let result = self.backend
			.child_storage(storage_key.as_ref(), child_info, key)
			.expect(EXT_NOT_ALLOWED_TO_FAIL);

		trace!(target: "state-trace", "{:04x}: ChildOriginal({}) {}={:?}",
			self.id,
			HexDisplay::from(&storage_key.as_ref()),
			HexDisplay::from(&key),
			result.as_ref().map(HexDisplay::from),
		);

		result
	}

	fn original_child_storage_hash(
		&self,
		storage_key: ChildStorageKey,
		child_info: ChildInfo,
		key: &[u8],
	) -> Option<Vec<u8>> {
		let _guard = sp_panic_handler::AbortGuard::force_abort();
		let result = self.backend
			.child_storage_hash(storage_key.as_ref(), child_info, key)
			.expect(EXT_NOT_ALLOWED_TO_FAIL);

		trace!(target: "state-trace", "{}: ChildHashOriginal({}) {}={:?}",
			self.id,
			HexDisplay::from(&storage_key.as_ref()),
			HexDisplay::from(&key),
			result,
		);
		result.map(|r| r.encode())
	}

	fn exists_storage(&self, key: &[u8]) -> bool {
		let _guard = sp_panic_handler::AbortGuard::force_abort();
		let result = match self.overlay.as_mut().storage(key) {
			Some(x) => x.is_some(),
			_ => self.backend.exists_storage(key).expect(EXT_NOT_ALLOWED_TO_FAIL),
		};

		trace!(target: "state-trace", "{:04x}: Exists {}={:?}",
			self.id,
			HexDisplay::from(&key),
			result,
		);

		result
	}

	fn exists_child_storage(
		&self,
		storage_key: ChildStorageKey,
		child_info: ChildInfo,
		key: &[u8],
	) -> bool {
		let _guard = sp_panic_handler::AbortGuard::force_abort();

		let result = match self.overlay.as_mut().child_storage(storage_key.as_ref(), key) {
			Some(x) => x.is_some(),
			_ => self.backend
				.exists_child_storage(storage_key.as_ref(), child_info, key)
				.expect(EXT_NOT_ALLOWED_TO_FAIL),
		};

		trace!(target: "state-trace", "{:04x}: ChildExists({}) {}={:?}",
			self.id,
			HexDisplay::from(&storage_key.as_ref()),
			HexDisplay::from(&key),
			result,
		);
		result
	}

	fn next_storage_key(&self, key: &[u8]) -> Option<Vec<u8>> {
		let next_key = {
			let next_backend_key = self.backend.next_storage_key(key).expect(EXT_NOT_ALLOWED_TO_FAIL);
			let mut overlay_mut = self.overlay.as_mut();
			let next_overlay_key_change = overlay_mut.next_storage_key_change(key);

			match (next_backend_key, next_overlay_key_change) {
				(Some(backend_key), Some(overlay_key)) if &backend_key[..] < overlay_key.0 => return Some(backend_key),
				(backend_key, None) => return backend_key,
				(_, Some(overlay_key)) => if overlay_key.1.value.is_some() {
					return Some(overlay_key.0.to_vec())
				} else {
					// TODO make this function non recursive to avoid this clone
					overlay_key.0.to_vec()
				},
			}
		};
		self.next_storage_key(&next_key[..])
	}

	fn next_child_storage_key(
		&self,
		storage_key: ChildStorageKey,
		child_info: ChildInfo,
		key: &[u8],
	) -> Option<Vec<u8>> {
		let next_key = {
			let next_backend_key = self.backend
				.next_child_storage_key(storage_key.as_ref(), child_info, key)
				.expect(EXT_NOT_ALLOWED_TO_FAIL);
			let mut overlay_mut = self.overlay.as_mut();
			let next_overlay_key_change = overlay_mut.next_child_storage_key_change(
				storage_key.as_ref(),
				key
			);

			match (next_backend_key, next_overlay_key_change) {
				(Some(backend_key), Some(overlay_key)) if &backend_key[..] < overlay_key.0 => return Some(backend_key),
				(backend_key, None) => return backend_key,
				(_, Some(overlay_key)) => if overlay_key.1.value.is_some() {
					return Some(overlay_key.0.to_vec())
				} else {
					overlay_key.0.to_vec()
				},
			}
		};
		// TODO no need to query child at each recursive iter here
		// and also find a way to remove the clone (non recursive and global mut handle should do the
		// trick).
		self.next_child_storage_key(storage_key, child_info, &next_key[..])
	}

	fn place_storage(&mut self, key: Vec<u8>, value: Option<Vec<u8>>) {
		trace!(target: "state-trace", "{:04x}: Put {}={:?}",
			self.id,
			HexDisplay::from(&key),
			value.as_ref().map(HexDisplay::from)
		);
		let _guard = sp_panic_handler::AbortGuard::force_abort();
		if is_child_storage_key(&key) {
			warn!(target: "trie", "Refuse to directly set child storage key");
			return;
		}

		self.mark_dirty();
		self.overlay.as_mut().set_storage(key, value);
	}

	fn place_child_storage(
		&mut self,
		storage_key: ChildStorageKey,
		child_info: ChildInfo,
		key: Vec<u8>,
		value: Option<Vec<u8>>,
	) {
		trace!(target: "state-trace", "{:04x}: PutChild({}) {}={:?}",
			self.id,
			HexDisplay::from(&storage_key.as_ref()),
			HexDisplay::from(&key),
			value.as_ref().map(HexDisplay::from)
		);
		let _guard = sp_panic_handler::AbortGuard::force_abort();

		self.mark_dirty();
		self.overlay.as_mut().set_child_storage(storage_key.into_owned(), child_info, key, value);
	}

	fn kill_child_storage(
		&mut self,
		storage_key: ChildStorageKey,
		child_info: ChildInfo,
	) {
		trace!(target: "state-trace", "{:04x}: KillChild({})",
			self.id,
			HexDisplay::from(&storage_key.as_ref()),
		);
		let _guard = sp_panic_handler::AbortGuard::force_abort();

		self.mark_dirty();
		self.overlay.as_mut().clear_child_storage(storage_key.as_ref(), child_info);
		self.backend.for_keys_in_child_storage(storage_key.as_ref(), child_info, |key| {
			self.overlay.as_mut().set_child_storage(storage_key.as_ref().to_vec(), child_info, key.to_vec(), None);
		});
	}

	fn clear_prefix(&mut self, prefix: &[u8]) {
		trace!(target: "state-trace", "{:04x}: ClearPrefix {}",
			self.id,
			HexDisplay::from(&prefix),
		);
		let _guard = sp_panic_handler::AbortGuard::force_abort();
		if is_child_storage_key(prefix) {
			warn!(target: "trie", "Refuse to directly clear prefix that is part of child storage key");
			return;
		}

		self.mark_dirty();
		self.overlay.as_mut().clear_prefix(prefix);
		self.backend.for_keys_with_prefix(prefix, |key| {
			self.overlay.as_mut().set_storage(key.to_vec(), None);
		});
	}

	fn clear_child_prefix(
		&mut self,
		storage_key: ChildStorageKey,
		child_info: ChildInfo,
		prefix: &[u8],
	) {
		trace!(target: "state-trace", "{:04x}: ClearChildPrefix({}) {}",
			self.id,
			HexDisplay::from(&storage_key.as_ref()),
			HexDisplay::from(&prefix),
		);
		let _guard = sp_panic_handler::AbortGuard::force_abort();

		self.mark_dirty();
		self.overlay.as_mut().clear_child_prefix(storage_key.as_ref(), child_info, prefix);
		self.backend.for_child_keys_with_prefix(storage_key.as_ref(), child_info, prefix, |key| {
			self.overlay.as_mut().set_child_storage(storage_key.as_ref().to_vec(), child_info, key.to_vec(), None);
		});
	}

	fn chain_id(&self) -> u64 {
		42
	}

	fn storage_root(&mut self) -> Vec<u8> {
		let _guard = sp_panic_handler::AbortGuard::force_abort();
		if let Some(ref root) = self.storage_transaction_cache.transaction_storage_root {
			trace!(target: "state-trace", "{:04x}: Root (cached) {}",
				self.id,
				HexDisplay::from(&root.as_ref()),
			);
			return root.encode();
		}

		let root = self.overlay.as_ref().storage_root(self.backend, self.storage_transaction_cache);
		trace!(target: "state-trace", "{:04x}: Root {}", self.id, HexDisplay::from(&root.as_ref()));
		root.encode()
	}

	fn child_storage_root(
		&mut self,
		storage_key: ChildStorageKey,
	) -> Vec<u8> {
		let _guard = sp_panic_handler::AbortGuard::force_abort();
		if self.storage_transaction_cache.transaction_storage_root.is_some() {
			let root = self
				.storage(storage_key.as_ref())
				.and_then(|k| Decode::decode(&mut &k[..]).ok())
				.unwrap_or(
					default_child_trie_root::<Layout<H>>(storage_key.as_ref())
				);
			trace!(target: "state-trace", "{:04x}: ChildRoot({}) (cached) {}",
				self.id,
				HexDisplay::from(&storage_key.as_ref()),
				HexDisplay::from(&root.as_ref()),
			);
			root.encode()
		} else {
			let storage_key = storage_key.as_ref();

			if let Some(child_info) = self.overlay.as_ref().child_info(storage_key) {
				let overlay_mut = self.overlay.as_mut();
				let delta = overlay_mut.changes.iter_values(Some(storage_key))
					.map(|(k, v)| (k.to_vec(), v.map(|s| s.to_vec())));

				let (root, is_empty, _) = self.backend.child_storage_root(
					storage_key,
					child_info,
					delta,
				);

				let root = root.encode();
				// We store update in the overlay in order to be able to use 'self.storage_transaction'
				// cache. This is brittle as it rely on Ext only querying the trie backend for
				// storage root.
				// A better design would be to manage 'child_storage_transaction' in a
				// similar way as 'storage_transaction' but for each child trie.
				if is_empty {
					self.overlay.as_mut().set_storage(storage_key.into(), None);
				} else {
					self.overlay.as_mut().set_storage(storage_key.into(), Some(root.clone()));
				}

				trace!(target: "state-trace", "{:04x}: ChildRoot({}) {}",
					self.id,
					HexDisplay::from(&storage_key.as_ref()),
					HexDisplay::from(&root.as_ref()),
				);
				root
			} else {
				// empty overlay
				let root = self
					.storage(storage_key.as_ref())
					.and_then(|k| Decode::decode(&mut &k[..]).ok())
					.unwrap_or(
						default_child_trie_root::<Layout<H>>(storage_key.as_ref())
					);
				trace!(target: "state-trace", "{:04x}: ChildRoot({}) (no change) {}",
					self.id,
					HexDisplay::from(&storage_key.as_ref()),
					HexDisplay::from(&root.as_ref()),
				);
				root.encode()
			}
		}
	}

	fn storage_changes_root(&mut self, parent_hash: &[u8]) -> Result<Option<Vec<u8>>, ()> {
		let _guard = sp_panic_handler::AbortGuard::force_abort();
		let root = self.overlay.as_ref().changes_trie_root(
			self.backend,
			self.changes_trie_state.as_ref(),
			Decode::decode(&mut &parent_hash[..]).map_err(|e|
				trace!(
					target: "state-trace",
					"Failed to decode changes root parent hash: {}",
					e,
				)
			)?,
			true,
			self.storage_transaction_cache,
		);

		trace!(target: "state-trace", "{:04x}: ChangesRoot({}) {:?}",
			self.id,
			HexDisplay::from(&parent_hash),
			root,
		);

		root.map(|r| r.map(|o| o.encode()))
	}

	fn storage_start_transaction(&mut self) {
		let _guard = sp_panic_handler::AbortGuard::force_abort();

		self.overlay.as_mut().start_transaction()
	}

	fn storage_discard_transaction(&mut self) {
		let _guard = sp_panic_handler::AbortGuard::force_abort();

		self.overlay.as_mut().discard_transaction()
	}

	fn storage_commit_transaction(&mut self) {
		let _guard = sp_panic_handler::AbortGuard::force_abort();

		self.overlay.as_mut().commit_transaction()
	}

}

impl<'a, H, B, N> sp_externalities::ExtensionStore for Ext<'a, H, N, B>
where
	H: Hasher,
	B: 'a + Backend<H>,
	N: crate::changes_trie::BlockNumber,
{
	fn extension_by_type_id(&mut self, type_id: TypeId) -> Option<&mut dyn Any> {
		self.extensions.as_mut().and_then(|exts| exts.get_mut(type_id))
	}
}

#[cfg(test)]
mod tests {
	use super::*;
	use hex_literal::hex;
	use num_traits::Zero;
	use codec::Encode;
	use sp_core::{H256, Blake2Hasher, storage::well_known_keys::EXTRINSIC_INDEX, map};
	use crate::{
		changes_trie::{
			Configuration as ChangesTrieConfiguration,
			InMemoryStorage as TestChangesTrieStorage,
		}, InMemoryBackend, overlayed_changes::{OverlayedValue, OverlayedChangeSet},
	};
	use sp_core::storage::{Storage, StorageChild};
	use crate::transaction_layers::{Layers, LayerEntry, COMMITTED_LAYER};
	use crate::inner_mut::{InnerMutTrait, InnerMut};

	type TestBackend = InMemoryBackend<Blake2Hasher>;
	type TestExt<'a> = Ext<'a, Blake2Hasher, u64, TestBackend>;

<<<<<<< HEAD
	fn prepare_overlay_with_changes() -> InnerMut<OverlayedChanges> {
		InnerMut::new(OverlayedChanges {
			changes_trie_config: Some(ChangesTrieConfiguration {
				digest_interval: 0,
				digest_levels: 0,
			}),
=======
	fn prepare_overlay_with_changes() -> OverlayedChanges {
		OverlayedChanges {
>>>>>>> 8cc64bb6
			changes: OverlayedChangeSet {
				states: Default::default(),
				children: Default::default(),
				top: vec![
					(EXTRINSIC_INDEX.to_vec(), Layers::from_iter(vec![
						(OverlayedValue {
							value: Some(3u32.encode()),
							extrinsics: Some(vec![1].into_iter().collect())
						}, COMMITTED_LAYER),
					].into_iter().map(|(value, index)| LayerEntry { value, index }))),
					(vec![1], Layers::from_iter(vec![
						(OverlayedValue {
							value: Some(vec![100]),
							extrinsics: Some(vec![1].into_iter().collect())
						}, COMMITTED_LAYER),
					].into_iter().map(|(value, index)| LayerEntry { value, index }))),
				].into_iter().collect(),
			},
			operation_from_last_gc: 0,
			not_eager_gc: false,
<<<<<<< HEAD
		})
=======
			collect_extrinsics: true,
		}
	}

	fn changes_trie_config() -> ChangesTrieConfiguration {
		ChangesTrieConfiguration {
			digest_interval: 0,
			digest_levels: 0,
		}
>>>>>>> 8cc64bb6
	}

	#[test]
	fn storage_changes_root_is_none_when_storage_is_not_provided() {
		let overlay = prepare_overlay_with_changes();
		let mut cache = StorageTransactionCache::default();
		let backend = TestBackend::default();
		let mut ext = TestExt::new(&overlay, &mut cache, &backend, None, None);
		assert_eq!(ext.storage_changes_root(&H256::default().encode()).unwrap(), None);
	}

	#[test]
<<<<<<< HEAD
	fn storage_changes_root_is_none_when_extrinsic_changes_are_none() {
		let overlay = prepare_overlay_with_changes();
		let mut cache = StorageTransactionCache::default();
		overlay.as_mut().changes_trie_config = None;
		let storage = TestChangesTrieStorage::with_blocks(vec![(100, Default::default())]);
		let backend = TestBackend::default();
		let mut ext = TestExt::new(&overlay, &mut cache, &backend, Some(&storage), None);
=======
	fn storage_changes_root_is_none_when_state_is_not_provided() {
		let mut overlay = prepare_overlay_with_changes();
		let mut cache = StorageTransactionCache::default();
		let backend = TestBackend::default();
		let mut ext = TestExt::new(&mut overlay, &mut cache, &backend, None, None);
>>>>>>> 8cc64bb6
		assert_eq!(ext.storage_changes_root(&H256::default().encode()).unwrap(), None);
	}

	#[test]
	fn storage_changes_root_is_some_when_extrinsic_changes_are_non_empty() {
		let overlay = prepare_overlay_with_changes();
		let mut cache = StorageTransactionCache::default();
		let storage = TestChangesTrieStorage::with_blocks(vec![(99, Default::default())]);
		let state = Some(ChangesTrieState::new(changes_trie_config(), Zero::zero(), &storage));
		let backend = TestBackend::default();
<<<<<<< HEAD
		let mut ext = TestExt::new(&overlay, &mut cache, &backend, Some(&storage), None);
=======
		let mut ext = TestExt::new(&mut overlay, &mut cache, &backend, state, None);
>>>>>>> 8cc64bb6
		assert_eq!(
			ext.storage_changes_root(&H256::default().encode()).unwrap(),
			Some(hex!("bb0c2ef6e1d36d5490f9766cfcc7dfe2a6ca804504c3bb206053890d6dd02376").to_vec()),
		);
	}

	#[test]
	fn storage_changes_root_is_some_when_extrinsic_changes_are_empty() {
		let overlay = prepare_overlay_with_changes();
		let mut cache = StorageTransactionCache::default();
		overlay.as_mut().set_storage(vec![1], None);
		let storage = TestChangesTrieStorage::with_blocks(vec![(99, Default::default())]);
		let state = Some(ChangesTrieState::new(changes_trie_config(), Zero::zero(), &storage));
		let backend = TestBackend::default();
<<<<<<< HEAD
		let mut ext = TestExt::new(&overlay, &mut cache, &backend, Some(&storage), None);
=======
		let mut ext = TestExt::new(&mut overlay, &mut cache, &backend, state, None);
>>>>>>> 8cc64bb6
		assert_eq!(
			ext.storage_changes_root(&H256::default().encode()).unwrap(),
			Some(hex!("96f5aae4690e7302737b6f9b7f8567d5bbb9eac1c315f80101235a92d9ec27f4").to_vec()),
		);
	}

	#[test]
	fn next_storage_key_works() {
		let mut cache = StorageTransactionCache::default();
		let overlay = InnerMut::new(OverlayedChanges::default());
		overlay.as_mut().set_storage(vec![20], None);
		overlay.as_mut().set_storage(vec![30], Some(vec![31]));
		let backend = Storage {
			top: map![
				vec![10] => vec![10],
				vec![20] => vec![20],
				vec![40] => vec![40]
			],
			children: map![]
		}.into();

		let ext = TestExt::new(&overlay, &mut cache, &backend, None, None);

		// next_backend < next_overlay
		assert_eq!(ext.next_storage_key(&[5]), Some(vec![10]));

		// next_backend == next_overlay but next_overlay is a delete
		assert_eq!(ext.next_storage_key(&[10]), Some(vec![30]));

		// next_overlay < next_backend
		assert_eq!(ext.next_storage_key(&[20]), Some(vec![30]));

		// next_backend exist but next_overlay doesn't exist
		assert_eq!(ext.next_storage_key(&[30]), Some(vec![40]));

		drop(ext);
		overlay.as_mut().set_storage(vec![50], Some(vec![50]));
		let ext = TestExt::new(&overlay, &mut cache, &backend, None, None);

		// next_overlay exist but next_backend doesn't exist
		assert_eq!(ext.next_storage_key(&[40]), Some(vec![50]));
	}

	#[test]
	fn next_child_storage_key_works() {
		const CHILD_KEY_1: &[u8] = b":child_storage:default:Child1";

		const CHILD_UUID_1: &[u8] = b"unique_id_1";
		const CHILD_INFO_1: ChildInfo<'static> = ChildInfo::new_default(CHILD_UUID_1);

		let mut cache = StorageTransactionCache::default();
		let child = || ChildStorageKey::from_slice(CHILD_KEY_1).unwrap();
		let overlay = InnerMut::new(OverlayedChanges::default());
		overlay.as_mut().set_child_storage(child().as_ref().to_vec(), CHILD_INFO_1, vec![20], None);
		overlay.as_mut().set_child_storage(child().as_ref().to_vec(), CHILD_INFO_1, vec![30], Some(vec![31]));
		let backend = Storage {
			top: map![],
			children: map![
				child().as_ref().to_vec() => StorageChild {
					data: map![
						vec![10] => vec![10],
						vec![20] => vec![20],
						vec![40] => vec![40]
					],
					child_info: CHILD_INFO_1.to_owned(),
				}
			],
		}.into();


		let ext = TestExt::new(&overlay, &mut cache, &backend, None, None);

		// next_backend < next_overlay
		assert_eq!(ext.next_child_storage_key(child(), CHILD_INFO_1, &[5]), Some(vec![10]));

		// next_backend == next_overlay but next_overlay is a delete
		assert_eq!(ext.next_child_storage_key(child(), CHILD_INFO_1, &[10]), Some(vec![30]));

		// next_overlay < next_backend
		assert_eq!(ext.next_child_storage_key(child(), CHILD_INFO_1, &[20]), Some(vec![30]));

		// next_backend exist but next_overlay doesn't exist
		assert_eq!(ext.next_child_storage_key(child(), CHILD_INFO_1, &[30]), Some(vec![40]));

		drop(ext);
		overlay.as_mut().set_child_storage(child().as_ref().to_vec(), CHILD_INFO_1, vec![50], Some(vec![50]));
		let ext = TestExt::new(&overlay, &mut cache, &backend, None, None);

		// next_overlay exist but next_backend doesn't exist
		assert_eq!(ext.next_child_storage_key(child(), CHILD_INFO_1, &[40]), Some(vec![50]));
	}
}<|MERGE_RESOLUTION|>--- conflicted
+++ resolved
@@ -699,17 +699,8 @@
 	type TestBackend = InMemoryBackend<Blake2Hasher>;
 	type TestExt<'a> = Ext<'a, Blake2Hasher, u64, TestBackend>;
 
-<<<<<<< HEAD
 	fn prepare_overlay_with_changes() -> InnerMut<OverlayedChanges> {
 		InnerMut::new(OverlayedChanges {
-			changes_trie_config: Some(ChangesTrieConfiguration {
-				digest_interval: 0,
-				digest_levels: 0,
-			}),
-=======
-	fn prepare_overlay_with_changes() -> OverlayedChanges {
-		OverlayedChanges {
->>>>>>> 8cc64bb6
 			changes: OverlayedChangeSet {
 				states: Default::default(),
 				children: Default::default(),
@@ -730,11 +721,8 @@
 			},
 			operation_from_last_gc: 0,
 			not_eager_gc: false,
-<<<<<<< HEAD
+			collect_extrinsics: true,
 		})
-=======
-			collect_extrinsics: true,
-		}
 	}
 
 	fn changes_trie_config() -> ChangesTrieConfiguration {
@@ -742,7 +730,6 @@
 			digest_interval: 0,
 			digest_levels: 0,
 		}
->>>>>>> 8cc64bb6
 	}
 
 	#[test]
@@ -755,21 +742,11 @@
 	}
 
 	#[test]
-<<<<<<< HEAD
-	fn storage_changes_root_is_none_when_extrinsic_changes_are_none() {
+	fn storage_changes_root_is_none_when_state_is_not_provided() {
 		let overlay = prepare_overlay_with_changes();
 		let mut cache = StorageTransactionCache::default();
-		overlay.as_mut().changes_trie_config = None;
-		let storage = TestChangesTrieStorage::with_blocks(vec![(100, Default::default())]);
 		let backend = TestBackend::default();
-		let mut ext = TestExt::new(&overlay, &mut cache, &backend, Some(&storage), None);
-=======
-	fn storage_changes_root_is_none_when_state_is_not_provided() {
-		let mut overlay = prepare_overlay_with_changes();
-		let mut cache = StorageTransactionCache::default();
-		let backend = TestBackend::default();
-		let mut ext = TestExt::new(&mut overlay, &mut cache, &backend, None, None);
->>>>>>> 8cc64bb6
+		let mut ext = TestExt::new(&overlay, &mut cache, &backend, None, None);
 		assert_eq!(ext.storage_changes_root(&H256::default().encode()).unwrap(), None);
 	}
 
@@ -780,11 +757,7 @@
 		let storage = TestChangesTrieStorage::with_blocks(vec![(99, Default::default())]);
 		let state = Some(ChangesTrieState::new(changes_trie_config(), Zero::zero(), &storage));
 		let backend = TestBackend::default();
-<<<<<<< HEAD
-		let mut ext = TestExt::new(&overlay, &mut cache, &backend, Some(&storage), None);
-=======
-		let mut ext = TestExt::new(&mut overlay, &mut cache, &backend, state, None);
->>>>>>> 8cc64bb6
+		let mut ext = TestExt::new(&overlay, &mut cache, &backend, state, None);
 		assert_eq!(
 			ext.storage_changes_root(&H256::default().encode()).unwrap(),
 			Some(hex!("bb0c2ef6e1d36d5490f9766cfcc7dfe2a6ca804504c3bb206053890d6dd02376").to_vec()),
@@ -799,11 +772,7 @@
 		let storage = TestChangesTrieStorage::with_blocks(vec![(99, Default::default())]);
 		let state = Some(ChangesTrieState::new(changes_trie_config(), Zero::zero(), &storage));
 		let backend = TestBackend::default();
-<<<<<<< HEAD
-		let mut ext = TestExt::new(&overlay, &mut cache, &backend, Some(&storage), None);
-=======
-		let mut ext = TestExt::new(&mut overlay, &mut cache, &backend, state, None);
->>>>>>> 8cc64bb6
+		let mut ext = TestExt::new(&overlay, &mut cache, &backend, state, None);
 		assert_eq!(
 			ext.storage_changes_root(&H256::default().encode()).unwrap(),
 			Some(hex!("96f5aae4690e7302737b6f9b7f8567d5bbb9eac1c315f80101235a92d9ec27f4").to_vec()),
