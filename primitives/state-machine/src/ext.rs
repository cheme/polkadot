// Copyright 2017-2020 Parity Technologies (UK) Ltd.
// This file is part of Substrate.

// Substrate is free software: you can redistribute it and/or modify
// it under the terms of the GNU General Public License as published by
// the Free Software Foundation, either version 3 of the License, or
// (at your option) any later version.

// Substrate is distributed in the hope that it will be useful,
// but WITHOUT ANY WARRANTY; without even the implied warranty of
// MERCHANTABILITY or FITNESS FOR A PARTICULAR PURPOSE.  See the
// GNU General Public License for more details.

// You should have received a copy of the GNU General Public License
// along with Substrate.  If not, see <http://www.gnu.org/licenses/>.

//! Concrete externalities implementation.

use crate::{
	StorageKey, StorageValue, OverlayedChanges, StorageTransactionCache,
	backend::Backend,
	changes_trie::State as ChangesTrieState,
};

use hash_db::Hasher;
use sp_core::{
	storage::{ChildStorageKey, well_known_keys::is_child_storage_key, ChildInfo},
	traits::Externalities, hexdisplay::HexDisplay,
};
use sp_trie::{trie_types::Layout, default_child_trie_root};
use sp_externalities::Extensions;
use codec::{Decode, Encode};

use std::{error, fmt, any::{Any, TypeId}};
use log::{warn, trace};

const EXT_NOT_ALLOWED_TO_FAIL: &str = "Externalities not allowed to fail within runtime";

/// Errors that can occur when interacting with the externalities.
#[derive(Debug, Copy, Clone)]
pub enum Error<B, E> {
	/// Failure to load state data from the backend.
	#[allow(unused)]
	Backend(B),
	/// Failure to execute a function.
	#[allow(unused)]
	Executor(E),
}

impl<B: fmt::Display, E: fmt::Display> fmt::Display for Error<B, E> {
	fn fmt(&self, f: &mut fmt::Formatter) -> fmt::Result {
		match *self {
			Error::Backend(ref e) => write!(f, "Storage backend error: {}", e),
			Error::Executor(ref e) => write!(f, "Sub-call execution error: {}", e),
		}
	}
}

impl<B: error::Error, E: error::Error> error::Error for Error<B, E> {
	fn description(&self) -> &str {
		match *self {
			Error::Backend(..) => "backend error",
			Error::Executor(..) => "executor error",
		}
	}
}

/// Wraps a read-only backend, call executor, and current overlayed changes.
pub struct Ext<'a, H, N, B>
	where
		H: Hasher,
		B: 'a + Backend<H>,
		N: crate::changes_trie::BlockNumber,
{
	/// The overlayed changes to write to.
	overlay: &'a mut OverlayedChanges,
	/// The storage backend to read from.
	backend: &'a B,
	/// The cache for the storage transactions.
	storage_transaction_cache: &'a mut StorageTransactionCache<B::Transaction, H, N>,
	/// Changes trie state to read from.
	changes_trie_state: Option<ChangesTrieState<'a, H, N>>,
	/// Pseudo-unique id used for tracing.
	pub id: u16,
	/// Dummy usage of N arg.
	_phantom: std::marker::PhantomData<N>,
	/// Extensions registered with this instance.
	extensions: Option<&'a mut Extensions>,
}

impl<'a, H, N, B> Ext<'a, H, N, B>
where
	H: Hasher,
	H::Out: Ord + 'static + codec::Codec,
	B: 'a + Backend<H>,
	N: crate::changes_trie::BlockNumber,
{

	/// Create a new `Ext` from overlayed changes and read-only backend
	pub fn new(
		overlay: &'a mut OverlayedChanges,
		storage_transaction_cache: &'a mut StorageTransactionCache<B::Transaction, H, N>,
		backend: &'a B,
		changes_trie_state: Option<ChangesTrieState<'a, H, N>>,
		extensions: Option<&'a mut Extensions>,
	) -> Self {
		Ext {
			overlay,
			backend,
			changes_trie_state,
			storage_transaction_cache,
			id: rand::random(),
			_phantom: Default::default(),
			extensions,
		}
	}

	/// Invalidates the currently cached storage root and the db transaction.
	///
	/// Called when there are changes that likely will invalidate the storage root.
	fn mark_dirty(&mut self) {
		self.storage_transaction_cache.reset();
	}
}

#[cfg(test)]
impl<'a, H, N, B> Ext<'a, H, N, B>
where
	H: Hasher,
	H::Out: Ord + 'static,
	B: 'a + Backend<H>,
	N: crate::changes_trie::BlockNumber,
{
	pub fn storage_pairs(&self) -> Vec<(StorageKey, StorageValue)> {
		use std::collections::HashMap;

		self.backend.pairs().iter()
			.map(|&(ref k, ref v)| (k.to_vec(), Some(v.to_vec())))
			.chain(
				self.overlay.changes.iter_values(None)
					.map(|(k, v)| (k.to_vec(), v.map(|s| s.to_vec())))
			)
			.collect::<HashMap<_, _>>()
			.into_iter()
			.filter_map(|(k, maybe_val)| maybe_val.map(|val| (k, val)))
			.collect()
	}
}

impl<'a, H, B, N> Externalities for Ext<'a, H, N, B>
where
	H: Hasher,
	H::Out: Ord + 'static + codec::Codec,
	B: 'a + Backend<H>,
	N: crate::changes_trie::BlockNumber,
{
	fn storage(&mut self, key: &[u8]) -> Option<StorageValue> {
		let _guard = sp_panic_handler::AbortGuard::force_abort();
		let result = self.overlay.storage(key).map(|x| x.map(|x| x.to_vec())).unwrap_or_else(||
			self.backend.storage(key).expect(EXT_NOT_ALLOWED_TO_FAIL));
		trace!(target: "state-trace", "{:04x}: Get {}={:?}",
			self.id,
			HexDisplay::from(&key),
			result.as_ref().map(HexDisplay::from)
		);
		result
	}

	fn storage_hash(&mut self, key: &[u8]) -> Option<Vec<u8>> {
		let _guard = sp_panic_handler::AbortGuard::force_abort();
		let result = self.overlay
			.storage(key)
			.map(|x| x.map(|x| H::hash(x)))
			.unwrap_or_else(|| self.backend.storage_hash(key).expect(EXT_NOT_ALLOWED_TO_FAIL));

		trace!(target: "state-trace", "{:04x}: Hash {}={:?}",
			self.id,
			HexDisplay::from(&key),
			result,
		);
		result.map(|r| r.encode())
	}

	fn child_storage(
		&mut self,
		storage_key: ChildStorageKey,
		child_info: ChildInfo,
		key: &[u8],
	) -> Option<StorageValue> {
		let _guard = sp_panic_handler::AbortGuard::force_abort();
		let result = self.overlay
			.child_storage(storage_key.as_ref(), key)
			.map(|x| x.map(|x| x.to_vec()))
			.unwrap_or_else(||
				self.backend.child_storage(storage_key.as_ref(), child_info, key)
					.expect(EXT_NOT_ALLOWED_TO_FAIL)
			);

		trace!(target: "state-trace", "{:04x}: GetChild({}) {}={:?}",
			self.id,
			HexDisplay::from(&storage_key.as_ref()),
			HexDisplay::from(&key),
			result.as_ref().map(HexDisplay::from)
		);

		result
	}

	fn child_storage_hash(
		&mut self,
		storage_key: ChildStorageKey,
		child_info: ChildInfo,
		key: &[u8],
	) -> Option<Vec<u8>> {
		let _guard = sp_panic_handler::AbortGuard::force_abort();
		let result = self.overlay
			.child_storage(storage_key.as_ref(), key)
			.map(|x| x.map(|x| H::hash(x)))
			.unwrap_or_else(||
				self.backend.child_storage_hash(storage_key.as_ref(), child_info, key)
					.expect(EXT_NOT_ALLOWED_TO_FAIL)
			);

		trace!(target: "state-trace", "{:04x}: ChildHash({}) {}={:?}",
			self.id,
			HexDisplay::from(&storage_key.as_ref()),
			HexDisplay::from(&key),
			result,
		);

		result.map(|r| r.encode())
	}

<<<<<<< HEAD
	fn original_child_storage(
		&self,
		storage_key: ChildStorageKey,
		child_info: ChildInfo,
		key: &[u8],
	) -> Option<StorageValue> {
		let _guard = sp_panic_handler::AbortGuard::force_abort();
		let result = self.backend
			.child_storage(storage_key.as_ref(), child_info, key)
			.expect(EXT_NOT_ALLOWED_TO_FAIL);

		trace!(target: "state-trace", "{:04x}: ChildOriginal({}) {}={:?}",
			self.id,
			HexDisplay::from(&storage_key.as_ref()),
			HexDisplay::from(&key),
			result.as_ref().map(HexDisplay::from),
		);

		result
	}

	fn original_child_storage_hash(
		&mut self,
		storage_key: ChildStorageKey,
		child_info: ChildInfo,
		key: &[u8],
	) -> Option<Vec<u8>> {
		let _guard = sp_panic_handler::AbortGuard::force_abort();
		let result = self.backend
			.child_storage_hash(storage_key.as_ref(), child_info, key)
			.expect(EXT_NOT_ALLOWED_TO_FAIL);

		trace!(target: "state-trace", "{}: ChildHashOriginal({}) {}={:?}",
			self.id,
			HexDisplay::from(&storage_key.as_ref()),
			HexDisplay::from(&key),
			result,
		);
		result.map(|r| r.encode())
	}

	fn exists_storage(&mut self, key: &[u8]) -> bool {
=======
	fn exists_storage(&self, key: &[u8]) -> bool {
>>>>>>> b82f2631
		let _guard = sp_panic_handler::AbortGuard::force_abort();
		let result = match self.overlay.storage(key) {
			Some(x) => x.is_some(),
			_ => self.backend.exists_storage(key).expect(EXT_NOT_ALLOWED_TO_FAIL),
		};

		trace!(target: "state-trace", "{:04x}: Exists {}={:?}",
			self.id,
			HexDisplay::from(&key),
			result,
		);

		result
	}

	fn exists_child_storage(
		&mut self,
		storage_key: ChildStorageKey,
		child_info: ChildInfo,
		key: &[u8],
	) -> bool {
		let _guard = sp_panic_handler::AbortGuard::force_abort();

		let result = match self.overlay.child_storage(storage_key.as_ref(), key) {
			Some(x) => x.is_some(),
			_ => self.backend
				.exists_child_storage(storage_key.as_ref(), child_info, key)
				.expect(EXT_NOT_ALLOWED_TO_FAIL),
		};

		trace!(target: "state-trace", "{:04x}: ChildExists({}) {}={:?}",
			self.id,
			HexDisplay::from(&storage_key.as_ref()),
			HexDisplay::from(&key),
			result,
		);
		result
	}

	fn next_storage_key(&mut self, key: &[u8]) -> Option<StorageKey> {
		let next_key = {
			let next_backend_key = self.backend.next_storage_key(key).expect(EXT_NOT_ALLOWED_TO_FAIL);
			let next_overlay_key_change = self.overlay.next_storage_key_change(key);

			match (next_backend_key, next_overlay_key_change) {
				(Some(backend_key), Some(overlay_key))
					if &backend_key[..] < overlay_key.0 => return Some(backend_key),
				(backend_key, None) => return backend_key,
				(_, Some(overlay_key)) => if overlay_key.1.value.is_some() {
					return Some(overlay_key.0.to_vec())
				} else {
					overlay_key.0.to_vec()
				},
			}
		};
		self.next_storage_key(&next_key[..])
	}

	fn next_child_storage_key(
		&mut self,
		storage_key: ChildStorageKey,
		child_info: ChildInfo,
		key: &[u8],
	) -> Option<StorageKey> {
		let next_key = {
			let next_backend_key = self.backend
				.next_child_storage_key(storage_key.as_ref(), child_info, key)
				.expect(EXT_NOT_ALLOWED_TO_FAIL);
			let next_overlay_key_change = self.overlay.next_child_storage_key_change(
				storage_key.as_ref(),
				key
			);

			match (next_backend_key, next_overlay_key_change) {
				(Some(backend_key), Some(overlay_key))
					if &backend_key[..] < overlay_key.0 => return Some(backend_key),
				(backend_key, None) => return backend_key,
				(_, Some(overlay_key)) => if overlay_key.1.value.is_some() {
					return Some(overlay_key.0.to_vec())
				} else {
					overlay_key.0.to_vec()
				},
			}
		};
		self.next_child_storage_key(storage_key, child_info, &next_key[..])
	}

	fn place_storage(&mut self, key: StorageKey, value: Option<StorageValue>) {
		trace!(target: "state-trace", "{:04x}: Put {}={:?}",
			self.id,
			HexDisplay::from(&key),
			value.as_ref().map(HexDisplay::from)
		);
		let _guard = sp_panic_handler::AbortGuard::force_abort();
		if is_child_storage_key(&key) {
			warn!(target: "trie", "Refuse to directly set child storage key");
			return;
		}

		self.mark_dirty();
		self.overlay.set_storage(key, value);
	}

	fn place_child_storage(
		&mut self,
		storage_key: ChildStorageKey,
		child_info: ChildInfo,
		key: StorageKey,
		value: Option<StorageValue>,
	) {
		trace!(target: "state-trace", "{:04x}: PutChild({}) {}={:?}",
			self.id,
			HexDisplay::from(&storage_key.as_ref()),
			HexDisplay::from(&key),
			value.as_ref().map(HexDisplay::from)
		);
		let _guard = sp_panic_handler::AbortGuard::force_abort();

		self.mark_dirty();
		self.overlay.set_child_storage(storage_key.into_owned(), child_info, key, value);
	}

	fn kill_child_storage(
		&mut self,
		storage_key: ChildStorageKey,
		child_info: ChildInfo,
	) {
		trace!(target: "state-trace", "{:04x}: KillChild({})",
			self.id,
			HexDisplay::from(&storage_key.as_ref()),
		);
		let _guard = sp_panic_handler::AbortGuard::force_abort();

		self.mark_dirty();
		self.overlay.clear_child_storage(storage_key.as_ref(), child_info);
		self.backend.for_keys_in_child_storage(storage_key.as_ref(), child_info, |key| {
			self.overlay.set_child_storage(storage_key.as_ref().to_vec(), child_info, key.to_vec(), None);
		});
	}

	fn clear_prefix(&mut self, prefix: &[u8]) {
		trace!(target: "state-trace", "{:04x}: ClearPrefix {}",
			self.id,
			HexDisplay::from(&prefix),
		);
		let _guard = sp_panic_handler::AbortGuard::force_abort();
		if is_child_storage_key(prefix) {
			warn!(target: "trie", "Refuse to directly clear prefix that is part of child storage key");
			return;
		}

		self.mark_dirty();
		self.overlay.clear_prefix(prefix);
		self.backend.for_keys_with_prefix(prefix, |key| {
			self.overlay.set_storage(key.to_vec(), None);
		});
	}

	fn clear_child_prefix(
		&mut self,
		storage_key: ChildStorageKey,
		child_info: ChildInfo,
		prefix: &[u8],
	) {
		trace!(target: "state-trace", "{:04x}: ClearChildPrefix({}) {}",
			self.id,
			HexDisplay::from(&storage_key.as_ref()),
			HexDisplay::from(&prefix),
		);
		let _guard = sp_panic_handler::AbortGuard::force_abort();

		self.mark_dirty();
		self.overlay.clear_child_prefix(storage_key.as_ref(), child_info, prefix);
		self.backend.for_child_keys_with_prefix(storage_key.as_ref(), child_info, prefix, |key| {
			self.overlay.set_child_storage(storage_key.as_ref().to_vec(), child_info, key.to_vec(), None);
		});
	}

	fn chain_id(&self) -> u64 {
		42
	}

	fn storage_root(&mut self) -> Vec<u8> {
		let _guard = sp_panic_handler::AbortGuard::force_abort();
		if let Some(ref root) = self.storage_transaction_cache.transaction_storage_root {
			trace!(target: "state-trace", "{:04x}: Root (cached) {}",
				self.id,
				HexDisplay::from(&root.as_ref()),
			);
			return root.encode();
		}

		let root = self.overlay.storage_root(self.backend, self.storage_transaction_cache);
		trace!(target: "state-trace", "{:04x}: Root {}", self.id, HexDisplay::from(&root.as_ref()));
		root.encode()
	}

	fn child_storage_root(
		&mut self,
		storage_key: ChildStorageKey,
	) -> Vec<u8> {
		let _guard = sp_panic_handler::AbortGuard::force_abort();
		if self.storage_transaction_cache.transaction_storage_root.is_some() {
			let root = self
				.storage(storage_key.as_ref())
				.and_then(|k| Decode::decode(&mut &k[..]).ok())
				.unwrap_or(
					default_child_trie_root::<Layout<H>>(storage_key.as_ref())
				);
			trace!(target: "state-trace", "{:04x}: ChildRoot({}) (cached) {}",
				self.id,
				HexDisplay::from(&storage_key.as_ref()),
				HexDisplay::from(&root.as_ref()),
			);
			root.encode()
		} else {
			let storage_key = storage_key.as_ref();

			if let Some(child_info) = self.overlay.child_info(storage_key) {
				let delta = self.overlay.changes.iter_values(Some(storage_key))
					.map(|(k, v)| (k.to_vec(), v.map(|s| s.to_vec())));

				let (root, is_empty, _) = self.backend.child_storage_root(
					storage_key,
					child_info,
					delta,
				);

				let root = root.encode();
				// We store update in the overlay in order to be able to use 'self.storage_transaction'
				// cache. This is brittle as it rely on Ext only querying the trie backend for
				// storage root.
				// A better design would be to manage 'child_storage_transaction' in a
				// similar way as 'storage_transaction' but for each child trie.
				if is_empty {
					self.overlay.set_storage(storage_key.into(), None);
				} else {
					self.overlay.set_storage(storage_key.into(), Some(root.clone()));
				}

				trace!(target: "state-trace", "{:04x}: ChildRoot({}) {}",
					self.id,
					HexDisplay::from(&storage_key.as_ref()),
					HexDisplay::from(&root.as_ref()),
				);
				root
			} else {
				// empty overlay
				let root = self
					.storage(storage_key.as_ref())
					.and_then(|k| Decode::decode(&mut &k[..]).ok())
					.unwrap_or(
						default_child_trie_root::<Layout<H>>(storage_key.as_ref())
					);
				trace!(target: "state-trace", "{:04x}: ChildRoot({}) (no change) {}",
					self.id,
					HexDisplay::from(&storage_key.as_ref()),
					HexDisplay::from(&root.as_ref()),
				);
				root.encode()
			}
		}
	}

	fn storage_changes_root(&mut self, parent_hash: &[u8]) -> Result<Option<Vec<u8>>, ()> {
		let _guard = sp_panic_handler::AbortGuard::force_abort();
		let root = self.overlay.changes_trie_root(
			self.backend,
			self.changes_trie_state.as_ref(),
			Decode::decode(&mut &parent_hash[..]).map_err(|e|
				trace!(
					target: "state-trace",
					"Failed to decode changes root parent hash: {}",
					e,
				)
			)?,
			true,
			self.storage_transaction_cache,
		);

		trace!(target: "state-trace", "{:04x}: ChangesRoot({}) {:?}",
			self.id,
			HexDisplay::from(&parent_hash),
			root,
		);

		root.map(|r| r.map(|o| o.encode()))
	}

	fn storage_start_transaction(&mut self) {
		let _guard = sp_panic_handler::AbortGuard::force_abort();

		self.overlay.start_transaction()
	}

	fn storage_discard_transaction(&mut self) {
		let _guard = sp_panic_handler::AbortGuard::force_abort();

		self.overlay.discard_transaction()
	}

	fn storage_commit_transaction(&mut self) {
		let _guard = sp_panic_handler::AbortGuard::force_abort();

		self.overlay.commit_transaction()
	}

	fn wipe(&mut self) {
		self.overlay.discard_prospective();
		self.overlay.drain_storage_changes(&self.backend, None, Default::default(), self.storage_transaction_cache)
			.expect(EXT_NOT_ALLOWED_TO_FAIL);
		self.storage_transaction_cache.reset();
		self.backend.wipe().expect(EXT_NOT_ALLOWED_TO_FAIL)
	}

	fn commit(&mut self) {
		self.overlay.commit_prospective();
		let changes = self.overlay.drain_storage_changes(&self.backend, None, Default::default(), self.storage_transaction_cache)
			.expect(EXT_NOT_ALLOWED_TO_FAIL);
		self.backend.commit(
			changes.transaction_storage_root,
			changes.transaction,
		).expect(EXT_NOT_ALLOWED_TO_FAIL);
		self.storage_transaction_cache.reset();
	}
}

impl<'a, H, B, N> sp_externalities::ExtensionStore for Ext<'a, H, N, B>
where
	H: Hasher,
	B: 'a + Backend<H>,
	N: crate::changes_trie::BlockNumber,
{
	fn extension_by_type_id(&mut self, type_id: TypeId) -> Option<&mut dyn Any> {
		self.extensions.as_mut().and_then(|exts| exts.get_mut(type_id))
	}
}

#[cfg(test)]
mod tests {
	use super::*;
	use hex_literal::hex;
	use num_traits::Zero;
	use codec::Encode;
	use sp_core::{H256, Blake2Hasher, storage::well_known_keys::EXTRINSIC_INDEX, map};
	use crate::{
		changes_trie::{
			Configuration as ChangesTrieConfiguration,
			InMemoryStorage as TestChangesTrieStorage,
		}, InMemoryBackend, overlayed_changes::{OverlayedValue, OverlayedChangeSet},
	};
	use sp_core::storage::{Storage, StorageChild};
	use crate::transaction_layers::{Layers, LayerEntry, COMMITTED_LAYER};

	type TestBackend = InMemoryBackend<Blake2Hasher>;
	type TestExt<'a> = Ext<'a, Blake2Hasher, u64, TestBackend>;

	const CHILD_KEY_1: &[u8] = b":child_storage:default:Child1";

	const CHILD_UUID_1: &[u8] = b"unique_id_1";
	const CHILD_INFO_1: ChildInfo<'static> = ChildInfo::new_default(CHILD_UUID_1);


	fn prepare_overlay_with_changes() -> OverlayedChanges {
		OverlayedChanges {
			changes: OverlayedChangeSet {
				states: Default::default(),
				children: Default::default(),
				top: vec![
					(EXTRINSIC_INDEX.to_vec(), Layers::from_iter(vec![
						(OverlayedValue {
							value: Some(3u32.encode()),
							extrinsics: Some(vec![1].into_iter().collect())
						}, COMMITTED_LAYER),
					].into_iter().map(|(value, index)| LayerEntry { value, index }))),
					(vec![1], Layers::from_iter(vec![
						(OverlayedValue {
							value: Some(vec![100]),
							extrinsics: Some(vec![1].into_iter().collect())
						}, COMMITTED_LAYER),
					].into_iter().map(|(value, index)| LayerEntry { value, index }))),
				].into_iter().collect(),
			},
			operation_from_last_gc: 0,
			not_eager_gc: false,
			collect_extrinsics: true,
		}
	}

	fn changes_trie_config() -> ChangesTrieConfiguration {
		ChangesTrieConfiguration {
			digest_interval: 0,
			digest_levels: 0,
		}
	}

	#[test]
	fn storage_changes_root_is_none_when_storage_is_not_provided() {
		let mut overlay = prepare_overlay_with_changes();
		let mut cache = StorageTransactionCache::default();
		let backend = TestBackend::default();
		let mut ext = TestExt::new(&mut overlay, &mut cache, &backend, None, None);
		assert_eq!(ext.storage_changes_root(&H256::default().encode()).unwrap(), None);
	}

	#[test]
	fn storage_changes_root_is_none_when_state_is_not_provided() {
		let mut overlay = prepare_overlay_with_changes();
		let mut cache = StorageTransactionCache::default();
		let backend = TestBackend::default();
		let mut ext = TestExt::new(&mut overlay, &mut cache, &backend, None, None);
		assert_eq!(ext.storage_changes_root(&H256::default().encode()).unwrap(), None);
	}

	#[test]
	fn storage_changes_root_is_some_when_extrinsic_changes_are_non_empty() {
		let mut overlay = prepare_overlay_with_changes();
		let mut cache = StorageTransactionCache::default();
		let storage = TestChangesTrieStorage::with_blocks(vec![(99, Default::default())]);
		let state = Some(ChangesTrieState::new(changes_trie_config(), Zero::zero(), &storage));
		let backend = TestBackend::default();
		let mut ext = TestExt::new(&mut overlay, &mut cache, &backend, state, None);
		assert_eq!(
			ext.storage_changes_root(&H256::default().encode()).unwrap(),
			Some(hex!("bb0c2ef6e1d36d5490f9766cfcc7dfe2a6ca804504c3bb206053890d6dd02376").to_vec()),
		);
	}

	#[test]
	fn storage_changes_root_is_some_when_extrinsic_changes_are_empty() {
		let mut overlay = prepare_overlay_with_changes();
		let mut cache = StorageTransactionCache::default();
		overlay.set_storage(vec![1], None);
		let storage = TestChangesTrieStorage::with_blocks(vec![(99, Default::default())]);
		let state = Some(ChangesTrieState::new(changes_trie_config(), Zero::zero(), &storage));
		let backend = TestBackend::default();
		let mut ext = TestExt::new(&mut overlay, &mut cache, &backend, state, None);
		assert_eq!(
			ext.storage_changes_root(&H256::default().encode()).unwrap(),
			Some(hex!("96f5aae4690e7302737b6f9b7f8567d5bbb9eac1c315f80101235a92d9ec27f4").to_vec()),
		);
	}

	#[test]
	fn next_storage_key_works() {
		let mut cache = StorageTransactionCache::default();
		let mut overlay = OverlayedChanges::default();
		overlay.set_storage(vec![20], None);
		overlay.set_storage(vec![30], Some(vec![31]));
		let backend = Storage {
			top: map![
				vec![10] => vec![10],
				vec![20] => vec![20],
				vec![40] => vec![40]
			],
			children: map![]
		}.into();

		let mut ext = TestExt::new(&mut overlay, &mut cache, &backend, None, None);

		// next_backend < next_overlay
		assert_eq!(ext.next_storage_key(&[5]), Some(vec![10]));

		// next_backend == next_overlay but next_overlay is a delete
		assert_eq!(ext.next_storage_key(&[10]), Some(vec![30]));

		// next_overlay < next_backend
		assert_eq!(ext.next_storage_key(&[20]), Some(vec![30]));

		// next_backend exist but next_overlay doesn't exist
		assert_eq!(ext.next_storage_key(&[30]), Some(vec![40]));

		drop(ext);
		overlay.set_storage(vec![50], Some(vec![50]));
		let mut ext = TestExt::new(&mut overlay, &mut cache, &backend, None, None);

		// next_overlay exist but next_backend doesn't exist
		assert_eq!(ext.next_storage_key(&[40]), Some(vec![50]));
	}

	#[test]
	fn next_child_storage_key_works() {
		const CHILD_KEY_1: &[u8] = b":child_storage:default:Child1";

		const CHILD_UUID_1: &[u8] = b"unique_id_1";
		const CHILD_INFO_1: ChildInfo<'static> = ChildInfo::new_default(CHILD_UUID_1);

		let mut cache = StorageTransactionCache::default();
		let child = || ChildStorageKey::from_slice(CHILD_KEY_1).unwrap();
		let mut overlay = OverlayedChanges::default();
		overlay.set_child_storage(child().as_ref().to_vec(), CHILD_INFO_1, vec![20], None);
		overlay.set_child_storage(child().as_ref().to_vec(), CHILD_INFO_1, vec![30], Some(vec![31]));
		let backend = Storage {
			top: map![],
			children: map![
				child().as_ref().to_vec() => StorageChild {
					data: map![
						vec![10] => vec![10],
						vec![20] => vec![20],
						vec![40] => vec![40]
					],
					child_info: CHILD_INFO_1.to_owned(),
				}
			],
		}.into();


		let mut ext = TestExt::new(&mut overlay, &mut cache, &backend, None, None);

		// next_backend < next_overlay
		assert_eq!(ext.next_child_storage_key(child(), CHILD_INFO_1, &[5]), Some(vec![10]));

		// next_backend == next_overlay but next_overlay is a delete
		assert_eq!(ext.next_child_storage_key(child(), CHILD_INFO_1, &[10]), Some(vec![30]));

		// next_overlay < next_backend
		assert_eq!(ext.next_child_storage_key(child(), CHILD_INFO_1, &[20]), Some(vec![30]));

		// next_backend exist but next_overlay doesn't exist
		assert_eq!(ext.next_child_storage_key(child(), CHILD_INFO_1, &[30]), Some(vec![40]));

		drop(ext);
		overlay.set_child_storage(child().as_ref().to_vec(), CHILD_INFO_1, vec![50], Some(vec![50]));
		let mut ext = TestExt::new(&mut overlay, &mut cache, &backend, None, None);

		// next_overlay exist but next_backend doesn't exist
		assert_eq!(ext.next_child_storage_key(child(), CHILD_INFO_1, &[40]), Some(vec![50]));
	}

	#[test]
	fn child_storage_works() {
		let mut cache = StorageTransactionCache::default();
		let child = || ChildStorageKey::from_slice(CHILD_KEY_1).unwrap();
		let mut overlay = OverlayedChanges::default();
		overlay.set_child_storage(child().as_ref().to_vec(), CHILD_INFO_1, vec![20], None);
		overlay.set_child_storage(child().as_ref().to_vec(), CHILD_INFO_1, vec![30], Some(vec![31]));
		let backend = Storage {
			top: map![],
			children: map![
				child().as_ref().to_vec() => StorageChild {
					data: map![
						vec![10] => vec![10],
						vec![20] => vec![20],
						vec![30] => vec![40]
					],
					child_info: CHILD_INFO_1.to_owned(),
				}
			],
		}.into();

		let mut ext = TestExt::new(&mut overlay, &mut cache, &backend, None, None);

		assert_eq!(ext.child_storage(child(), CHILD_INFO_1, &[10]), Some(vec![10]));
		assert_eq!(
			ext.child_storage_hash(child(), CHILD_INFO_1, &[10]),
			Some(Blake2Hasher::hash(&[10]).as_ref().to_vec()),
		);

		assert_eq!(ext.child_storage(child(), CHILD_INFO_1, &[20]), None);
		assert_eq!(
			ext.child_storage_hash(child(), CHILD_INFO_1, &[20]),
			None,
		);

		assert_eq!(ext.child_storage(child(), CHILD_INFO_1, &[30]), Some(vec![31]));
		assert_eq!(
			ext.child_storage_hash(child(), CHILD_INFO_1, &[30]),
			Some(Blake2Hasher::hash(&[31]).as_ref().to_vec()),
		);

	}
}<|MERGE_RESOLUTION|>--- conflicted
+++ resolved
@@ -231,52 +231,7 @@
 		result.map(|r| r.encode())
 	}
 
-<<<<<<< HEAD
-	fn original_child_storage(
-		&self,
-		storage_key: ChildStorageKey,
-		child_info: ChildInfo,
-		key: &[u8],
-	) -> Option<StorageValue> {
-		let _guard = sp_panic_handler::AbortGuard::force_abort();
-		let result = self.backend
-			.child_storage(storage_key.as_ref(), child_info, key)
-			.expect(EXT_NOT_ALLOWED_TO_FAIL);
-
-		trace!(target: "state-trace", "{:04x}: ChildOriginal({}) {}={:?}",
-			self.id,
-			HexDisplay::from(&storage_key.as_ref()),
-			HexDisplay::from(&key),
-			result.as_ref().map(HexDisplay::from),
-		);
-
-		result
-	}
-
-	fn original_child_storage_hash(
-		&mut self,
-		storage_key: ChildStorageKey,
-		child_info: ChildInfo,
-		key: &[u8],
-	) -> Option<Vec<u8>> {
-		let _guard = sp_panic_handler::AbortGuard::force_abort();
-		let result = self.backend
-			.child_storage_hash(storage_key.as_ref(), child_info, key)
-			.expect(EXT_NOT_ALLOWED_TO_FAIL);
-
-		trace!(target: "state-trace", "{}: ChildHashOriginal({}) {}={:?}",
-			self.id,
-			HexDisplay::from(&storage_key.as_ref()),
-			HexDisplay::from(&key),
-			result,
-		);
-		result.map(|r| r.encode())
-	}
-
 	fn exists_storage(&mut self, key: &[u8]) -> bool {
-=======
-	fn exists_storage(&self, key: &[u8]) -> bool {
->>>>>>> b82f2631
 		let _guard = sp_panic_handler::AbortGuard::force_abort();
 		let result = match self.overlay.storage(key) {
 			Some(x) => x.is_some(),
