--- conflicted
+++ resolved
@@ -475,19 +475,6 @@
 				};
 
 				let root = root.encode();
-<<<<<<< HEAD
-=======
-				// We store update in the overlay in order to be able to use 'self.storage_transaction'
-				// cache. This is brittle as it rely on Ext only querying the trie backend for
-				// storage root.
-				// A better design would be to manage 'child_storage_transaction' in a
-				// similar way as 'storage_transaction' but for each child trie.
-				if is_empty {
-					self.overlay.set_storage(prefixed_storage_key.into_inner(), None);
-				} else {
-					self.overlay.set_storage(prefixed_storage_key.into_inner(), Some(root.clone()));
-				}
->>>>>>> 217c19b9
 
 				trace!(target: "state-trace", "{:04x}: ChildRoot({}) {}",
 					self.id,
