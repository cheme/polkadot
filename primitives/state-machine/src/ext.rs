--- conflicted
+++ resolved
@@ -234,11 +234,7 @@
 	fn child_storage_hash(
 		&self,
 		storage_key: ChildStorageKey,
-<<<<<<< HEAD
 		child_info: &ChildInfo,
-=======
-		child_info: ChildInfo,
->>>>>>> bf250d1c
 		key: &[u8],
 	) -> Option<Vec<u8>> {
 		if child_info.is_top_trie() {
