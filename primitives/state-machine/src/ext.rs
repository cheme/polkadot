// Copyright 2017-2020 Parity Technologies (UK) Ltd.
// This file is part of Substrate.

// Substrate is free software: you can redistribute it and/or modify
// it under the terms of the GNU General Public License as published by
// the Free Software Foundation, either version 3 of the License, or
// (at your option) any later version.

// Substrate is distributed in the hope that it will be useful,
// but WITHOUT ANY WARRANTY; without even the implied warranty of
// MERCHANTABILITY or FITNESS FOR A PARTICULAR PURPOSE.  See the
// GNU General Public License for more details.

// You should have received a copy of the GNU General Public License
// along with Substrate.  If not, see <http://www.gnu.org/licenses/>.

//! Concrete externalities implementation.

use crate::{
	backend::Backend, OverlayedChanges, StorageTransactionCache,
	changes_trie::State as ChangesTrieState,
};

use hash_db::Hasher;
use sp_core::{
	storage::{ChildStorageKey, well_known_keys::is_child_storage_key, ChildInfo},
	traits::Externalities, hexdisplay::HexDisplay,
};
use sp_trie::{trie_types::Layout, default_child_trie_root};
use sp_externalities::Extensions;
use codec::{Decode, Encode};

use std::{error, fmt, any::{Any, TypeId}};
use log::{warn, trace};

const EXT_NOT_ALLOWED_TO_FAIL: &str = "Externalities not allowed to fail within runtime";

/// Errors that can occur when interacting with the externalities.
#[derive(Debug, Copy, Clone)]
pub enum Error<B, E> {
	/// Failure to load state data from the backend.
	#[allow(unused)]
	Backend(B),
	/// Failure to execute a function.
	#[allow(unused)]
	Executor(E),
}

impl<B: fmt::Display, E: fmt::Display> fmt::Display for Error<B, E> {
	fn fmt(&self, f: &mut fmt::Formatter) -> fmt::Result {
		match *self {
			Error::Backend(ref e) => write!(f, "Storage backend error: {}", e),
			Error::Executor(ref e) => write!(f, "Sub-call execution error: {}", e),
		}
	}
}

impl<B: error::Error, E: error::Error> error::Error for Error<B, E> {
	fn description(&self) -> &str {
		match *self {
			Error::Backend(..) => "backend error",
			Error::Executor(..) => "executor error",
		}
	}
}

/// Wraps a read-only backend, call executor, and current overlayed changes.
pub struct Ext<'a, H, N, B>
	where
		H: Hasher,
		B: 'a + Backend<H>,
		N: crate::changes_trie::BlockNumber,
{
	/// The overlayed changes to write to.
	overlay: &'a mut OverlayedChanges,
	/// The storage backend to read from.
	backend: &'a B,
	/// The cache for the storage transactions.
	storage_transaction_cache: &'a mut StorageTransactionCache<B::Transaction, H, N>,
	/// Changes trie state to read from.
	changes_trie_state: Option<ChangesTrieState<'a, H, N>>,
	/// Pseudo-unique id used for tracing.
	pub id: u16,
	/// Dummy usage of N arg.
	_phantom: std::marker::PhantomData<N>,
	/// Extensions registered with this instance.
	extensions: Option<&'a mut Extensions>,
}

impl<'a, H, N, B> Ext<'a, H, N, B>
where
	H: Hasher,
	H::Out: Ord + 'static + codec::Codec,
	B: 'a + Backend<H>,
	N: crate::changes_trie::BlockNumber,
{

	/// Create a new `Ext` from overlayed changes and read-only backend
	pub fn new(
		overlay: &'a mut OverlayedChanges,
		storage_transaction_cache: &'a mut StorageTransactionCache<B::Transaction, H, N>,
		backend: &'a B,
		changes_trie_state: Option<ChangesTrieState<'a, H, N>>,
		extensions: Option<&'a mut Extensions>,
	) -> Self {
		Ext {
			overlay,
			backend,
			changes_trie_state,
			storage_transaction_cache,
			id: rand::random(),
			_phantom: Default::default(),
			extensions,
		}
	}

	/// Invalidates the currently cached storage root and the db transaction.
	///
	/// Called when there are changes that likely will invalidate the storage root.
	fn mark_dirty(&mut self) {
		self.storage_transaction_cache.reset();
	}
}

#[cfg(test)]
impl<'a, H, N, B> Ext<'a, H, N, B>
where
	H: Hasher,
	H::Out: Ord + 'static,
	B: 'a + Backend<H>,
	N: crate::changes_trie::BlockNumber,
{
	pub fn storage_pairs(&self) -> Vec<(Vec<u8>, Vec<u8>)> {
		use std::collections::HashMap;

		self.backend.pairs().iter()
			.map(|&(ref k, ref v)| (k.to_vec(), Some(v.to_vec())))
			.chain(self.overlay.changes.iter_values(None).map(|(k, v)| (k.to_vec(), v.map(|s| s.to_vec()))))
			.collect::<HashMap<_, _>>()
			.into_iter()
			.filter_map(|(k, maybe_val)| maybe_val.map(|val| (k, val)))
			.collect()
	}
}

impl<'a, H, B, N> Externalities for Ext<'a, H, N, B>
where
	H: Hasher,
	H::Out: Ord + 'static + codec::Codec,
	B: 'a + Backend<H>,
	N: crate::changes_trie::BlockNumber,
{
	fn storage(&self, key: &[u8]) -> Option<Vec<u8>> {
		let _guard = sp_panic_handler::AbortGuard::force_abort();
		let result = self.overlay.storage(key).map(|x| x.map(|x| x.to_vec())).unwrap_or_else(||
			self.backend.storage(key).expect(EXT_NOT_ALLOWED_TO_FAIL));
		trace!(target: "state-trace", "{:04x}: Get {}={:?}",
			self.id,
			HexDisplay::from(&key),
			result.as_ref().map(HexDisplay::from)
		);
		result
	}

	fn storage_hash(&self, key: &[u8]) -> Option<Vec<u8>> {
		let _guard = sp_panic_handler::AbortGuard::force_abort();
		let result = self.overlay
			.storage(key)
			.map(|x| x.map(|x| H::hash(x)))
			.unwrap_or_else(|| self.backend.storage_hash(key).expect(EXT_NOT_ALLOWED_TO_FAIL));

		trace!(target: "state-trace", "{:04x}: Hash {}={:?}",
			self.id,
			HexDisplay::from(&key),
			result,
		);
		result.map(|r| r.encode())
	}

	fn original_storage(&self, key: &[u8]) -> Option<Vec<u8>> {
		let _guard = sp_panic_handler::AbortGuard::force_abort();
		let result = self.backend.storage(key).expect(EXT_NOT_ALLOWED_TO_FAIL);

		trace!(target: "state-trace", "{:04x}: GetOriginal {}={:?}",
			self.id,
			HexDisplay::from(&key),
			result.as_ref().map(HexDisplay::from)
		);
		result
	}

	fn original_storage_hash(&self, key: &[u8]) -> Option<Vec<u8>> {
		let _guard = sp_panic_handler::AbortGuard::force_abort();
		let result = self.backend.storage_hash(key).expect(EXT_NOT_ALLOWED_TO_FAIL);

		trace!(target: "state-trace", "{:04x}: GetOriginalHash {}={:?}",
			self.id,
			HexDisplay::from(&key),
			result,
		);
		result.map(|r| r.encode())
	}

	fn child_storage(
		&self,
		storage_key: ChildStorageKey,
		child_info: ChildInfo,
		key: &[u8],
	) -> Option<Vec<u8>> {
		let _guard = sp_panic_handler::AbortGuard::force_abort();
		let result = self.overlay
			.child_storage(storage_key.as_ref(), key)
			.map(|x| x.map(|x| x.to_vec()))
			.unwrap_or_else(||
				self.backend.child_storage(storage_key.as_ref(), child_info, key)
					.expect(EXT_NOT_ALLOWED_TO_FAIL)
			);

		trace!(target: "state-trace", "{:04x}: GetChild({}) {}={:?}",
			self.id,
			HexDisplay::from(&storage_key.as_ref()),
			HexDisplay::from(&key),
			result.as_ref().map(HexDisplay::from)
		);

		result
	}

	fn child_storage_hash(
		&self,
		storage_key: ChildStorageKey,
		_child_info: ChildInfo,
		key: &[u8],
	) -> Option<Vec<u8>> {
		let _guard = sp_panic_handler::AbortGuard::force_abort();
		let result = self.overlay
			.child_storage(storage_key.as_ref(), key)
			.map(|x| x.map(|x| H::hash(x)))
			.unwrap_or_else(||
				self.backend.storage_hash(key).expect(EXT_NOT_ALLOWED_TO_FAIL)
			);

		trace!(target: "state-trace", "{:04x}: ChildHash({}) {}={:?}",
			self.id,
			HexDisplay::from(&storage_key.as_ref()),
			HexDisplay::from(&key),
			result,
		);

		result.map(|r| r.encode())
	}

	fn original_child_storage(
		&self,
		storage_key: ChildStorageKey,
		child_info: ChildInfo,
		key: &[u8],
	) -> Option<Vec<u8>> {
		let _guard = sp_panic_handler::AbortGuard::force_abort();
		let result = self.backend
			.child_storage(storage_key.as_ref(), child_info, key)
			.expect(EXT_NOT_ALLOWED_TO_FAIL);

		trace!(target: "state-trace", "{:04x}: ChildOriginal({}) {}={:?}",
			self.id,
			HexDisplay::from(&storage_key.as_ref()),
			HexDisplay::from(&key),
			result.as_ref().map(HexDisplay::from),
		);

		result
	}

	fn original_child_storage_hash(
		&self,
		storage_key: ChildStorageKey,
		child_info: ChildInfo,
		key: &[u8],
	) -> Option<Vec<u8>> {
		let _guard = sp_panic_handler::AbortGuard::force_abort();
		let result = self.backend
			.child_storage_hash(storage_key.as_ref(), child_info, key)
			.expect(EXT_NOT_ALLOWED_TO_FAIL);

		trace!(target: "state-trace", "{}: ChildHashOriginal({}) {}={:?}",
			self.id,
			HexDisplay::from(&storage_key.as_ref()),
			HexDisplay::from(&key),
			result,
		);
		result.map(|r| r.encode())
	}

	fn exists_storage(&self, key: &[u8]) -> bool {
		let _guard = sp_panic_handler::AbortGuard::force_abort();
		let result = match self.overlay.storage(key) {
			Some(x) => x.is_some(),
			_ => self.backend.exists_storage(key).expect(EXT_NOT_ALLOWED_TO_FAIL),
		};

		trace!(target: "state-trace", "{:04x}: Exists {}={:?}",
			self.id,
			HexDisplay::from(&key),
			result,
		);

		result
	}

	fn exists_child_storage(
		&self,
		storage_key: ChildStorageKey,
		child_info: ChildInfo,
		key: &[u8],
	) -> bool {
		let _guard = sp_panic_handler::AbortGuard::force_abort();

		let result = match self.overlay.child_storage(storage_key.as_ref(), key) {
			Some(x) => x.is_some(),
			_ => self.backend
				.exists_child_storage(storage_key.as_ref(), child_info, key)
				.expect(EXT_NOT_ALLOWED_TO_FAIL),
		};

		trace!(target: "state-trace", "{:04x}: ChildExists({}) {}={:?}",
			self.id,
			HexDisplay::from(&storage_key.as_ref()),
			HexDisplay::from(&key),
			result,
		);
		result
	}

	fn next_storage_key(&self, key: &[u8]) -> Option<Vec<u8>> {
		let next_backend_key = self.backend.next_storage_key(key).expect(EXT_NOT_ALLOWED_TO_FAIL);
		let next_overlay_key_change = self.overlay.next_storage_key_change(key);

		match (next_backend_key, next_overlay_key_change) {
			(Some(backend_key), Some(overlay_key)) if &backend_key[..] < overlay_key.0 => Some(backend_key),
			(backend_key, None) => backend_key,
			(_, Some(overlay_key)) => if overlay_key.1.value.is_some() {
				Some(overlay_key.0.to_vec())
			} else {
				self.next_storage_key(&overlay_key.0[..])
			},
		}
	}

	fn next_child_storage_key(
		&self,
		storage_key: ChildStorageKey,
		child_info: ChildInfo,
		key: &[u8],
	) -> Option<Vec<u8>> {
		let next_backend_key = self.backend
			.next_child_storage_key(storage_key.as_ref(), child_info, key)
			.expect(EXT_NOT_ALLOWED_TO_FAIL);
		let next_overlay_key_change = self.overlay.next_child_storage_key_change(
			storage_key.as_ref(),
			key
		);

		match (next_backend_key, next_overlay_key_change) {
			(Some(backend_key), Some(overlay_key)) if &backend_key[..] < overlay_key.0 => Some(backend_key),
			(backend_key, None) => backend_key,
			(_, Some(overlay_key)) => if overlay_key.1.value.is_some() {
				Some(overlay_key.0.to_vec())
			} else {
				self.next_child_storage_key(
					storage_key,
					child_info,
					&overlay_key.0[..],
				)
			},
		}
	}

	fn place_storage(&mut self, key: Vec<u8>, value: Option<Vec<u8>>) {
		trace!(target: "state-trace", "{:04x}: Put {}={:?}",
			self.id,
			HexDisplay::from(&key),
			value.as_ref().map(HexDisplay::from)
		);
		let _guard = sp_panic_handler::AbortGuard::force_abort();
		if is_child_storage_key(&key) {
			warn!(target: "trie", "Refuse to directly set child storage key");
			return;
		}

		self.mark_dirty();
		self.overlay.set_storage(key, value);
	}

	fn place_child_storage(
		&mut self,
		storage_key: ChildStorageKey,
		child_info: ChildInfo,
		key: Vec<u8>,
		value: Option<Vec<u8>>,
	) {
		trace!(target: "state-trace", "{:04x}: PutChild({}) {}={:?}",
			self.id,
			HexDisplay::from(&storage_key.as_ref()),
			HexDisplay::from(&key),
			value.as_ref().map(HexDisplay::from)
		);
		let _guard = sp_panic_handler::AbortGuard::force_abort();

		self.mark_dirty();
		self.overlay.set_child_storage(storage_key.into_owned(), child_info, key, value);
	}

	fn kill_child_storage(
		&mut self,
		storage_key: ChildStorageKey,
		child_info: ChildInfo,
	) {
		trace!(target: "state-trace", "{:04x}: KillChild({})",
			self.id,
			HexDisplay::from(&storage_key.as_ref()),
		);
		let _guard = sp_panic_handler::AbortGuard::force_abort();

		self.mark_dirty();
		self.overlay.clear_child_storage(storage_key.as_ref(), child_info);
		self.backend.for_keys_in_child_storage(storage_key.as_ref(), child_info, |key| {
			self.overlay.set_child_storage(storage_key.as_ref().to_vec(), child_info, key.to_vec(), None);
		});
	}

	fn clear_prefix(&mut self, prefix: &[u8]) {
		trace!(target: "state-trace", "{:04x}: ClearPrefix {}",
			self.id,
			HexDisplay::from(&prefix),
		);
		let _guard = sp_panic_handler::AbortGuard::force_abort();
		if is_child_storage_key(prefix) {
			warn!(target: "trie", "Refuse to directly clear prefix that is part of child storage key");
			return;
		}

		self.mark_dirty();
		self.overlay.clear_prefix(prefix);
		self.backend.for_keys_with_prefix(prefix, |key| {
			self.overlay.set_storage(key.to_vec(), None);
		});
	}

	fn clear_child_prefix(
		&mut self,
		storage_key: ChildStorageKey,
		child_info: ChildInfo,
		prefix: &[u8],
	) {
		trace!(target: "state-trace", "{:04x}: ClearChildPrefix({}) {}",
			self.id,
			HexDisplay::from(&storage_key.as_ref()),
			HexDisplay::from(&prefix),
		);
		let _guard = sp_panic_handler::AbortGuard::force_abort();

		self.mark_dirty();
		self.overlay.clear_child_prefix(storage_key.as_ref(), child_info, prefix);
		self.backend.for_child_keys_with_prefix(storage_key.as_ref(), child_info, prefix, |key| {
			self.overlay.set_child_storage(storage_key.as_ref().to_vec(), child_info, key.to_vec(), None);
		});
	}

	fn chain_id(&self) -> u64 {
		42
	}

	fn storage_root(&mut self) -> Vec<u8> {
		let _guard = sp_panic_handler::AbortGuard::force_abort();
		if let Some(ref root) = self.storage_transaction_cache.transaction_storage_root {
			trace!(target: "state-trace", "{:04x}: Root (cached) {}",
				self.id,
				HexDisplay::from(&root.as_ref()),
			);
			return root.encode();
		}

		let root = self.overlay.storage_root(self.backend, self.storage_transaction_cache);
		trace!(target: "state-trace", "{:04x}: Root {}", self.id, HexDisplay::from(&root.as_ref()));
		root.encode()
	}

	fn child_storage_root(
		&mut self,
		storage_key: ChildStorageKey,
	) -> Vec<u8> {
		let _guard = sp_panic_handler::AbortGuard::force_abort();
		if self.storage_transaction_cache.transaction_storage_root.is_some() {
			let root = self
				.storage(storage_key.as_ref())
				.and_then(|k| Decode::decode(&mut &k[..]).ok())
				.unwrap_or(
					default_child_trie_root::<Layout<H>>(storage_key.as_ref())
				);
			trace!(target: "state-trace", "{:04x}: ChildRoot({}) (cached) {}",
				self.id,
				HexDisplay::from(&storage_key.as_ref()),
				HexDisplay::from(&root.as_ref()),
			);
			root.encode()
		} else {
			let storage_key = storage_key.as_ref();

			if let Some(child_info) = self.overlay.child_info(storage_key) {
				let delta = self.overlay.changes.iter_values(Some(storage_key))
					.map(|(k, v)| (k.to_vec(), v.map(|s| s.to_vec())));

				let (root, is_empty, _) = self.backend.child_storage_root(
					storage_key,
					child_info,
					delta,
				);

				let root = root.encode();
				// We store update in the overlay in order to be able to use 'self.storage_transaction'
				// cache. This is brittle as it rely on Ext only querying the trie backend for
				// storage root.
				// A better design would be to manage 'child_storage_transaction' in a
				// similar way as 'storage_transaction' but for each child trie.
				if is_empty {
					self.overlay.set_storage(storage_key.into(), None);
				} else {
					self.overlay.set_storage(storage_key.into(), Some(root.clone()));
				}

				trace!(target: "state-trace", "{:04x}: ChildRoot({}) {}",
					self.id,
					HexDisplay::from(&storage_key.as_ref()),
					HexDisplay::from(&root.as_ref()),
				);
				root
			} else {
				// empty overlay
				let root = self
					.storage(storage_key.as_ref())
					.and_then(|k| Decode::decode(&mut &k[..]).ok())
					.unwrap_or(
						default_child_trie_root::<Layout<H>>(storage_key.as_ref())
					);
				trace!(target: "state-trace", "{:04x}: ChildRoot({}) (no change) {}",
					self.id,
					HexDisplay::from(&storage_key.as_ref()),
					HexDisplay::from(&root.as_ref()),
				);
				root.encode()
			}
		}
	}

	fn storage_changes_root(&mut self, parent_hash: &[u8]) -> Result<Option<Vec<u8>>, ()> {
		let _guard = sp_panic_handler::AbortGuard::force_abort();
		let root = self.overlay.changes_trie_root(
			self.backend,
			self.changes_trie_state.as_ref(),
			Decode::decode(&mut &parent_hash[..]).map_err(|e|
				trace!(
					target: "state-trace",
					"Failed to decode changes root parent hash: {}",
					e,
				)
			)?,
			true,
			self.storage_transaction_cache,
		);

		trace!(target: "state-trace", "{:04x}: ChangesRoot({}) {:?}",
			self.id,
			HexDisplay::from(&parent_hash),
			root,
		);

		root.map(|r| r.map(|o| o.encode()))
	}

	fn storage_start_transaction(&mut self) {
		let _guard = sp_panic_handler::AbortGuard::force_abort();

		self.overlay.start_transaction()
	}

	fn storage_discard_transaction(&mut self) {
		let _guard = sp_panic_handler::AbortGuard::force_abort();

		self.overlay.discard_transaction()
	}

	fn storage_commit_transaction(&mut self) {
		let _guard = sp_panic_handler::AbortGuard::force_abort();

		self.overlay.commit_transaction()
	}

}

impl<'a, H, B, N> sp_externalities::ExtensionStore for Ext<'a, H, N, B>
where
	H: Hasher,
	B: 'a + Backend<H>,
	N: crate::changes_trie::BlockNumber,
{
	fn extension_by_type_id(&mut self, type_id: TypeId) -> Option<&mut dyn Any> {
		self.extensions.as_mut().and_then(|exts| exts.get_mut(type_id))
	}
}

#[cfg(test)]
mod tests {
	use super::*;
	use hex_literal::hex;
	use num_traits::Zero;
	use codec::Encode;
	use sp_core::{H256, Blake2Hasher, storage::well_known_keys::EXTRINSIC_INDEX, map};
	use crate::{
		changes_trie::{
			Configuration as ChangesTrieConfiguration,
<<<<<<< HEAD
			InMemoryStorage as InMemoryChangesTrieStorage,
		}, InMemoryBackend, overlayed_changes::{OverlayedValue, OverlayedChangeSet},
=======
			InMemoryStorage as TestChangesTrieStorage,
		}, InMemoryBackend, overlayed_changes::OverlayedValue,
>>>>>>> 8e986433
	};
	use sp_core::storage::{Storage, StorageChild};
	use crate::transaction_layers::{Layers, LayerEntry, COMMITTED_LAYER};

	type TestBackend = InMemoryBackend<Blake2Hasher>;
	type TestExt<'a> = Ext<'a, Blake2Hasher, u64, TestBackend>;

	fn prepare_overlay_with_changes() -> OverlayedChanges {
		OverlayedChanges {
<<<<<<< HEAD
			changes_trie_config: Some(ChangesTrieConfiguration {
				digest_interval: 0,
				digest_levels: 0,
			}),
			changes: OverlayedChangeSet {
				number_transactions: COMMITTED_LAYER + 1,
				children: Default::default(),
				top: vec![
					(EXTRINSIC_INDEX.to_vec(), Layers::from_iter(vec![
						(OverlayedValue {
							value: Some(3u32.encode()),
							extrinsics: Some(vec![1].into_iter().collect())
						}, COMMITTED_LAYER),
					].into_iter().map(|(value, index)| LayerEntry { value, index }))),
					(vec![1], Layers::from_iter(vec![
						(OverlayedValue {
							value: Some(vec![100]),
							extrinsics: Some(vec![1].into_iter().collect())
						}, COMMITTED_LAYER),
					].into_iter().map(|(value, index)| LayerEntry { value, index }))),
				].into_iter().collect(),
			},
=======
			prospective: vec![
				(EXTRINSIC_INDEX.to_vec(), OverlayedValue {
					value: Some(3u32.encode()),
					extrinsics: Some(vec![1].into_iter().collect())
				}),
				(vec![1], OverlayedValue {
					value: Some(vec![100].into_iter().collect()),
					extrinsics: Some(vec![1].into_iter().collect())
				}),
			].into_iter().collect(),
			committed: Default::default(),
			collect_extrinsics: true,
		}
	}

	fn changes_trie_config() -> ChangesTrieConfiguration {
		ChangesTrieConfiguration {
			digest_interval: 0,
			digest_levels: 0,
>>>>>>> 8e986433
		}
	}

	#[test]
	fn storage_changes_root_is_none_when_storage_is_not_provided() {
		let mut overlay = prepare_overlay_with_changes();
		let mut cache = StorageTransactionCache::default();
		let backend = TestBackend::default();
		let mut ext = TestExt::new(&mut overlay, &mut cache, &backend, None, None);
		assert_eq!(ext.storage_changes_root(&H256::default().encode()).unwrap(), None);
	}

	#[test]
	fn storage_changes_root_is_none_when_state_is_not_provided() {
		let mut overlay = prepare_overlay_with_changes();
		let mut cache = StorageTransactionCache::default();
		let backend = TestBackend::default();
		let mut ext = TestExt::new(&mut overlay, &mut cache, &backend, None, None);
		assert_eq!(ext.storage_changes_root(&H256::default().encode()).unwrap(), None);
	}

	#[test]
	fn storage_changes_root_is_some_when_extrinsic_changes_are_non_empty() {
		let mut overlay = prepare_overlay_with_changes();
		let mut cache = StorageTransactionCache::default();
		let storage = TestChangesTrieStorage::with_blocks(vec![(99, Default::default())]);
		let state = Some(ChangesTrieState::new(changes_trie_config(), Zero::zero(), &storage));
		let backend = TestBackend::default();
		let mut ext = TestExt::new(&mut overlay, &mut cache, &backend, state, None);
		assert_eq!(
			ext.storage_changes_root(&H256::default().encode()).unwrap(),
			Some(hex!("bb0c2ef6e1d36d5490f9766cfcc7dfe2a6ca804504c3bb206053890d6dd02376").to_vec()),
		);
	}

	#[test]
	fn storage_changes_root_is_some_when_extrinsic_changes_are_empty() {
		let mut overlay = prepare_overlay_with_changes();
		let mut cache = StorageTransactionCache::default();
		overlay.set_storage(vec![1], None);
		let storage = TestChangesTrieStorage::with_blocks(vec![(99, Default::default())]);
		let state = Some(ChangesTrieState::new(changes_trie_config(), Zero::zero(), &storage));
		let backend = TestBackend::default();
		let mut ext = TestExt::new(&mut overlay, &mut cache, &backend, state, None);
		assert_eq!(
			ext.storage_changes_root(&H256::default().encode()).unwrap(),
			Some(hex!("96f5aae4690e7302737b6f9b7f8567d5bbb9eac1c315f80101235a92d9ec27f4").to_vec()),
		);
	}

	#[test]
	fn next_storage_key_works() {
		let mut cache = StorageTransactionCache::default();
		let mut overlay = OverlayedChanges::default();
		overlay.set_storage(vec![20], None);
		overlay.set_storage(vec![30], Some(vec![31]));
		let backend = Storage {
			top: map![
				vec![10] => vec![10],
				vec![20] => vec![20],
				vec![40] => vec![40]
			],
			children: map![]
		}.into();

		let ext = TestExt::new(&mut overlay, &mut cache, &backend, None, None);

		// next_backend < next_overlay
		assert_eq!(ext.next_storage_key(&[5]), Some(vec![10]));

		// next_backend == next_overlay but next_overlay is a delete
		assert_eq!(ext.next_storage_key(&[10]), Some(vec![30]));

		// next_overlay < next_backend
		assert_eq!(ext.next_storage_key(&[20]), Some(vec![30]));

		// next_backend exist but next_overlay doesn't exist
		assert_eq!(ext.next_storage_key(&[30]), Some(vec![40]));

		drop(ext);
		overlay.set_storage(vec![50], Some(vec![50]));
		let ext = TestExt::new(&mut overlay, &mut cache, &backend, None, None);

		// next_overlay exist but next_backend doesn't exist
		assert_eq!(ext.next_storage_key(&[40]), Some(vec![50]));
	}

	#[test]
	fn next_child_storage_key_works() {
		const CHILD_KEY_1: &[u8] = b":child_storage:default:Child1";

		const CHILD_UUID_1: &[u8] = b"unique_id_1";
		const CHILD_INFO_1: ChildInfo<'static> = ChildInfo::new_default(CHILD_UUID_1);

		let mut cache = StorageTransactionCache::default();
		let child = || ChildStorageKey::from_slice(CHILD_KEY_1).unwrap();
		let mut overlay = OverlayedChanges::default();
		overlay.set_child_storage(child().as_ref().to_vec(), CHILD_INFO_1, vec![20], None);
		overlay.set_child_storage(child().as_ref().to_vec(), CHILD_INFO_1, vec![30], Some(vec![31]));
		let backend = Storage {
			top: map![],
			children: map![
				child().as_ref().to_vec() => StorageChild {
					data: map![
						vec![10] => vec![10],
						vec![20] => vec![20],
						vec![40] => vec![40]
					],
					child_info: CHILD_INFO_1.to_owned(),
				}
			],
		}.into();


		let ext = TestExt::new(&mut overlay, &mut cache, &backend, None, None);

		// next_backend < next_overlay
		assert_eq!(ext.next_child_storage_key(child(), CHILD_INFO_1, &[5]), Some(vec![10]));

		// next_backend == next_overlay but next_overlay is a delete
		assert_eq!(ext.next_child_storage_key(child(), CHILD_INFO_1, &[10]), Some(vec![30]));

		// next_overlay < next_backend
		assert_eq!(ext.next_child_storage_key(child(), CHILD_INFO_1, &[20]), Some(vec![30]));

		// next_backend exist but next_overlay doesn't exist
		assert_eq!(ext.next_child_storage_key(child(), CHILD_INFO_1, &[30]), Some(vec![40]));

		drop(ext);
		overlay.set_child_storage(child().as_ref().to_vec(), CHILD_INFO_1, vec![50], Some(vec![50]));
		let ext = TestExt::new(&mut overlay, &mut cache, &backend, None, None);

		// next_overlay exist but next_backend doesn't exist
		assert_eq!(ext.next_child_storage_key(child(), CHILD_INFO_1, &[40]), Some(vec![50]));
	}
}<|MERGE_RESOLUTION|>--- conflicted
+++ resolved
@@ -618,13 +618,8 @@
 	use crate::{
 		changes_trie::{
 			Configuration as ChangesTrieConfiguration,
-<<<<<<< HEAD
-			InMemoryStorage as InMemoryChangesTrieStorage,
+			InMemoryStorage as TestChangesTrieStorage,
 		}, InMemoryBackend, overlayed_changes::{OverlayedValue, OverlayedChangeSet},
-=======
-			InMemoryStorage as TestChangesTrieStorage,
-		}, InMemoryBackend, overlayed_changes::OverlayedValue,
->>>>>>> 8e986433
 	};
 	use sp_core::storage::{Storage, StorageChild};
 	use crate::transaction_layers::{Layers, LayerEntry, COMMITTED_LAYER};
@@ -634,11 +629,6 @@
 
 	fn prepare_overlay_with_changes() -> OverlayedChanges {
 		OverlayedChanges {
-<<<<<<< HEAD
-			changes_trie_config: Some(ChangesTrieConfiguration {
-				digest_interval: 0,
-				digest_levels: 0,
-			}),
 			changes: OverlayedChangeSet {
 				number_transactions: COMMITTED_LAYER + 1,
 				children: Default::default(),
@@ -657,18 +647,6 @@
 					].into_iter().map(|(value, index)| LayerEntry { value, index }))),
 				].into_iter().collect(),
 			},
-=======
-			prospective: vec![
-				(EXTRINSIC_INDEX.to_vec(), OverlayedValue {
-					value: Some(3u32.encode()),
-					extrinsics: Some(vec![1].into_iter().collect())
-				}),
-				(vec![1], OverlayedValue {
-					value: Some(vec![100].into_iter().collect()),
-					extrinsics: Some(vec![1].into_iter().collect())
-				}),
-			].into_iter().collect(),
-			committed: Default::default(),
 			collect_extrinsics: true,
 		}
 	}
@@ -677,7 +655,6 @@
 		ChangesTrieConfiguration {
 			digest_interval: 0,
 			digest_levels: 0,
->>>>>>> 8e986433
 		}
 	}
 
