// Copyright 2017-2020 Parity Technologies (UK) Ltd.
// This file is part of Substrate.

// Substrate is free software: you can redistribute it and/or modify
// it under the terms of the GNU General Public License as published by
// the Free Software Foundation, either version 3 of the License, or
// (at your option) any later version.

// Substrate is distributed in the hope that it will be useful,
// but WITHOUT ANY WARRANTY; without even the implied warranty of
// MERCHANTABILITY or FITNESS FOR A PARTICULAR PURPOSE.  See the
// GNU General Public License for more details.

// You should have received a copy of the GNU General Public License
// along with Substrate.  If not, see <http://www.gnu.org/licenses/>.

//! Basic implementation for Externalities.

use std::{
	collections::BTreeMap, any::{TypeId, Any}, iter::FromIterator, ops::Bound
};
use crate::{Backend, InMemoryBackend, StorageKey, StorageValue};
use hash_db::Hasher;
use sp_trie::{TrieConfiguration, default_child_trie_root};
use sp_trie::trie_types::Layout;
use sp_core::{
	storage::{
		well_known_keys::is_child_storage_key, ChildStorageKey, Storage,
		ChildInfo, StorageChild,
	},
	traits::Externalities, Blake2Hasher,
};
use log::warn;
use codec::Encode;

/// Simple Map-based Externalities impl.
#[derive(Debug)]
pub struct BasicExternalities {
	inner: Storage,
}

impl BasicExternalities {
	/// Create a new instance of `BasicExternalities`
	pub fn new(inner: Storage) -> Self {
		BasicExternalities { inner }
	}

	/// Insert key/value
	pub fn insert(&mut self, k: StorageKey, v: StorageValue) -> Option<StorageValue> {
		self.inner.top.insert(k, v)
	}

	/// Consume self and returns inner storages
	pub fn into_storages(self) -> Storage {
		self.inner
	}

	/// Execute the given closure `f` with the externalities set and initialized with `storage`.
	///
	/// Returns the result of the closure and updates `storage` with all changes.
	pub fn execute_with_storage<R>(
		storage: &mut sp_core::storage::Storage,
		f: impl FnOnce() -> R,
	) -> R {
		let mut ext = Self { inner: Storage {
			top: std::mem::replace(&mut storage.top, Default::default()),
			children: std::mem::replace(&mut storage.children, Default::default()),
		}};

		let r = ext.execute_with(f);

		*storage = ext.into_storages();

		r
	}

	/// Execute the given closure while `self` is set as externalities.
	///
	/// Returns the result of the given closure.
	pub fn execute_with<R>(&mut self, f: impl FnOnce() -> R) -> R {
		sp_externalities::set_and_run_with_externalities(self, f)
	}
}

impl PartialEq for BasicExternalities {
	fn eq(&self, other: &BasicExternalities) -> bool {
		self.inner.top.eq(&other.inner.top)
			&& self.inner.children.eq(&other.inner.children)
	}
}

impl FromIterator<(StorageKey, StorageValue)> for BasicExternalities {
	fn from_iter<I: IntoIterator<Item=(StorageKey, StorageValue)>>(iter: I) -> Self {
		let mut t = Self::default();
		t.inner.top.extend(iter);
		t
	}
}

impl Default for BasicExternalities {
	fn default() -> Self { Self::new(Default::default()) }
}

impl From<BTreeMap<StorageKey, StorageValue>> for BasicExternalities {
	fn from(hashmap: BTreeMap<StorageKey, StorageValue>) -> Self {
		BasicExternalities { inner: Storage {
			top: hashmap,
			children: Default::default(),
		}}
	}
}

impl Externalities for BasicExternalities {
	fn storage(&mut self, key: &[u8]) -> Option<StorageValue> {
		self.inner.top.get(key).cloned()
	}

	fn storage_hash(&mut self, key: &[u8]) -> Option<Vec<u8>> {
		self.storage(key).map(|v| Blake2Hasher::hash(&v).encode())
	}

<<<<<<< HEAD
	fn original_storage(&self, key: &[u8]) -> Option<StorageValue> {
		self.inner.top.get(key).cloned()
	}

	fn original_storage_hash(&self, key: &[u8]) -> Option<Vec<u8>> {
		self.original_storage(key).map(|v| Blake2Hasher::hash(&v).encode())
	}

=======
>>>>>>> b82f2631
	fn child_storage(
		&mut self,
		storage_key: ChildStorageKey,
		_child_info: ChildInfo,
		key: &[u8],
	) -> Option<StorageValue> {
		self.inner.children.get(storage_key.as_ref()).and_then(|child| child.data.get(key)).cloned()
	}

	fn child_storage_hash(
		&mut self,
		storage_key: ChildStorageKey,
		child_info: ChildInfo,
		key: &[u8],
	) -> Option<Vec<u8>> {
		self.child_storage(storage_key, child_info, key).map(|v| Blake2Hasher::hash(&v).encode())
	}

<<<<<<< HEAD
	fn original_child_storage_hash(
		&mut self,
		storage_key: ChildStorageKey,
		child_info: ChildInfo,
		key: &[u8],
	) -> Option<Vec<u8>> {
		self.child_storage_hash(storage_key, child_info, key)
	}

	fn original_child_storage(
		&self,
		storage_key: ChildStorageKey,
		_child_info: ChildInfo,
		key: &[u8],
	) -> Option<StorageValue> {
		self.inner.children.get(storage_key.as_ref()).and_then(|child| child.data.get(key)).cloned()
	}

	fn next_storage_key(&mut self, key: &[u8]) -> Option<StorageKey> {
=======
	fn next_storage_key(&self, key: &[u8]) -> Option<StorageKey> {
>>>>>>> b82f2631
		let range = (Bound::Excluded(key), Bound::Unbounded);
		self.inner.top.range::<[u8], _>(range).next().map(|(k, _)| k).cloned()
	}

	fn next_child_storage_key(
		&mut self,
		storage_key: ChildStorageKey,
		_child_info: ChildInfo,
		key: &[u8],
	) -> Option<StorageKey> {
		let range = (Bound::Excluded(key), Bound::Unbounded);
		self.inner.children.get(storage_key.as_ref())
			.and_then(|child| child.data.range::<[u8], _>(range).next().map(|(k, _)| k).cloned())
	}

	fn place_storage(&mut self, key: StorageKey, maybe_value: Option<StorageValue>) {
		if is_child_storage_key(&key) {
			warn!(target: "trie", "Refuse to set child storage key via main storage");
			return;
		}

		match maybe_value {
			Some(value) => { self.inner.top.insert(key, value); }
			None => { self.inner.top.remove(&key); }
		}
	}

	fn place_child_storage(
		&mut self,
		storage_key: ChildStorageKey,
		child_info: ChildInfo,
		key: StorageKey,
		value: Option<StorageValue>,
	) {
		let child_map = self.inner.children.entry(storage_key.into_owned())
			.or_insert_with(|| StorageChild {
				data: Default::default(),
				child_info: child_info.to_owned(),
			});
		if let Some(value) = value {
			child_map.data.insert(key, value);
		} else {
			child_map.data.remove(&key);
		}
	}

	fn kill_child_storage(
		&mut self,
		storage_key: ChildStorageKey,
		_child_info: ChildInfo,
	) {
		self.inner.children.remove(storage_key.as_ref());
	}

	fn clear_prefix(&mut self, prefix: &[u8]) {
		if is_child_storage_key(prefix) {
			warn!(
				target: "trie",
				"Refuse to clear prefix that is part of child storage key via main storage"
			);
			return;
		}

		let to_remove = self.inner.top.range::<[u8], _>((Bound::Included(prefix), Bound::Unbounded))
			.map(|(k, _)| k)
			.take_while(|k| k.starts_with(prefix))
			.cloned()
			.collect::<Vec<_>>();

		for key in to_remove {
			self.inner.top.remove(&key);
		}
	}

	fn clear_child_prefix(
		&mut self,
		storage_key: ChildStorageKey,
		_child_info: ChildInfo,
		prefix: &[u8],
	) {
		if let Some(child) = self.inner.children.get_mut(storage_key.as_ref()) {
			let to_remove = child.data.range::<[u8], _>((Bound::Included(prefix), Bound::Unbounded))
				.map(|(k, _)| k)
				.take_while(|k| k.starts_with(prefix))
				.cloned()
				.collect::<Vec<_>>();

			for key in to_remove {
				child.data.remove(&key);
			}
		}
	}

	fn chain_id(&self) -> u64 { 42 }

	fn storage_root(&mut self) -> Vec<u8> {
		let mut top = self.inner.top.clone();
		let keys: Vec<_> = self.inner.children.keys().map(|k| k.to_vec()).collect();
		// Single child trie implementation currently allows using the same child
		// empty root for all child trie. Using null storage key until multiple
		// type of child trie support.
		let empty_hash = default_child_trie_root::<Layout<Blake2Hasher>>(&[]);
		for storage_key in keys {
			let child_root = self.child_storage_root(
				ChildStorageKey::from_slice(storage_key.as_slice())
					.expect("Map only feed by valid keys; qed"),
			);
			if &empty_hash[..] == &child_root[..] {
				top.remove(storage_key.as_slice());
			} else {
				top.insert(storage_key, child_root);
			}
		}

		Layout::<Blake2Hasher>::trie_root(self.inner.top.clone()).as_ref().into()
	}

	fn child_storage_root(
		&mut self,
		storage_key: ChildStorageKey,
	) -> Vec<u8> {
		if let Some(child) = self.inner.children.get(storage_key.as_ref()) {
			let delta = child.data.clone().into_iter().map(|(k, v)| (k, Some(v)));

			InMemoryBackend::<Blake2Hasher>::default()
				.child_storage_root(storage_key.as_ref(), child.child_info.as_ref(), delta).0
		} else {
			default_child_trie_root::<Layout<Blake2Hasher>>(storage_key.as_ref())
		}.encode()
	}

	fn storage_changes_root(&mut self, _parent: &[u8]) -> Result<Option<Vec<u8>>, ()> {
		Ok(None)
	}

	fn storage_start_transaction(&mut self) {
		warn!("No support for storage transaction");
	}

	fn storage_discard_transaction(&mut self) {
		panic!("No support for storage transaction");
	}

	fn storage_commit_transaction(&mut self) {
		// no need to fail in this case
	}

	fn wipe(&mut self) {}

	fn commit(&mut self) {}
}

impl sp_externalities::ExtensionStore for BasicExternalities {
	fn extension_by_type_id(&mut self, _: TypeId) -> Option<&mut dyn Any> {
		warn!("Extensions are not supported by `BasicExternalities`.");
		None
	}
}

#[cfg(test)]
mod tests {
	use super::*;
	use sp_core::map;
	use sp_core::storage::{Storage, StorageChild};
	use sp_core::storage::well_known_keys::CODE;
	use hex_literal::hex;

	const CHILD_INFO_1: ChildInfo<'static> = ChildInfo::new_default(b"unique_id_1");

	#[test]
	fn commit_should_work() {
		let mut ext = BasicExternalities::default();
		ext.set_storage(b"doe".to_vec(), b"reindeer".to_vec());
		ext.set_storage(b"dog".to_vec(), b"puppy".to_vec());
		ext.set_storage(b"dogglesworth".to_vec(), b"cat".to_vec());
		const ROOT: [u8; 32] = hex!("39245109cef3758c2eed2ccba8d9b370a917850af3824bc8348d505df2c298fa");

		assert_eq!(&ext.storage_root()[..], &ROOT);
	}

	#[test]
	fn set_and_retrieve_code() {
		let mut ext = BasicExternalities::default();

		let code = vec![1, 2, 3];
		ext.set_storage(CODE.to_vec(), code.clone());

		assert_eq!(&ext.storage(CODE).unwrap(), &code);
	}

	#[test]
	fn children_works() {
		let child_storage = b":child_storage:default:test".to_vec();

		let mut ext = BasicExternalities::new(Storage {
			top: Default::default(),
			children: map![
				child_storage.clone() => StorageChild {
					data: map![ b"doe".to_vec() => b"reindeer".to_vec() ],
					child_info: CHILD_INFO_1.to_owned(),
				}
			]
		});

		let child = || ChildStorageKey::from_vec(child_storage.clone()).unwrap();

		assert_eq!(ext.child_storage(child(), CHILD_INFO_1, b"doe"), Some(b"reindeer".to_vec()));

		ext.set_child_storage(child(), CHILD_INFO_1, b"dog".to_vec(), b"puppy".to_vec());
		assert_eq!(ext.child_storage(child(), CHILD_INFO_1, b"dog"), Some(b"puppy".to_vec()));

		ext.clear_child_storage(child(), CHILD_INFO_1, b"dog");
		assert_eq!(ext.child_storage(child(), CHILD_INFO_1, b"dog"), None);

		ext.kill_child_storage(child(), CHILD_INFO_1);
		assert_eq!(ext.child_storage(child(), CHILD_INFO_1, b"doe"), None);
	}

	#[test]
	fn basic_externalities_is_empty() {
		// Make sure no values are set by default in `BasicExternalities`.
		let storage = BasicExternalities::new(Default::default()).into_storages();
		assert!(storage.top.is_empty());
		assert!(storage.children.is_empty());
	}
}<|MERGE_RESOLUTION|>--- conflicted
+++ resolved
@@ -119,17 +119,6 @@
 		self.storage(key).map(|v| Blake2Hasher::hash(&v).encode())
 	}
 
-<<<<<<< HEAD
-	fn original_storage(&self, key: &[u8]) -> Option<StorageValue> {
-		self.inner.top.get(key).cloned()
-	}
-
-	fn original_storage_hash(&self, key: &[u8]) -> Option<Vec<u8>> {
-		self.original_storage(key).map(|v| Blake2Hasher::hash(&v).encode())
-	}
-
-=======
->>>>>>> b82f2631
 	fn child_storage(
 		&mut self,
 		storage_key: ChildStorageKey,
@@ -148,29 +137,7 @@
 		self.child_storage(storage_key, child_info, key).map(|v| Blake2Hasher::hash(&v).encode())
 	}
 
-<<<<<<< HEAD
-	fn original_child_storage_hash(
-		&mut self,
-		storage_key: ChildStorageKey,
-		child_info: ChildInfo,
-		key: &[u8],
-	) -> Option<Vec<u8>> {
-		self.child_storage_hash(storage_key, child_info, key)
-	}
-
-	fn original_child_storage(
-		&self,
-		storage_key: ChildStorageKey,
-		_child_info: ChildInfo,
-		key: &[u8],
-	) -> Option<StorageValue> {
-		self.inner.children.get(storage_key.as_ref()).and_then(|child| child.data.get(key)).cloned()
-	}
-
 	fn next_storage_key(&mut self, key: &[u8]) -> Option<StorageKey> {
-=======
-	fn next_storage_key(&self, key: &[u8]) -> Option<StorageKey> {
->>>>>>> b82f2631
 		let range = (Bound::Excluded(key), Bound::Unbounded);
 		self.inner.top.range::<[u8], _>(range).next().map(|(k, _)| k).cloned()
 	}
