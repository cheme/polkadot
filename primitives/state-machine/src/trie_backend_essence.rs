// This file is part of Substrate.

// Copyright (C) 2017-2020 Parity Technologies (UK) Ltd.
// SPDX-License-Identifier: Apache-2.0

// Licensed under the Apache License, Version 2.0 (the "License");
// you may not use this file except in compliance with the License.
// You may obtain a copy of the License at
//
// 	http://www.apache.org/licenses/LICENSE-2.0
//
// Unless required by applicable law or agreed to in writing, software
// distributed under the License is distributed on an "AS IS" BASIS,
// WITHOUT WARRANTIES OR CONDITIONS OF ANY KIND, either express or implied.
// See the License for the specific language governing permissions and
// limitations under the License.

//! Trie-based state machine backend essence used to read values
//! from storage.

use std::ops::Deref;
use std::sync::Arc;
use log::{debug, warn};
use hash_db::{self, BinaryHasher, HasherHybrid as Hasher, Prefix};
use sp_trie::{Trie, MemoryDB, PrefixedMemoryDB, DBValue,
	empty_child_trie_root, read_trie_value, read_child_trie_value,
	for_keys_in_child_trie, KeySpacedDB, TrieDBIterator,
	TrieConfiguration, TrieHash, TrieDB, TrieError};
use crate::{backend::Consolidate, StorageKey, StorageValue};
use sp_core::storage::ChildInfo;
use codec::Encode;

/// Patricia trie-based storage trait.
pub trait Storage<H: Hasher>: Send + Sync {
	/// Get a trie node.
	fn get(&self, key: &H::Out, prefix: Prefix) -> Result<Option<DBValue>, String>;
}

/// Patricia trie-based pairs storage essence.
pub struct TrieBackendEssence<S, T: TrieConfiguration> {
	storage: S,
	root: TrieHash<T>,
	empty: TrieHash<T>,
}

impl<S, T> TrieBackendEssence<S, T>
	where
		T: TrieConfiguration,
		S: TrieBackendStorage<T::Hash>, 
		TrieHash<T>: Encode
{
	/// Create new trie-based backend.
	pub fn new(storage: S, root: TrieHash<T>) -> Self {
		TrieBackendEssence {
			storage,
			root,
			empty: empty_child_trie_root::<T>(),
		}
	}

	/// Get backend storage reference.
	pub fn backend_storage(&self) -> &S {
		&self.storage
	}

	/// Get backend storage reference.
	pub fn backend_storage_mut(&mut self) -> &mut S {
		&mut self.storage
	}

	/// Get trie root.
	pub fn root(&self) -> &TrieHash<T> {
		&self.root
	}

	/// Set trie root. This is useful for testing.
	pub fn set_root(&mut self, root: TrieHash<T>) {
		self.root = root;
	}

	/// Consumes self and returns underlying storage.
	pub fn into_storage(self) -> S {
		self.storage
	}

	/// Return the next key in the trie i.e. the minimum key that is strictly superior to `key` in
	/// lexicographic order.
	pub fn next_storage_key(&self, key: &[u8]) -> Result<Option<StorageKey>, String> {
		self.next_storage_key_from_root(&self.root, None, key)
	}

	/// Access the root of the child storage in its parent trie
	fn child_root(&self, child_info: &ChildInfo) -> Result<Option<StorageValue>, String> {
		self.storage(child_info.prefixed_storage_key().as_slice())
	}

	/// Return the next key in the child trie i.e. the minimum key that is strictly superior to
	/// `key` in lexicographic order.
	pub fn next_child_storage_key(
		&self,
		child_info: &ChildInfo,
		key: &[u8],
	) -> Result<Option<StorageKey>, String> {
		let child_root = match self.child_root(child_info)? {
			Some(child_root) => child_root,
			None => return Ok(None),
		};

		let mut hash = TrieHash::<T>::default();

		if child_root.len() != hash.as_ref().len() {
			return Err(format!("Invalid child storage hash at {:?}", child_info.storage_key()));
		}
		// note: child_root and hash must be same size, panics otherwise.
		hash.as_mut().copy_from_slice(&child_root[..]);

		self.next_storage_key_from_root(&hash, Some(child_info), key)
	}

	/// Return next key from main trie or child trie by providing corresponding root.
	fn next_storage_key_from_root(
		&self,
		root: &TrieHash<T>,
		child_info: Option<&ChildInfo>,
		key: &[u8],
	) -> Result<Option<StorageKey>, String> {
		let dyn_eph: &dyn hash_db::HashDBRef<_, _>;
		let keyspace_eph;
		if let Some(child_info) = child_info.as_ref() {
			keyspace_eph = KeySpacedDB::new(self, child_info.keyspace());
			dyn_eph = &keyspace_eph;
		} else {
			dyn_eph = self;
		}

		let trie = TrieDB::<T>::new(dyn_eph, root)
			.map_err(|e| format!("TrieDB creation error: {}", e))?;
		let mut iter = trie.iter()
			.map_err(|e| format!("TrieDB iteration error: {}", e))?;

		// The key just after the one given in input, basically `key++0`.
		// Note: We are sure this is the next key if:
		// * size of key has no limit (i.e. we can always add 0 to the path),
		// * and no keys can be inserted between `key` and `key++0` (this is ensured by sp-io).
		let mut potential_next_key = Vec::with_capacity(key.len() + 1);
		potential_next_key.extend_from_slice(key);
		potential_next_key.push(0);

		iter.seek(&potential_next_key)
			.map_err(|e| format!("TrieDB iterator seek error: {}", e))?;

		let next_element = iter.next();

		let next_key = if let Some(next_element) = next_element {
			let (next_key, _) = next_element
				.map_err(|e| format!("TrieDB iterator next error: {}", e))?;
			Some(next_key)
		} else {
			None
		};

		Ok(next_key)
	}

	/// Get the value of storage at given key.
	pub fn storage(&self, key: &[u8]) -> Result<Option<StorageValue>, String> {
		let map_e = |e| format!("Trie lookup error: {}", e);

		read_trie_value::<T, _>(self, &self.root, key).map_err(map_e)
	}

	/// Get the value of child storage at given key.
	pub fn child_storage(
		&self,
		child_info: &ChildInfo,
		key: &[u8],
	) -> Result<Option<StorageValue>, String> {
		let root = self.child_root(child_info)?
			.unwrap_or(empty_child_trie_root::<T>().encode());

		let map_e = |e| format!("Trie lookup error: {}", e);

		read_child_trie_value::<T, _>(child_info.keyspace(), self, &root, key)
			.map_err(map_e)
	}

	/// Retrieve all entries keys of child storage and call `f` for each of those keys.
	pub fn for_keys_in_child_storage<F: FnMut(&[u8])>(
		&self,
		child_info: &ChildInfo,
		f: F,
	) {
		let root = match self.child_root(child_info) {
			Ok(v) => v.unwrap_or(empty_child_trie_root::<T>().encode()),
			Err(e) => {
				debug!(target: "trie", "Error while iterating child storage: {}", e);
				return;
			}
		};

		if let Err(e) = for_keys_in_child_trie::<T, _, _>(
			child_info.keyspace(),
			self,
			&root,
			f,
		) {
			debug!(target: "trie", "Error while iterating child storage: {}", e);
		}
	}

	/// Execute given closure for all keys starting with prefix.
	pub fn for_child_keys_with_prefix<F: FnMut(&[u8])>(
		&self,
		child_info: &ChildInfo,
		prefix: &[u8],
		mut f: F,
	) {
		let root_vec = match self.child_root(child_info) {
			Ok(v) => v.unwrap_or(empty_child_trie_root::<T>().encode()),
			Err(e) => {
				debug!(target: "trie", "Error while iterating child storage: {}", e);
				return;
			}
		};
		let mut root = TrieHash::<T>::default();
		root.as_mut().copy_from_slice(&root_vec);
		self.keys_values_with_prefix_inner(&root, prefix, |k, _v| f(k), Some(child_info))
	}

	/// Execute given closure for all keys starting with prefix.
	pub fn for_keys_with_prefix<F: FnMut(&[u8])>(&self, prefix: &[u8], mut f: F) {
		self.keys_values_with_prefix_inner(&self.root, prefix, |k, _v| f(k), None)
	}

	fn keys_values_with_prefix_inner<F: FnMut(&[u8], &[u8])>(
		&self,
		root: &TrieHash<T>,
		prefix: &[u8],
		mut f: F,
		child_info: Option<&ChildInfo>,
	) {
		let mut iter = move |db| -> Result<(), Box<TrieError<T>>> {
			let trie = TrieDB::<T>::new(db, root)?;

			for x in TrieDBIterator::new_prefixed(&trie, prefix)? {
				let (key, value) = x?;

				debug_assert!(key.starts_with(prefix));

				f(&key, &value);
			}

			Ok(())
		};

		let result = if let Some(child_info) = child_info {
			let db = KeySpacedDB::new(self, child_info.keyspace());
			iter(&db)
		} else {
			iter(self)
		};
		if let Err(e) = result {
			debug!(target: "trie", "Error while iterating by prefix: {}", e);
		}
	}

	/// Execute given closure for all key and values starting with prefix.
	pub fn for_key_values_with_prefix<F: FnMut(&[u8], &[u8])>(&self, prefix: &[u8], f: F) {
		self.keys_values_with_prefix_inner(&self.root, prefix, f, None)
	}
}

pub(crate) struct Ephemeral<'a, S: 'a + TrieBackendStorage<H>, H: 'a + Hasher> {
	storage: &'a S,
	overlay: &'a mut S::Overlay,
}

impl<'a, S: 'a + TrieBackendStorage<H>, H: 'a + Hasher> hash_db::AsHashDB<H, DBValue>
	for Ephemeral<'a, S, H>
{
	fn as_hash_db<'b>(&'b self) -> &'b (dyn hash_db::HashDB<H, DBValue> + 'b) { self }
	fn as_hash_db_mut<'b>(&'b mut self) -> &'b mut (dyn hash_db::HashDB<H, DBValue> + 'b) { self }
}

impl<'a, S: TrieBackendStorage<H>, H: Hasher> Ephemeral<'a, S, H> {
	pub fn new(storage: &'a S, overlay: &'a mut S::Overlay) -> Self {
		Ephemeral {
			storage,
			overlay,
		}
	}
}

impl<'a, S: 'a + TrieBackendStorage<H>, H: Hasher> hash_db::HashDB<H, DBValue>
	for Ephemeral<'a, S, H>
{
	fn get(&self, key: &H::Out, prefix: Prefix) -> Option<DBValue> {
		if let Some(val) = hash_db::HashDB::get(self.overlay, key, prefix) {
			Some(val)
		} else {
			match self.storage.get(&key, prefix) {
				Ok(x) => x,
				Err(e) => {
					warn!(target: "trie", "Failed to read from DB: {}", e);
					None
				},
			}
		}
	}

	fn contains(&self, key: &H::Out, prefix: Prefix) -> bool {
		hash_db::HashDB::get(self, key, prefix).is_some()
	}

	fn insert(&mut self, prefix: Prefix, value: &[u8]) -> H::Out {
		hash_db::HashDB::insert(self.overlay, prefix, value)
	}

	fn emplace(&mut self, key: H::Out, prefix: Prefix, value: DBValue) {
		hash_db::HashDB::emplace(self.overlay, key, prefix, value)
	}

	fn remove(&mut self, key: &H::Out, prefix: Prefix) {
		hash_db::HashDB::remove(self.overlay, key, prefix)
	}
}

impl<'a, S: 'a + TrieBackendStorage<H>, H: Hasher> trie_db::HashDBHybrid<H, DBValue>
	for Ephemeral<'a, S, H>
{
	fn insert_hybrid(
		&mut self,
		prefix: Prefix,
		value: &[u8],
		callback: fn(&[u8]) -> std::result::Result<Option<H::Out>, ()>,
	) -> bool {
		trie_db::HashDBHybrid::insert_hybrid(
			self.overlay,
			prefix,
			value,
			callback,
		)
	}

	fn insert_branch_hybrid<
		I: Iterator<Item = Option<H::Out>>,
	>(
		&mut self,
		prefix: Prefix,
		value: &[u8],
		no_child_value: &[u8],
		nb_children: usize,
		children: I,
		buffer: &mut <H::InnerHasher as BinaryHasher>::Buffer,
	) -> H::Out {
		trie_db::HashDBHybrid::insert_branch_hybrid(
			self.overlay,
			prefix,
			value,
			no_child_value,
			nb_children,
			children,
			buffer,
		)
	}

	fn insert_branch_hybrid_proof<
		I: Iterator<Item = Option<H::Out>>,
		I2: Iterator<Item = H::Out>,
	>(
		&mut self,
		prefix: Prefix,
		value: &[u8],
		no_child_value: &[u8],
		nb_children: usize,
		children: I,
		additional_hashes: I2,
		buffer: &mut <H::InnerHasher as BinaryHasher>::Buffer,
	) -> Option<H::Out> {
		trie_db::HashDBHybrid::insert_branch_hybrid_proof(
			self.overlay,
			prefix,
			value,
			no_child_value,
			nb_children,
			children,
			additional_hashes,
			buffer,
		)
	}
}

impl<'a, S: 'a + TrieBackendStorage<H>, H: Hasher> hash_db::HashDBRef<H, DBValue>
	for Ephemeral<'a, S, H>
{
	fn get(&self, key: &H::Out, prefix: Prefix) -> Option<DBValue> {
		hash_db::HashDB::get(self, key, prefix)
	}

	fn contains(&self, key: &H::Out, prefix: Prefix) -> bool {
		hash_db::HashDB::contains(self, key, prefix)
	}
}

/// Key-value pairs storage that is used by trie backend essence.
pub trait TrieBackendStorage<H: Hasher>: Send + Sync {
	/// Type of in-memory overlay.
	type Overlay: hash_db::HashDB<H, DBValue> + Default + Consolidate
		+ trie_db::HashDBHybrid<H, DBValue>;
	/// Get the value stored at key.
	fn get(&self, key: &H::Out, prefix: Prefix) -> Result<Option<DBValue>, String>;
}

impl<'a, H: Hasher, S: TrieBackendStorage<H>> TrieBackendStorage<H> for &'a S {
	type Overlay = S::Overlay;

	fn get(&self, key: &H::Out, prefix: Prefix) -> Result<Option<DBValue>, String> {
		<S as TrieBackendStorage<H>>::get(self, key, prefix)
	}
}

// This implementation is used by normal storage trie clients.
impl<H: Hasher> TrieBackendStorage<H> for Arc<dyn Storage<H>> {
	type Overlay = PrefixedMemoryDB<H>;

	fn get(&self, key: &H::Out, prefix: Prefix) -> Result<Option<DBValue>, String> {
		Storage::<H>::get(self.deref(), key, prefix)
	}
}

impl<H: Hasher> crate::backend::HashDBNodesTransaction<Vec<u8>, DBValue> for PrefixedMemoryDB<H> {
	fn extract_changes(mut self, prefix_keys: bool) -> (Vec<(Vec<u8>, DBValue)>, Vec<Vec<u8>>) {
		// this code originates from client/db/src/lib.rs
		// The rc adding of key is rather 
		let mut inserted = Vec::new();
		let mut deleted = Vec::new();
		for (mut key, (val, rc)) in self.drain() {
			if !prefix_keys {
				// Strip prefix
				key.drain(0 .. key.len() - H::LENGTH);
			};
			if rc > 0 {
				if rc == 1 {
					inserted.push((key, val.to_vec()));
				} else {
					inserted.push((key.clone(), val.to_vec()));
					for _ in 0 .. rc - 1 {
						inserted.push((key.clone(), Default::default()));
					}
				}
			} else if rc < 0 {
				if rc == -1 {
					deleted.push(key);
				} else {
					for _ in 0 .. -rc {
						deleted.push(key.clone());
					}
				}
			}
		}
		(inserted, deleted)
	}
}

// This implementation is used by test storage trie clients.
impl<H: Hasher> TrieBackendStorage<H> for PrefixedMemoryDB<H> {
	type Overlay = PrefixedMemoryDB<H>;

	fn get(&self, key: &H::Out, prefix: Prefix) -> Result<Option<DBValue>, String> {
		Ok(hash_db::HashDB::get(self, key, prefix))
	}
}

impl<H: Hasher> TrieBackendStorage<H> for MemoryDB<H> {
	type Overlay = MemoryDB<H>;

	fn get(&self, key: &H::Out, prefix: Prefix) -> Result<Option<DBValue>, String> {
		Ok(hash_db::HashDB::get(self, key, prefix))
	}
}

impl<S: TrieBackendStorage<T::Hash>, T: TrieConfiguration> hash_db::AsHashDB<T::Hash, DBValue>
	for TrieBackendEssence<S, T>
{
	fn as_hash_db<'b>(&'b self) -> &'b (dyn hash_db::HashDB<T::Hash, DBValue> + 'b) { self }
	fn as_hash_db_mut<'b>(&'b mut self) -> &'b mut (dyn hash_db::HashDB<T::Hash, DBValue> + 'b) { self }
}

impl<S: TrieBackendStorage<T::Hash>, T: TrieConfiguration> hash_db::HashDB<T::Hash, DBValue>
	for TrieBackendEssence<S, T>
{
	fn get(&self, key: &TrieHash<T>, prefix: Prefix) -> Option<DBValue> {
		if *key == self.empty {
			return Some([0u8].to_vec())
		}
		match self.storage.get(&key, prefix) {
			Ok(x) => x,
			Err(e) => {
				warn!(target: "trie", "Failed to read from DB: {}", e);
				None
			},
		}
	}

	fn contains(&self, key: &TrieHash<T>, prefix: Prefix) -> bool {
		hash_db::HashDB::get(self, key, prefix).is_some()
	}

	fn insert(&mut self, _prefix: Prefix, _value: &[u8]) -> TrieHash<T> {
		unimplemented!();
	}

	fn emplace(&mut self, _key: TrieHash<T>, _prefix: Prefix, _value: DBValue) {
		unimplemented!();
	}

	fn remove(&mut self, _key: &TrieHash<T>, _prefix: Prefix) {
		unimplemented!();
	}
}

impl<S: TrieBackendStorage<T::Hash>, T: TrieConfiguration> hash_db::HashDBRef<T::Hash, DBValue>
	for TrieBackendEssence<S, T>
{
	fn get(&self, key: &TrieHash<T>, prefix: Prefix) -> Option<DBValue> {
		hash_db::HashDB::get(self, key, prefix)
	}

	fn contains(&self, key: &TrieHash<T>, prefix: Prefix) -> bool {
		hash_db::HashDB::contains(self, key, prefix)
	}
}


#[cfg(test)]
mod test {
<<<<<<< HEAD
	use sp_core::H256;
	use sp_trie::{TrieMut, PrefixedMemoryDB, trie_types::TrieDBMut, KeySpacedDBMut};
=======
	use sp_core::{Blake2Hasher, H256};
	use sp_trie::{TrieMut, PrefixedMemoryDB, trie_types::TrieDBMut, KeySpacedDBMut, Layout};
>>>>>>> ade33a1a
	use super::*;
	type Blake2Hasher = crate::RefHasher<sp_core::Blake2Hasher>;

	#[test]
	fn next_storage_key_and_next_child_storage_key_work() {
		let child_info = ChildInfo::new_default(b"MyChild");
		let child_info = &child_info;
		// Contains values
		let mut root_1 = H256::default();
		// Contains child trie
		let mut root_2 = H256::default();

		let mut mdb = PrefixedMemoryDB::<Blake2Hasher>::default();
		{
			let mut trie = TrieDBMut::new(&mut mdb, &mut root_1);
			trie.insert(b"3", &[1]).expect("insert failed");
			trie.insert(b"4", &[1]).expect("insert failed");
			trie.insert(b"6", &[1]).expect("insert failed");
		}
		{
			let mut mdb = KeySpacedDBMut::new(&mut mdb, child_info.keyspace());
			// reuse of root_1 implicitly assert child trie root is same
			// as top trie (contents must remain the same).
			let mut trie = TrieDBMut::new(&mut mdb, &mut root_1);
			trie.insert(b"3", &[1]).expect("insert failed");
			trie.insert(b"4", &[1]).expect("insert failed");
			trie.insert(b"6", &[1]).expect("insert failed");
		}
		{
			let mut trie = TrieDBMut::new(&mut mdb, &mut root_2);
			trie.insert(child_info.prefixed_storage_key().as_slice(), root_1.as_ref())
				.expect("insert failed");
		};

		let essence_1 = TrieBackendEssence::<_, Layout<Blake2Hasher>>::new(mdb, root_1);

		assert_eq!(essence_1.next_storage_key(b"2"), Ok(Some(b"3".to_vec())));
		assert_eq!(essence_1.next_storage_key(b"3"), Ok(Some(b"4".to_vec())));
		assert_eq!(essence_1.next_storage_key(b"4"), Ok(Some(b"6".to_vec())));
		assert_eq!(essence_1.next_storage_key(b"5"), Ok(Some(b"6".to_vec())));
		assert_eq!(essence_1.next_storage_key(b"6"), Ok(None));

		let mdb = essence_1.into_storage();
		let essence_2 = TrieBackendEssence::<_, Layout<Blake2Hasher>>::new(mdb, root_2);

		assert_eq!(
			essence_2.next_child_storage_key(child_info, b"2"), Ok(Some(b"3".to_vec()))
		);
		assert_eq!(
			essence_2.next_child_storage_key(child_info, b"3"), Ok(Some(b"4".to_vec()))
		);
		assert_eq!(
			essence_2.next_child_storage_key(child_info, b"4"), Ok(Some(b"6".to_vec()))
		);
		assert_eq!(
			essence_2.next_child_storage_key(child_info, b"5"), Ok(Some(b"6".to_vec()))
		);
		assert_eq!(
			essence_2.next_child_storage_key(child_info, b"6"), Ok(None)
		);
	}
}<|MERGE_RESOLUTION|>--- conflicted
+++ resolved
@@ -534,13 +534,8 @@
 
 #[cfg(test)]
 mod test {
-<<<<<<< HEAD
 	use sp_core::H256;
-	use sp_trie::{TrieMut, PrefixedMemoryDB, trie_types::TrieDBMut, KeySpacedDBMut};
-=======
-	use sp_core::{Blake2Hasher, H256};
 	use sp_trie::{TrieMut, PrefixedMemoryDB, trie_types::TrieDBMut, KeySpacedDBMut, Layout};
->>>>>>> ade33a1a
 	use super::*;
 	type Blake2Hasher = crate::RefHasher<sp_core::Blake2Hasher>;
 
