// Copyright 2017-2019 Parity Technologies (UK) Ltd.
// This file is part of Substrate.

// Substrate is free software: you can redistribute it and/or modify
// it under the terms of the GNU General Public License as published by
// the Free Software Foundation, either version 3 of the License, or
// (at your option) any later version.

// Substrate is distributed in the hope that it will be useful,
// but WITHOUT ANY WARRANTY; without even the implied warranty of
// MERCHANTABILITY or FITNESS FOR A PARTICULAR PURPOSE.  See the
// GNU General Public License for more details.

// You should have received a copy of the GNU General Public License
// along with Substrate.  If not, see <http://www.gnu.org/licenses/>.

//! Trie-based state machine backend essence used to read values
//! from storage.

use std::ops::Deref;
use std::sync::Arc;
use log::{debug, warn};
use hash_db::{self, Hasher, EMPTY_PREFIX, Prefix};
use trie::{Trie, MemoryDB, PrefixedMemoryDB, DBValue,
	default_child_trie_root, read_trie_value, read_child_trie_value,
	for_keys_in_child_trie};
use trie::trie_types::{TrieDB, TrieError, Layout};
use crate::backend::Consolidate;
<<<<<<< HEAD
use primitives::storage::ChildInfo;
=======
use codec::Encode;
>>>>>>> 4031142b

/// Patricia trie-based storage trait.
pub trait Storage<H: Hasher>: Send + Sync {
	/// Get a trie node.
	fn get(&self, key: &H::Out, prefix: Prefix) -> Result<Option<DBValue>, String>;
}

/// Patricia trie-based pairs storage essence.
pub struct TrieBackendEssence<S: TrieBackendStorage<H>, H: Hasher> {
	storage: S,
	root: H::Out,
}

impl<S: TrieBackendStorage<H>, H: Hasher> TrieBackendEssence<S, H> where H::Out: Encode {
	/// Create new trie-based backend.
	pub fn new(storage: S, root: H::Out) -> Self {
		TrieBackendEssence {
			storage,
			root,
		}
	}

	/// Get backend storage reference.
	pub fn backend_storage(&self) -> &S {
		&self.storage
	}

	/// Get trie root.
	pub fn root(&self) -> &H::Out {
		&self.root
	}

	/// Consumes self and returns underlying storage.
	pub fn into_storage(self) -> S {
		self.storage
	}

	/// Get the value of storage at given key.
	pub fn storage(&self, key: &[u8]) -> Result<Option<Vec<u8>>, String> {
		let mut read_overlay = S::Overlay::default();
		let eph = Ephemeral {
			storage: &self.storage,
			overlay: &mut read_overlay,
		};

		let map_e = |e| format!("Trie lookup error: {}", e);

		read_trie_value::<Layout<H>, _>(&eph, &self.root, key).map_err(map_e)
	}

	/// Get the value of child storage at given key.
<<<<<<< HEAD
	pub fn child_storage(
		&self,
		storage_key: &[u8],
		child_info: ChildInfo,
		key: &[u8],
	) -> Result<Option<Vec<u8>>, String> {
		let fetched_root;
		let root = if let Some(root) = child_info.root() {
			root
		} else {
			fetched_root = self.storage(storage_key)?
				.unwrap_or(default_child_trie_root::<Layout<H>>(storage_key));
			&fetched_root
		};
=======
	pub fn child_storage(&self, storage_key: &[u8], key: &[u8]) -> Result<Option<Vec<u8>>, String> {
		let root = self.storage(storage_key)?
			.unwrap_or(default_child_trie_root::<Layout<H>>(storage_key).encode());
>>>>>>> 4031142b

		let mut read_overlay = S::Overlay::default();
		let eph = Ephemeral {
			storage: &self.storage,
			overlay: &mut read_overlay,
		};

		let map_e = |e| format!("Trie lookup error: {}", e);

		read_child_trie_value::<Layout<H>, _>(storage_key, child_info.keyspace(), &eph, root, key)
			.map_err(map_e)
	}

	/// Retrieve all entries keys of child storage and call `f` for each of those keys.
<<<<<<< HEAD
	pub fn for_keys_in_child_storage<F: FnMut(&[u8])>(
		&self,
		storage_key: &[u8],
		child_info: ChildInfo,
		f: F,
	) {
		let fetched_root;
		let root = if let Some(root) = child_info.root() {
			root
		} else {
			fetched_root = match self.storage(storage_key) {
				Ok(v) => v.unwrap_or(default_child_trie_root::<Layout<H>>(storage_key)),
				Err(e) => {
					debug!(target: "trie", "Error while iterating child storage: {}", e);
					return;
				}
			};
			&fetched_root
=======
	pub fn for_keys_in_child_storage<F: FnMut(&[u8])>(&self, storage_key: &[u8], f: F) {
		let root = match self.storage(storage_key) {
			Ok(v) => v.unwrap_or(default_child_trie_root::<Layout<H>>(storage_key).encode()),
			Err(e) => {
				debug!(target: "trie", "Error while iterating child storage: {}", e);
				return;
			}
>>>>>>> 4031142b
		};

		let mut read_overlay = S::Overlay::default();
		let eph = Ephemeral {
			storage: &self.storage,
			overlay: &mut read_overlay,
		};

		if let Err(e) = for_keys_in_child_trie::<Layout<H>, _, Ephemeral<S, H>>(
			storage_key,
			child_info.keyspace(),
			&eph,
			&root,
			f,
		) {
			debug!(target: "trie", "Error while iterating child storage: {}", e);
		}
	}

	/// Execute given closure for all keys starting with prefix.
	pub fn for_child_keys_with_prefix<F: FnMut(&[u8])>(
		&self,
		storage_key: &[u8],
		prefix: &[u8],
		mut f: F,
	) {
		let root_vec = match self.storage(storage_key) {
			Ok(v) => v.unwrap_or(default_child_trie_root::<Layout<H>>(storage_key).encode()),
			Err(e) => {
				debug!(target: "trie", "Error while iterating child storage: {}", e);
				return;
			}
		};
		let mut root = H::Out::default();
		root.as_mut().copy_from_slice(&root_vec);

		self.keys_values_with_prefix_inner(&root, prefix, |k, _v| f(k))
	}

	/// Execute given closure for all keys starting with prefix.
	pub fn for_keys_with_prefix<F: FnMut(&[u8])>(&self, prefix: &[u8], mut f: F) {
		self.keys_values_with_prefix_inner(&self.root, prefix, |k, _v| f(k))
	}


	fn keys_values_with_prefix_inner<F: FnMut(&[u8], &[u8])>(
		&self,
		root: &H::Out,
		prefix: &[u8],
		mut f: F,
	) {
		let mut read_overlay = S::Overlay::default();
		let eph = Ephemeral {
			storage: &self.storage,
			overlay: &mut read_overlay,
		};

		let mut iter = move || -> Result<(), Box<TrieError<H::Out>>> {
			let trie = TrieDB::<H>::new(&eph, root)?;
			let mut iter = trie.iter()?;

			iter.seek(prefix)?;

			for x in iter {
				let (key, value) = x?;

				if !key.starts_with(prefix) {
					break;
				}

				f(&key, &value);
			}

			Ok(())
		};

		if let Err(e) = iter() {
			debug!(target: "trie", "Error while iterating by prefix: {}", e);
		}
	}

	/// Execute given closure for all key and values starting with prefix.
	pub fn for_key_values_with_prefix<F: FnMut(&[u8], &[u8])>(&self, prefix: &[u8], f: F) {
		self.keys_values_with_prefix_inner(&self.root, prefix, f)
	}

}

pub(crate) struct Ephemeral<'a, S: 'a + TrieBackendStorage<H>, H: 'a + Hasher> {
	storage: &'a S,
	overlay: &'a mut S::Overlay,
}

impl<'a,
	S: 'a + TrieBackendStorage<H>,
	H: 'a + Hasher
> hash_db::AsPlainDB<H::Out, DBValue>
	for Ephemeral<'a, S, H>
{
	fn as_plain_db<'b>(&'b self) -> &'b (dyn hash_db::PlainDB<H::Out, DBValue> + 'b) { self }
	fn as_plain_db_mut<'b>(&'b mut self) -> &'b mut (dyn hash_db::PlainDB<H::Out, DBValue> + 'b) { self }
}

impl<'a,
	S: 'a + TrieBackendStorage<H>,
	H: 'a + Hasher
> hash_db::AsHashDB<H, DBValue>
	for Ephemeral<'a, S, H>
{
	fn as_hash_db<'b>(&'b self) -> &'b (dyn hash_db::HashDB<H, DBValue> + 'b) { self }
	fn as_hash_db_mut<'b>(&'b mut self) -> &'b mut (dyn hash_db::HashDB<H, DBValue> + 'b) { self }
}

impl<'a, S: TrieBackendStorage<H>, H: Hasher> Ephemeral<'a, S, H> {
	pub fn new(storage: &'a S, overlay: &'a mut S::Overlay) -> Self {
		Ephemeral {
			storage,
			overlay,
		}
	}
}

impl<'a,
	S: 'a + TrieBackendStorage<H>,
	H: Hasher
> hash_db::PlainDB<H::Out, DBValue>
	for Ephemeral<'a, S, H>
{
	fn get(&self, key: &H::Out) -> Option<DBValue> {
		if let Some(val) = hash_db::HashDB::get(self.overlay, key, EMPTY_PREFIX) {
			Some(val)
		} else {
			match self.storage.get(&key, EMPTY_PREFIX) {
				Ok(x) => x,
				Err(e) => {
					warn!(target: "trie", "Failed to read from DB: {}", e);
					None
				},
			}
		}
	}

	fn contains(&self, key: &H::Out) -> bool {
		hash_db::HashDB::get(self, key, EMPTY_PREFIX).is_some()
	}

	fn emplace(&mut self, key: H::Out, value: DBValue) {
		hash_db::HashDB::emplace(self.overlay, key, EMPTY_PREFIX, value)
	}

	fn remove(&mut self, key: &H::Out) {
		hash_db::HashDB::remove(self.overlay, key, EMPTY_PREFIX)
	}
}

impl<'a,
	S: 'a + TrieBackendStorage<H>,
	H: Hasher
> hash_db::PlainDBRef<H::Out, DBValue>
	for Ephemeral<'a, S, H>
{
	fn get(&self, key: &H::Out) -> Option<DBValue> { hash_db::PlainDB::get(self, key) }
	fn contains(&self, key: &H::Out) -> bool { hash_db::PlainDB::contains(self, key) }
}

impl<'a,
	S: 'a + TrieBackendStorage<H>,
	H: Hasher
> hash_db::HashDB<H, DBValue>
	for Ephemeral<'a, S, H>
{
	fn get(&self, key: &H::Out, prefix: Prefix) -> Option<DBValue> {
		if let Some(val) = hash_db::HashDB::get(self.overlay, key, prefix) {
			Some(val)
		} else {
			match self.storage.get(&key, prefix) {
				Ok(x) => x,
				Err(e) => {
					warn!(target: "trie", "Failed to read from DB: {}", e);
					None
				},
			}
		}
	}

	fn contains(&self, key: &H::Out, prefix: Prefix) -> bool {
		hash_db::HashDB::get(self, key, prefix).is_some()
	}

	fn insert(&mut self, prefix: Prefix, value: &[u8]) -> H::Out {
		hash_db::HashDB::insert(self.overlay, prefix, value)
	}

	fn emplace(&mut self, key: H::Out, prefix: Prefix, value: DBValue) {
		hash_db::HashDB::emplace(self.overlay, key, prefix, value)
	}

	fn remove(&mut self, key: &H::Out, prefix: Prefix) {
		hash_db::HashDB::remove(self.overlay, key, prefix)
	}
}

impl<'a,
	S: 'a + TrieBackendStorage<H>,
	H: Hasher
> hash_db::HashDBRef<H, DBValue>
	for Ephemeral<'a, S, H>
{
	fn get(&self, key: &H::Out, prefix: Prefix) -> Option<DBValue> { hash_db::HashDB::get(self, key, prefix) }
	fn contains(&self, key: &H::Out, prefix: Prefix) -> bool { hash_db::HashDB::contains(self, key, prefix) }
}

/// Key-value pairs storage that is used by trie backend essence.
pub trait TrieBackendStorage<H: Hasher>: Send + Sync {
	/// Type of in-memory overlay.
	type Overlay: hash_db::HashDB<H, DBValue> + Default + Consolidate;
	/// Get the value stored at key.
	fn get(&self, key: &H::Out, prefix: Prefix) -> Result<Option<DBValue>, String>;
}

// This implementation is used by normal storage trie clients.
impl<H: Hasher> TrieBackendStorage<H> for Arc<dyn Storage<H>> {
	type Overlay = PrefixedMemoryDB<H>;

	fn get(&self, key: &H::Out, prefix: Prefix) -> Result<Option<DBValue>, String> {
		Storage::<H>::get(self.deref(), key, prefix)
	}
}

// This implementation is used by test storage trie clients.
impl<H: Hasher> TrieBackendStorage<H> for PrefixedMemoryDB<H> {
	type Overlay = PrefixedMemoryDB<H>;

	fn get(&self, key: &H::Out, prefix: Prefix) -> Result<Option<DBValue>, String> {
		Ok(hash_db::HashDB::get(self, key, prefix))
	}
}

impl<H: Hasher> TrieBackendStorage<H> for MemoryDB<H> {
	type Overlay = MemoryDB<H>;

	fn get(&self, key: &H::Out, prefix: Prefix) -> Result<Option<DBValue>, String> {
		Ok(hash_db::HashDB::get(self, key, prefix))
	}
}<|MERGE_RESOLUTION|>--- conflicted
+++ resolved
@@ -26,11 +26,8 @@
 	for_keys_in_child_trie};
 use trie::trie_types::{TrieDB, TrieError, Layout};
 use crate::backend::Consolidate;
-<<<<<<< HEAD
 use primitives::storage::ChildInfo;
-=======
 use codec::Encode;
->>>>>>> 4031142b
 
 /// Patricia trie-based storage trait.
 pub trait Storage<H: Hasher>: Send + Sync {
@@ -82,7 +79,6 @@
 	}
 
 	/// Get the value of child storage at given key.
-<<<<<<< HEAD
 	pub fn child_storage(
 		&self,
 		storage_key: &[u8],
@@ -94,14 +90,9 @@
 			root
 		} else {
 			fetched_root = self.storage(storage_key)?
-				.unwrap_or(default_child_trie_root::<Layout<H>>(storage_key));
+				.unwrap_or(default_child_trie_root::<Layout<H>>(storage_key).encode());
 			&fetched_root
 		};
-=======
-	pub fn child_storage(&self, storage_key: &[u8], key: &[u8]) -> Result<Option<Vec<u8>>, String> {
-		let root = self.storage(storage_key)?
-			.unwrap_or(default_child_trie_root::<Layout<H>>(storage_key).encode());
->>>>>>> 4031142b
 
 		let mut read_overlay = S::Overlay::default();
 		let eph = Ephemeral {
@@ -116,7 +107,6 @@
 	}
 
 	/// Retrieve all entries keys of child storage and call `f` for each of those keys.
-<<<<<<< HEAD
 	pub fn for_keys_in_child_storage<F: FnMut(&[u8])>(
 		&self,
 		storage_key: &[u8],
@@ -128,22 +118,13 @@
 			root
 		} else {
 			fetched_root = match self.storage(storage_key) {
-				Ok(v) => v.unwrap_or(default_child_trie_root::<Layout<H>>(storage_key)),
+				Ok(v) => v.unwrap_or(default_child_trie_root::<Layout<H>>(storage_key).encode()),
 				Err(e) => {
 					debug!(target: "trie", "Error while iterating child storage: {}", e);
 					return;
 				}
 			};
 			&fetched_root
-=======
-	pub fn for_keys_in_child_storage<F: FnMut(&[u8])>(&self, storage_key: &[u8], f: F) {
-		let root = match self.storage(storage_key) {
-			Ok(v) => v.unwrap_or(default_child_trie_root::<Layout<H>>(storage_key).encode()),
-			Err(e) => {
-				debug!(target: "trie", "Error while iterating child storage: {}", e);
-				return;
-			}
->>>>>>> 4031142b
 		};
 
 		let mut read_overlay = S::Overlay::default();
