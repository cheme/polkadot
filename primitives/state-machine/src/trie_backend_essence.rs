// Copyright 2017-2020 Parity Technologies (UK) Ltd.
// This file is part of Substrate.

// Substrate is free software: you can redistribute it and/or modify
// it under the terms of the GNU General Public License as published by
// the Free Software Foundation, either version 3 of the License, or
// (at your option) any later version.

// Substrate is distributed in the hope that it will be useful,
// but WITHOUT ANY WARRANTY; without even the implied warranty of
// MERCHANTABILITY or FITNESS FOR A PARTICULAR PURPOSE.  See the
// GNU General Public License for more details.

// You should have received a copy of the GNU General Public License
// along with Substrate.  If not, see <http://www.gnu.org/licenses/>.

//! Trie-based state machine backend essence used to read values
//! from storage.

use std::ops::Deref;
use std::sync::Arc;
use std::marker::PhantomData;
use log::{debug, warn};
use hash_db::{self, Hasher, EMPTY_PREFIX, Prefix};
<<<<<<< HEAD
use sp_trie::{Trie, MemoryDB, PrefixedMemoryDB, DBValue, ChildrenProofMap,
=======
use sp_trie::{Trie, MemoryDB, PrefixedMemoryDB, DBValue,
>>>>>>> b08804b9
	empty_child_trie_root, read_trie_value, read_child_trie_value,
	for_keys_in_child_trie, KeySpacedDB, TrieDBIterator};
use sp_trie::trie_types::{TrieDB, TrieError, Layout};
use crate::{backend::Consolidate, StorageKey, StorageValue};
use sp_core::storage::{ChildInfo, ChildrenMap};
use codec::{Decode, Encode};
use parking_lot::RwLock;

/// Patricia trie-based storage trait.
pub trait Storage<H: Hasher>: Send + Sync {
	/// Get a trie node.
	fn get(&self, key: &H::Out, prefix: Prefix) -> Result<Option<DBValue>, String>;
}

/// Patricia trie-based pairs storage essence.
pub struct TrieBackendEssence<S: TrieBackendStorage<H>, H: Hasher> {
	storage: S,
	root: H::Out,
	/// If defined, we store encoded visited roots for top_trie and child trie in this
	/// map. It also act as a cache.
	pub register_roots: Option<RwLock<ChildrenMap<Option<StorageValue>>>>,
}

impl<S: TrieBackendStorage<H>, H: Hasher> TrieBackendEssence<S, H> where H::Out: Decode + Encode {
	/// Create new trie-based backend.
	pub fn new(
		storage: S,
		root: H::Out,
		register_roots: Option<RwLock<ChildrenMap<Option<StorageValue>>>>,
	) -> Self {
		TrieBackendEssence {
			storage,
			root,
			register_roots,
		}
	}

	/// Get backend storage reference.
	pub fn backend_storage(&self) -> &S {
		&self.storage
	}

	/// Get trie root.
	pub fn root(&self) -> &H::Out {
		&self.root
	}

	/// Consumes self and returns underlying storage.
	pub fn into_storage(self) -> S {
		self.storage
	}

	/// Return the next key in the trie i.e. the minimum key that is strictly superior to `key` in
	/// lexicographic order.
	pub fn next_storage_key(&self, key: &[u8]) -> Result<Option<StorageKey>, String> {
		self.next_storage_key_from_root(&self.root, None, key)
	}

	/// Access the root of the child storage in its parent trie
<<<<<<< HEAD
	pub(crate) fn child_root_encoded(&self, child_info: &ChildInfo) -> Result<Option<StorageValue>, String> {
		if let Some(cache) = self.register_roots.as_ref() {
			if let Some(result) = cache.read().get(child_info) {
				return Ok(result.clone());
			}
		}

		let root: Option<StorageValue> = self.storage(&child_info.prefixed_storage_key()[..])?;

		if let Some(cache) = self.register_roots.as_ref() {
			cache.write().insert(child_info.clone(), root.clone());
		}

		Ok(root)
	}

	/// Access the root of the child storage in its parent trie
	fn child_root(&self, child_info: &ChildInfo) -> Result<Option<H::Out>, String> {
		if let Some(cache) = self.register_roots.as_ref() {
			if let Some(root) = cache.read().get(child_info) {
				let root = root.as_ref()
					.and_then(|encoded_root| Decode::decode(&mut &encoded_root[..]).ok());
				return Ok(root);
			}
		}

		let encoded_root = self.storage(&child_info.prefixed_storage_key()[..])?;
		if let Some(cache) = self.register_roots.as_ref() {
			cache.write().insert(child_info.clone(), encoded_root.clone());
		}

		let root: Option<H::Out> = encoded_root
			.and_then(|encoded_root| Decode::decode(&mut &encoded_root[..]).ok());

		Ok(root)
=======
	fn child_root(&self, child_info: &ChildInfo) -> Result<Option<StorageValue>, String> {
		self.storage(child_info.prefixed_storage_key().as_slice())
>>>>>>> b08804b9
	}

	/// Return the next key in the child trie i.e. the minimum key that is strictly superior to
	/// `key` in lexicographic order.
	pub fn next_child_storage_key(
		&self,
		child_info: &ChildInfo,
		key: &[u8],
	) -> Result<Option<StorageKey>, String> {
<<<<<<< HEAD
		let hash = match self.child_root(child_info)? {
=======
		let child_root = match self.child_root(child_info)? {
>>>>>>> b08804b9
			Some(child_root) => child_root,
			None => return Ok(None),
		};

<<<<<<< HEAD
=======
		let mut hash = H::Out::default();

		if child_root.len() != hash.as_ref().len() {
			return Err(format!("Invalid child storage hash at {:?}", child_info.storage_key()));
		}
		// note: child_root and hash must be same size, panics otherwise.
		hash.as_mut().copy_from_slice(&child_root[..]);

>>>>>>> b08804b9
		self.next_storage_key_from_root(&hash, Some(child_info), key)
	}

	/// Return next key from main trie or child trie by providing corresponding root.
	fn next_storage_key_from_root(
		&self,
		root: &H::Out,
		child_info: Option<&ChildInfo>,
		key: &[u8],
	) -> Result<Option<StorageKey>, String> {
		let mut read_overlay = S::Overlay::default();
		let eph = Ephemeral {
			storage: &self.storage,
			overlay: &mut read_overlay,
			child_info,
			_ph: PhantomData,
		};
		let dyn_eph: &dyn hash_db::HashDBRef<_, _>;
		let keyspace_eph;
		if let Some(child_info) = child_info.as_ref() {
			keyspace_eph = KeySpacedDB::new(&eph, child_info.keyspace());
			dyn_eph = &keyspace_eph;
		} else {
			dyn_eph = &eph;
		}

		let trie = TrieDB::<H>::new(dyn_eph, root)
			.map_err(|e| format!("TrieDB creation error: {}", e))?;
		let mut iter = trie.iter()
			.map_err(|e| format!("TrieDB iteration error: {}", e))?;

		// The key just after the one given in input, basically `key++0`.
		// Note: We are sure this is the next key if:
		// * size of key has no limit (i.e. we can always add 0 to the path),
		// * and no keys can be inserted between `key` and `key++0` (this is ensured by sp-io).
		let mut potential_next_key = Vec::with_capacity(key.len() + 1);
		potential_next_key.extend_from_slice(key);
		potential_next_key.push(0);

		iter.seek(&potential_next_key)
			.map_err(|e| format!("TrieDB iterator seek error: {}", e))?;

		let next_element = iter.next();

		let next_key = if let Some(next_element) = next_element {
			let (next_key, _) = next_element
				.map_err(|e| format!("TrieDB iterator next error: {}", e))?;
			Some(next_key)
		} else {
			None
		};

		Ok(next_key)
	}

	/// Get the value of storage at given key.
	pub fn storage(&self, key: &[u8]) -> Result<Option<StorageValue>, String> {
		let mut read_overlay = S::Overlay::default();
		let eph = Ephemeral {
			storage: &self.storage,
			overlay: &mut read_overlay,
			child_info: None,
			_ph: PhantomData,
		};

		let map_e = |e| format!("Trie lookup error: {}", e);

		read_trie_value::<Layout<H>, _>(&eph, &self.root, key).map_err(map_e)
	}

	/// Get the value of child storage at given key.
	pub fn child_storage(
		&self,
		child_info: &ChildInfo,
		key: &[u8],
	) -> Result<Option<StorageValue>, String> {
<<<<<<< HEAD
		let root = self.child_root_encoded(child_info)?
=======
		let root = self.child_root(child_info)?
>>>>>>> b08804b9
			.unwrap_or(empty_child_trie_root::<Layout<H>>().encode());

		let mut read_overlay = S::Overlay::default();
		let eph = Ephemeral {
			storage: &self.storage,
			overlay: &mut read_overlay,
			child_info: Some(child_info),
			_ph: PhantomData,
		};

		let map_e = |e| format!("Trie lookup error: {}", e);

		read_child_trie_value::<Layout<H>, _>(child_info.keyspace(), &eph, &root, key)
			.map_err(map_e)
	}

	/// Retrieve all entries keys of child storage and call `f` for each of those keys.
	pub fn for_keys_in_child_storage<F: FnMut(&[u8])>(
		&self,
		child_info: &ChildInfo,
		f: F,
	) {
<<<<<<< HEAD
		let root = match self.child_root_encoded(child_info) {
=======
		let root = match self.child_root(child_info) {
>>>>>>> b08804b9
			Ok(v) => v.unwrap_or(empty_child_trie_root::<Layout<H>>().encode()),
			Err(e) => {
				debug!(target: "trie", "Error while iterating child storage: {}", e);
				return;
			}
		};

		let mut read_overlay = S::Overlay::default();
		let eph = Ephemeral {
			storage: &self.storage,
			overlay: &mut read_overlay,
			child_info: Some(child_info),
			_ph: PhantomData,
		};

		if let Err(e) = for_keys_in_child_trie::<Layout<H>, _, Ephemeral<S, H>>(
			child_info.keyspace(),
			&eph,
			&root,
			f,
		) {
			debug!(target: "trie", "Error while iterating child storage: {}", e);
		}
	}

	/// Execute given closure for all keys starting with prefix.
	pub fn for_child_keys_with_prefix<F: FnMut(&[u8])>(
		&self,
		child_info: &ChildInfo,
		prefix: &[u8],
		mut f: F,
	) {
<<<<<<< HEAD
		let root_vec = match self.child_root_encoded(child_info) {
=======
		let root_vec = match self.child_root(child_info) {
>>>>>>> b08804b9
			Ok(v) => v.unwrap_or(empty_child_trie_root::<Layout<H>>().encode()),
			Err(e) => {
				debug!(target: "trie", "Error while iterating child storage: {}", e);
				return;
			}
		};
		let mut root = H::Out::default();
		root.as_mut().copy_from_slice(&root_vec);
		self.keys_values_with_prefix_inner(&root, prefix, |k, _v| f(k), Some(child_info))
	}

	/// Execute given closure for all keys starting with prefix.
	pub fn for_keys_with_prefix<F: FnMut(&[u8])>(&self, prefix: &[u8], mut f: F) {
		self.keys_values_with_prefix_inner(&self.root, prefix, |k, _v| f(k), None)
	}

	fn keys_values_with_prefix_inner<F: FnMut(&[u8], &[u8])>(
		&self,
		root: &H::Out,
		prefix: &[u8],
		mut f: F,
		child_info: Option<&ChildInfo>,
	) {
		let mut read_overlay = S::Overlay::default();
		let eph = Ephemeral {
			storage: &self.storage,
			overlay: &mut read_overlay,
			child_info,
			_ph: PhantomData,
		};

		let mut iter = move |db| -> Result<(), Box<TrieError<H::Out>>> {
			let trie = TrieDB::<H>::new(db, root)?;

			for x in TrieDBIterator::new_prefixed(&trie, prefix)? {
				let (key, value) = x?;

				debug_assert!(key.starts_with(prefix));

				f(&key, &value);
			}

			Ok(())
		};

		let result = if let Some(child_info) = child_info {
			let db = KeySpacedDB::new(&eph, child_info.keyspace());
			iter(&db)
		} else {
			iter(&eph)
		};
		if let Err(e) = result {
			debug!(target: "trie", "Error while iterating by prefix: {}", e);
		}
	}

	/// Execute given closure for all key and values starting with prefix.
	pub fn for_key_values_with_prefix<F: FnMut(&[u8], &[u8])>(&self, prefix: &[u8], f: F) {
		self.keys_values_with_prefix_inner(&self.root, prefix, f, None)
	}
}

pub(crate) struct Ephemeral<'a, S: 'a + TrieBackendStorage<H>, H: 'a + Hasher> {
	storage: &'a S,
	overlay: &'a mut S::Overlay,
	child_info: Option<&'a ChildInfo>,
	_ph: PhantomData<H>,
}

impl<'a, S: 'a + TrieBackendStorage<H>, H: 'a + Hasher> hash_db::AsPlainDB<H::Out, DBValue>
	for Ephemeral<'a, S, H>
{
	fn as_plain_db<'b>(&'b self) -> &'b (dyn hash_db::PlainDB<H::Out, DBValue> + 'b) { self }
	fn as_plain_db_mut<'b>(&'b mut self) -> &'b mut (dyn hash_db::PlainDB<H::Out, DBValue> + 'b) {
		self
	}
}

impl<'a, S: 'a + TrieBackendStorage<H>, H: 'a + Hasher> hash_db::AsHashDB<H, DBValue>
	for Ephemeral<'a, S, H>
{
	fn as_hash_db<'b>(&'b self) -> &'b (dyn hash_db::HashDB<H, DBValue> + 'b) { self }
	fn as_hash_db_mut<'b>(&'b mut self) -> &'b mut (dyn hash_db::HashDB<H, DBValue> + 'b) { self }
}

impl<'a, S: TrieBackendStorage<H>, H: Hasher> Ephemeral<'a, S, H> {
	pub fn new(
		storage: &'a S,
		overlay: &'a mut S::Overlay,
		child_info: Option<&'a ChildInfo>,
	) -> Self {
		Ephemeral {
			storage,
			overlay,
			child_info,
			_ph: PhantomData,
		}
	}
}

impl<'a, S: 'a + TrieBackendStorage<H>, H: Hasher> hash_db::PlainDB<H::Out, DBValue>
	for Ephemeral<'a, S, H>
{
	fn get(&self, key: &H::Out) -> Option<DBValue> {
		if let Some(val) = hash_db::HashDB::get(self.overlay, key, EMPTY_PREFIX) {
			Some(val)
		} else {
			let top;
			let child_info = if let Some(child_info) = self.child_info {
				child_info
			} else {
				top = ChildInfo::top_trie();
				&top
			};
			match self.storage.get(child_info, &key, EMPTY_PREFIX) {
				Ok(x) => x,
				Err(e) => {
					warn!(target: "trie", "Failed to read from DB: {}", e);
					None
				},
			}
		}
	}

	fn contains(&self, key: &H::Out) -> bool {
		hash_db::HashDB::get(self, key, EMPTY_PREFIX).is_some()
	}

	fn emplace(&mut self, key: H::Out, value: DBValue) {
		hash_db::HashDB::emplace(self.overlay, key, EMPTY_PREFIX, value)
	}

	fn remove(&mut self, key: &H::Out) {
		hash_db::HashDB::remove(self.overlay, key, EMPTY_PREFIX)
	}
}

impl<'a, S: 'a + TrieBackendStorage<H>, H: Hasher> hash_db::PlainDBRef<H::Out, DBValue>
	for Ephemeral<'a, S, H>
{
	fn get(&self, key: &H::Out) -> Option<DBValue> { hash_db::PlainDB::get(self, key) }
	fn contains(&self, key: &H::Out) -> bool { hash_db::PlainDB::contains(self, key) }
}

impl<'a, S: 'a + TrieBackendStorage<H>, H: Hasher> hash_db::HashDB<H, DBValue>
	for Ephemeral<'a, S, H>
{
	fn get(&self, key: &H::Out, prefix: Prefix) -> Option<DBValue> {
		if let Some(val) = hash_db::HashDB::get(self.overlay, key, prefix) {
			Some(val)
		} else {
			let top;
			let child_info = if let Some(child_info) = self.child_info {
				child_info
			} else {
				top = ChildInfo::top_trie();
				&top
			};
			match self.storage.get(child_info, &key, prefix) {
				Ok(x) => x,
				Err(e) => {
					warn!(target: "trie", "Failed to read from DB: {}", e);
					None
				},
			}
		}
	}

	fn contains(&self, key: &H::Out, prefix: Prefix) -> bool {
		hash_db::HashDB::get(self, key, prefix).is_some()
	}

	fn insert(&mut self, prefix: Prefix, value: &[u8]) -> H::Out {
		hash_db::HashDB::insert(self.overlay, prefix, value)
	}

	fn emplace(&mut self, key: H::Out, prefix: Prefix, value: DBValue) {
		hash_db::HashDB::emplace(self.overlay, key, prefix, value)
	}

	fn remove(&mut self, key: &H::Out, prefix: Prefix) {
		hash_db::HashDB::remove(self.overlay, key, prefix)
	}
}

impl<'a, S: 'a + TrieBackendStorage<H>, H: Hasher> hash_db::HashDBRef<H, DBValue>
	for Ephemeral<'a, S, H>
{
	fn get(&self, key: &H::Out, prefix: Prefix) -> Option<DBValue> {
		hash_db::HashDB::get(self, key, prefix)
	}

	fn contains(&self, key: &H::Out, prefix: Prefix) -> bool {
		hash_db::HashDB::contains(self, key, prefix)
	}
}

/// Key-value pairs storage that is used by trie backend essence.
pub trait TrieBackendStorage<H: Hasher>: Send + Sync {
	/// Type of in-memory overlay.
	type Overlay: hash_db::HashDB<H, DBValue> + Default + Consolidate;
	/// Get the value stored at key.
	fn get(&self, child_info: &ChildInfo, key: &H::Out, prefix: Prefix) -> Result<Option<DBValue>, String>;
}

// This implementation is used by normal storage trie clients.
impl<H: Hasher> TrieBackendStorage<H> for Arc<dyn Storage<H>> {
	type Overlay = PrefixedMemoryDB<H>;

	fn get(&self, _child_info: &ChildInfo, key: &H::Out, prefix: Prefix) -> Result<Option<DBValue>, String> {
		Storage::<H>::get(self.deref(), key, prefix)
	}
}

// This implementation is used by test storage trie clients.
impl<H: Hasher> TrieBackendStorage<H> for PrefixedMemoryDB<H> {
	type Overlay = PrefixedMemoryDB<H>;

	fn get(&self, _child_info: &ChildInfo, key: &H::Out, prefix: Prefix) -> Result<Option<DBValue>, String> {
		Ok(hash_db::HashDB::get(self, key, prefix))
	}
}

impl<H: Hasher> TrieBackendStorage<H> for MemoryDB<H> {
	type Overlay = MemoryDB<H>;

	fn get(&self, _child_info: &ChildInfo, key: &H::Out, prefix: Prefix) -> Result<Option<DBValue>, String> {
		Ok(hash_db::HashDB::get(self, key, prefix))
	}
}

impl<H: Hasher> TrieBackendStorage<H> for ChildrenProofMap<MemoryDB<H>> {
	type Overlay = MemoryDB<H>;

	fn get(
		&self,
		child_info: &ChildInfo,
		key: &H::Out,
		prefix: Prefix,
	) -> Result<Option<DBValue>, String> {
		let child_info_proof = child_info.proof_info();
		Ok(self.deref().get(&child_info_proof).and_then(|s|
			hash_db::HashDB::get(s, key, prefix)
		))
	}
}



#[cfg(test)]
mod test {
	use sp_core::{Blake2Hasher, H256};
	use sp_trie::{TrieMut, PrefixedMemoryDB, trie_types::TrieDBMut, KeySpacedDBMut};
	use super::*;

	#[test]
	fn next_storage_key_and_next_child_storage_key_work() {
		let child_info = ChildInfo::new_default(b"MyChild");
		let child_info = &child_info;
		// Contains values
		let mut root_1 = H256::default();
		// Contains child trie
		let mut root_2 = H256::default();

		let mut mdb = PrefixedMemoryDB::<Blake2Hasher>::default();
		{
			let mut trie = TrieDBMut::new(&mut mdb, &mut root_1);
			trie.insert(b"3", &[1]).expect("insert failed");
			trie.insert(b"4", &[1]).expect("insert failed");
			trie.insert(b"6", &[1]).expect("insert failed");
		}
		{
			let mut mdb = KeySpacedDBMut::new(&mut mdb, child_info.keyspace());
			// reuse of root_1 implicitly assert child trie root is same
			// as top trie (contents must remain the same).
			let mut trie = TrieDBMut::new(&mut mdb, &mut root_1);
			trie.insert(b"3", &[1]).expect("insert failed");
			trie.insert(b"4", &[1]).expect("insert failed");
			trie.insert(b"6", &[1]).expect("insert failed");
		}
		{
			let mut trie = TrieDBMut::new(&mut mdb, &mut root_2);
			trie.insert(child_info.prefixed_storage_key().as_slice(), root_1.as_ref())
				.expect("insert failed");
		};

		let essence_1 = TrieBackendEssence::new(mdb, root_1, None);

		assert_eq!(essence_1.next_storage_key(b"2"), Ok(Some(b"3".to_vec())));
		assert_eq!(essence_1.next_storage_key(b"3"), Ok(Some(b"4".to_vec())));
		assert_eq!(essence_1.next_storage_key(b"4"), Ok(Some(b"6".to_vec())));
		assert_eq!(essence_1.next_storage_key(b"5"), Ok(Some(b"6".to_vec())));
		assert_eq!(essence_1.next_storage_key(b"6"), Ok(None));

		let mdb = essence_1.into_storage();
		let essence_2 = TrieBackendEssence::new(mdb, root_2, None);

		assert_eq!(
			essence_2.next_child_storage_key(child_info, b"2"), Ok(Some(b"3".to_vec()))
		);
		assert_eq!(
			essence_2.next_child_storage_key(child_info, b"3"), Ok(Some(b"4".to_vec()))
		);
		assert_eq!(
			essence_2.next_child_storage_key(child_info, b"4"), Ok(Some(b"6".to_vec()))
		);
		assert_eq!(
			essence_2.next_child_storage_key(child_info, b"5"), Ok(Some(b"6".to_vec()))
		);
		assert_eq!(
			essence_2.next_child_storage_key(child_info, b"6"), Ok(None)
		);
	}
}<|MERGE_RESOLUTION|>--- conflicted
+++ resolved
@@ -22,11 +22,7 @@
 use std::marker::PhantomData;
 use log::{debug, warn};
 use hash_db::{self, Hasher, EMPTY_PREFIX, Prefix};
-<<<<<<< HEAD
 use sp_trie::{Trie, MemoryDB, PrefixedMemoryDB, DBValue, ChildrenProofMap,
-=======
-use sp_trie::{Trie, MemoryDB, PrefixedMemoryDB, DBValue,
->>>>>>> b08804b9
 	empty_child_trie_root, read_trie_value, read_child_trie_value,
 	for_keys_in_child_trie, KeySpacedDB, TrieDBIterator};
 use sp_trie::trie_types::{TrieDB, TrieError, Layout};
@@ -86,7 +82,6 @@
 	}
 
 	/// Access the root of the child storage in its parent trie
-<<<<<<< HEAD
 	pub(crate) fn child_root_encoded(&self, child_info: &ChildInfo) -> Result<Option<StorageValue>, String> {
 		if let Some(cache) = self.register_roots.as_ref() {
 			if let Some(result) = cache.read().get(child_info) {
@@ -94,7 +89,7 @@
 			}
 		}
 
-		let root: Option<StorageValue> = self.storage(&child_info.prefixed_storage_key()[..])?;
+		let root: Option<StorageValue> = self.storage(child_info.prefixed_storage_key().as_slice())?;
 
 		if let Some(cache) = self.register_roots.as_ref() {
 			cache.write().insert(child_info.clone(), root.clone());
@@ -113,7 +108,7 @@
 			}
 		}
 
-		let encoded_root = self.storage(&child_info.prefixed_storage_key()[..])?;
+		let encoded_root = self.storage(child_info.prefixed_storage_key().as_slice())?;
 		if let Some(cache) = self.register_roots.as_ref() {
 			cache.write().insert(child_info.clone(), encoded_root.clone());
 		}
@@ -122,10 +117,6 @@
 			.and_then(|encoded_root| Decode::decode(&mut &encoded_root[..]).ok());
 
 		Ok(root)
-=======
-	fn child_root(&self, child_info: &ChildInfo) -> Result<Option<StorageValue>, String> {
-		self.storage(child_info.prefixed_storage_key().as_slice())
->>>>>>> b08804b9
 	}
 
 	/// Return the next key in the child trie i.e. the minimum key that is strictly superior to
@@ -135,26 +126,11 @@
 		child_info: &ChildInfo,
 		key: &[u8],
 	) -> Result<Option<StorageKey>, String> {
-<<<<<<< HEAD
 		let hash = match self.child_root(child_info)? {
-=======
-		let child_root = match self.child_root(child_info)? {
->>>>>>> b08804b9
 			Some(child_root) => child_root,
 			None => return Ok(None),
 		};
 
-<<<<<<< HEAD
-=======
-		let mut hash = H::Out::default();
-
-		if child_root.len() != hash.as_ref().len() {
-			return Err(format!("Invalid child storage hash at {:?}", child_info.storage_key()));
-		}
-		// note: child_root and hash must be same size, panics otherwise.
-		hash.as_mut().copy_from_slice(&child_root[..]);
-
->>>>>>> b08804b9
 		self.next_storage_key_from_root(&hash, Some(child_info), key)
 	}
 
@@ -231,11 +207,7 @@
 		child_info: &ChildInfo,
 		key: &[u8],
 	) -> Result<Option<StorageValue>, String> {
-<<<<<<< HEAD
 		let root = self.child_root_encoded(child_info)?
-=======
-		let root = self.child_root(child_info)?
->>>>>>> b08804b9
 			.unwrap_or(empty_child_trie_root::<Layout<H>>().encode());
 
 		let mut read_overlay = S::Overlay::default();
@@ -258,11 +230,7 @@
 		child_info: &ChildInfo,
 		f: F,
 	) {
-<<<<<<< HEAD
 		let root = match self.child_root_encoded(child_info) {
-=======
-		let root = match self.child_root(child_info) {
->>>>>>> b08804b9
 			Ok(v) => v.unwrap_or(empty_child_trie_root::<Layout<H>>().encode()),
 			Err(e) => {
 				debug!(target: "trie", "Error while iterating child storage: {}", e);
@@ -295,11 +263,7 @@
 		prefix: &[u8],
 		mut f: F,
 	) {
-<<<<<<< HEAD
 		let root_vec = match self.child_root_encoded(child_info) {
-=======
-		let root_vec = match self.child_root(child_info) {
->>>>>>> b08804b9
 			Ok(v) => v.unwrap_or(empty_child_trie_root::<Layout<H>>().encode()),
 			Err(e) => {
 				debug!(target: "trie", "Error while iterating child storage: {}", e);
