--- conflicted
+++ resolved
@@ -15,18 +15,11 @@
 hash-db = "0.15.2"
 trie-db = "0.20.1"
 trie-root = "0.16.0"
-<<<<<<< HEAD
-smallvec = "1.2"
-sp-trie = { version = "2.0.0-alpha.2", path = "../trie" }
-sp-core = { version = "2.0.0-alpha.2", path = "../core" }
-sp-panic-handler = { version = "2.0.0-alpha.2", path = "../panic-handler" }
-codec = { package = "parity-scale-codec", version = "1.2.0" }
-=======
+smallvec = "1.3"
 sp-trie = { version = "2.0.0-alpha.5", path = "../trie" }
 sp-core = { version = "2.0.0-alpha.5", path = "../core" }
 sp-panic-handler = { version = "2.0.0-alpha.5", path = "../panic-handler" }
 codec = { package = "parity-scale-codec", version = "1.3.0" }
->>>>>>> fa34cd47
 num-traits = "0.2.8"
 rand = "0.7.2"
 sp-externalities = { version = "0.8.0-alpha.5", path = "../externalities" }
@@ -34,12 +27,8 @@
 [dev-dependencies]
 criterion = "0.2"
 hex-literal = "0.2.1"
-<<<<<<< HEAD
 rand = { version = "0.7.1", features = ["small_rng"] }
-sp-runtime = { version = "2.0.0-alpha.2", path = "../runtime" }
-=======
 sp-runtime = { version = "2.0.0-alpha.5", path = "../runtime" }
->>>>>>> fa34cd47
 
 [[bench]]
 name = "bench"
@@ -47,10 +36,7 @@
 
 [features]
 default = []
-<<<<<<< HEAD
 test-helpers = []
-=======
 
 [package.metadata.docs.rs]
-targets = ["x86_64-unknown-linux-gnu"]
->>>>>>> fa34cd47
+targets = ["x86_64-unknown-linux-gnu"]