--- conflicted
+++ resolved
@@ -24,10 +24,7 @@
 use sp_debug_derive::RuntimeDebug;
 
 use sp_std::vec::Vec;
-<<<<<<< HEAD
 use sp_std::collections::btree_map::BTreeMap;
-=======
->>>>>>> b08804b9
 use sp_std::ops::{Deref, DerefMut};
 use ref_cast::RefCast;
 
@@ -95,7 +92,7 @@
 /// Map of data to use in a storage, it is a collection of
 /// byte key and values.
 #[cfg(feature = "std")]
-pub type StorageMap = std::collections::BTreeMap<Vec<u8>, Vec<u8>>;
+pub type StorageMap = BTreeMap<Vec<u8>, Vec<u8>>;
 
 #[cfg(feature = "std")]
 #[derive(Debug, PartialEq, Eq, Clone)]
@@ -161,7 +158,6 @@
 		// Other code might depend on this, so be careful changing this.
 		key.starts_with(CHILD_STORAGE_KEY_PREFIX)
 	}
-<<<<<<< HEAD
 }
 
 /// Child information needed for proof construction.
@@ -182,18 +178,10 @@
 
 /// Information related to a child state.
 #[derive(Debug, Clone, PartialEq, Eq, Hash, PartialOrd, Ord, Encode, Decode)]
-=======
-}
-
-/// Information related to a child state.
-#[derive(Debug, Clone)]
-#[cfg_attr(feature = "std", derive(PartialEq, Eq, Hash, PartialOrd, Ord))]
->>>>>>> b08804b9
 pub enum ChildInfo {
 	/// This is the one used by default.
 	ParentKeyId(ChildTrieParentKeyId),
 }
-<<<<<<< HEAD
 
 impl ChildInfo {
 	/// Instantiates child information for a default child trie
@@ -287,55 +275,10 @@
 	pub fn proof_info(&self) -> ChildInfoProof {
 		match self {
 			ChildInfo::ParentKeyId(parent) => ChildInfoProof::Default(parent.clone()),
-=======
-
-impl ChildInfo {
-	/// Instantiates child information for a default child trie
-	/// of kind `ChildType::ParentKeyId`, using an unprefixed parent
-	/// storage key.
-	pub fn new_default(storage_key: &[u8]) -> Self {
-		let data = storage_key.to_vec();
-		ChildInfo::ParentKeyId(ChildTrieParentKeyId { data })
-	}
-
-	/// Same as `new_default` but with `Vec<u8>` as input.
-	pub fn new_default_from_vec(storage_key: Vec<u8>) -> Self {
-		ChildInfo::ParentKeyId(ChildTrieParentKeyId {
-			data: storage_key,
-		})
-	}
-
-	/// Try to update with another instance, return false if both instance
-	/// are not compatible.
-	pub fn try_update(&mut self, other: &ChildInfo) -> bool {
-		match self {
-			ChildInfo::ParentKeyId(child_trie) => child_trie.try_update(other),
-		}
-	}
-
-	/// Returns byte sequence (keyspace) that can be use by underlying db to isolate keys.
-	/// This is a unique id of the child trie. The collision resistance of this value
-	/// depends on the type of child info use. For `ChildInfo::Default` it is and need to be.
-	pub fn keyspace(&self) -> &[u8] {
-		match self {
-			ChildInfo::ParentKeyId(..) => self.storage_key(),
-		}
-	}
-
-	/// Returns a reference to the location in the direct parent of
-	/// this trie but without the common prefix for this kind of
-	/// child trie.
-	pub fn storage_key(&self) -> &[u8] {
-		match self {
-			ChildInfo::ParentKeyId(ChildTrieParentKeyId {
-				data,
-			}) => &data[..],
->>>>>>> b08804b9
-		}
-	}
-}
-
-<<<<<<< HEAD
+		}
+	}
+}
+
 impl ChildInfoProof {
 	/// Top trie defined as the unique crypto id trie with
 	/// 0 length unique id.
@@ -348,39 +291,13 @@
 	pub fn is_top_trie(&self) -> bool {
 		match self {
 			ChildInfoProof::Default(ChildTrieParentKeyId { data }) => data.len() == 0,
-=======
-	/// Return a the full location in the direct parent of
-	/// this trie.
-	pub fn prefixed_storage_key(&self) -> PrefixedStorageKey {
-		match self {
-			ChildInfo::ParentKeyId(ChildTrieParentKeyId {
-				data,
-			}) => ChildType::ParentKeyId.new_prefixed_key(data.as_slice()),
-		}
-	}
-
-	/// Returns a the full location in the direct parent of
-	/// this trie.
-	pub fn into_prefixed_storage_key(self) -> PrefixedStorageKey {
-		match self {
-			ChildInfo::ParentKeyId(ChildTrieParentKeyId {
-				mut data,
-			}) => {
-				ChildType::ParentKeyId.do_prefix_key(&mut data);
-				PrefixedStorageKey(data)
-			},
->>>>>>> b08804b9
 		}
 	}
 
 	/// Returns the type for this child info.
 	pub fn child_type(&self) -> ChildType {
 		match self {
-<<<<<<< HEAD
 			ChildInfoProof::Default(..) => ChildType::ParentKeyId,
-=======
-			ChildInfo::ParentKeyId(..) => ChildType::ParentKeyId,
->>>>>>> b08804b9
 		}
 	}
 }
@@ -458,12 +375,7 @@
 /// that will be use only once.
 /// Those unique id also required to be long enough to avoid any
 /// unique id to be prefixed by an other unique id.
-<<<<<<< HEAD
 #[derive(Debug, Clone, PartialEq, Eq, Hash, PartialOrd, Ord, Encode, Decode)]
-=======
-#[derive(Debug, Clone)]
-#[cfg_attr(feature = "std", derive(PartialEq, Eq, Hash, PartialOrd, Ord))]
->>>>>>> b08804b9
 pub struct ChildTrieParentKeyId {
 	/// Data is the storage key without prefix.
 	data: Vec<u8>,
@@ -479,7 +391,6 @@
 	}
 }
 
-<<<<<<< HEAD
 #[derive(Clone, PartialEq, Eq, Debug)]
 /// Type for storing a map of child trie related information.
 /// A few utilities methods are defined.
@@ -514,8 +425,6 @@
 	}
 }
 
-=======
->>>>>>> b08804b9
 const DEFAULT_CHILD_TYPE_PARENT_PREFIX: &'static [u8] = b":child_storage:default:";
 
 #[test]
