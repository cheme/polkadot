// This file is part of Substrate.

// Copyright (C) 2017-2021 Parity Technologies (UK) Ltd.
// SPDX-License-Identifier: Apache-2.0

// Licensed under the Apache License, Version 2.0 (the "License");
// you may not use this file except in compliance with the License.
// You may obtain a copy of the License at
//
// 	http://www.apache.org/licenses/LICENSE-2.0
//
// Unless required by applicable law or agreed to in writing, software
// distributed under the License is distributed on an "AS IS" BASIS,
// WITHOUT WARRANTIES OR CONDITIONS OF ANY KIND, either express or implied.
// See the License for the specific language governing permissions and
// limitations under the License.

//! Primitive types for storage related stuff.

#![cfg_attr(not(feature = "std"), no_std)]

#[cfg(feature = "std")]
use serde::{Serialize, Deserialize};
use sp_debug_derive::RuntimeDebug;

use sp_std::{vec::Vec, ops::{Deref, DerefMut}};
use ref_cast::RefCast;
use codec::{Encode, Decode};

/// Storage key.
#[derive(PartialEq, Eq, RuntimeDebug)]
#[cfg_attr(feature = "std", derive(Serialize, Deserialize, Hash, PartialOrd, Ord, Clone))]
pub struct StorageKey(
	#[cfg_attr(feature = "std", serde(with="impl_serde::serialize"))]
	pub Vec<u8>,
);

/// Storage key with read/write tracking information.
#[derive(PartialEq, Eq, RuntimeDebug, Clone, Encode, Decode)]
#[cfg_attr(feature = "std", derive(Hash, PartialOrd, Ord))]
pub struct TrackedStorageKey {
	pub key: Vec<u8>,
	pub has_been_read: bool,
	pub has_been_written: bool,
}

// Easily convert a key to a `TrackedStorageKey` that has been read and written to.
impl From<Vec<u8>> for TrackedStorageKey {
	fn from(key: Vec<u8>) -> Self {
		Self {
			key: key,
			has_been_read: true,
			has_been_written: true,
		}
	}
}

/// Storage key of a child trie, it contains the prefix to the key.
#[derive(PartialEq, Eq, RuntimeDebug)]
#[cfg_attr(feature = "std", derive(Serialize, Deserialize, Hash, PartialOrd, Ord, Clone))]
#[repr(transparent)]
#[derive(RefCast)]
pub struct PrefixedStorageKey(
	#[cfg_attr(feature = "std", serde(with="impl_serde::serialize"))]
	Vec<u8>,
);

impl Deref for PrefixedStorageKey {
	type Target = Vec<u8>;

	fn deref(&self) -> &Vec<u8> {
		&self.0
	}
}

impl DerefMut for PrefixedStorageKey {
	fn deref_mut(&mut self) -> &mut Vec<u8> {
		&mut self.0
	}
}

impl PrefixedStorageKey {
	/// Create a prefixed storage key from its byte array
	/// representation.
	pub fn new(inner: Vec<u8>) -> Self {
		PrefixedStorageKey(inner)
	}

	/// Create a prefixed storage key reference.
	pub fn new_ref(inner: &Vec<u8>) -> &Self {
		PrefixedStorageKey::ref_cast(inner)
	}

	/// Get inner key, this should
	/// only be needed when writing
	/// into parent trie to avoid an
	/// allocation.
	pub fn into_inner(self) -> Vec<u8> {
		self.0
	}
}

/// Storage data associated to a [`StorageKey`].
#[derive(PartialEq, Eq, RuntimeDebug)]
#[cfg_attr(feature = "std", derive(Serialize, Deserialize, Hash, PartialOrd, Ord, Clone))]
pub struct StorageData(
	#[cfg_attr(feature = "std", serde(with="impl_serde::serialize"))]
	pub Vec<u8>,
);

/// Map of data to use in a storage, it is a collection of
/// byte key and values.
#[cfg(feature = "std")]
pub type StorageMap = std::collections::BTreeMap<Vec<u8>, Vec<u8>>;

/// Child trie storage data.
#[cfg(feature = "std")]
#[derive(Debug, PartialEq, Eq, Clone)]
pub struct StorageChild {
	/// Child data for storage.
	pub data: StorageMap,
	/// Associated child info for a child
	/// trie.
	pub child_info: ChildInfo,
}

/// Struct containing data needed for a storage.
#[cfg(feature = "std")]
#[derive(Default, Debug, Clone)]
pub struct Storage {
	/// Top trie storage data.
	pub top: StorageMap,
	/// Children trie storage data.
	/// The key does not including prefix, for the `default`
	/// trie kind, so this is exclusively for the `ChildType::ParentKeyId`
	/// tries.
	pub children_default: std::collections::HashMap<Vec<u8>, StorageChild>,
}

/// Storage change set
#[derive(RuntimeDebug)]
#[cfg_attr(feature = "std", derive(Serialize, Deserialize, PartialEq, Eq))]
#[cfg_attr(feature = "std", serde(rename_all = "camelCase"))]
pub struct StorageChangeSet<Hash> {
	/// Block hash
	pub block: Hash,
	/// A list of changes
	pub changes: Vec<(StorageKey, Option<StorageData>)>,
}

/// List of all well known keys and prefixes in storage.
pub mod well_known_keys {
	/// Wasm code of the runtime.
	///
	/// Stored as a raw byte vector. Required by substrate.
	pub const CODE: &'static [u8] = b":code";

	/// Number of wasm linear memory pages required for execution of the runtime.
	///
	/// The type of this value is encoded `u64`.
	pub const HEAP_PAGES: &'static [u8] = b":heappages";

	/// Current extrinsic index (u32) is stored under this key.
	pub const EXTRINSIC_INDEX: &'static [u8] = b":extrinsic_index";

	/// Changes trie configuration is stored under this key.
	pub const CHANGES_TRIE_CONFIG: &'static [u8] = b":changes_trie";

	/// Prefix of child storage keys.
	pub const CHILD_STORAGE_KEY_PREFIX: &'static [u8] = b":child_storage:";

	/// Prefix of the default child storage keys in the top trie.
	pub const DEFAULT_CHILD_STORAGE_KEY_PREFIX: &'static [u8] = b":child_storage:default:";

	/// Whether a key is a child storage key.
	///
	/// This is convenience function which basically checks if the given `key` starts
	/// with `CHILD_STORAGE_KEY_PREFIX` and doesn't do anything apart from that.
	pub fn is_child_storage_key(key: &[u8]) -> bool {
		// Other code might depend on this, so be careful changing this.
		key.starts_with(CHILD_STORAGE_KEY_PREFIX)
	}

<<<<<<< HEAD
	/// Whether a prefix potentially contains child storage keys.
	pub fn contains_child_storage_key(prefix: &[u8]) -> bool {
		if prefix.len() > CHILD_STORAGE_KEY_PREFIX.len() {
			prefix.starts_with(CHILD_STORAGE_KEY_PREFIX)
		} else {
			CHILD_STORAGE_KEY_PREFIX.starts_with(prefix)
=======
	/// Returns if the given `key` starts with [`CHILD_STORAGE_KEY_PREFIX`] or collides with it.
	pub fn starts_with_child_storage_key(key: &[u8]) -> bool {
		if key.len() > CHILD_STORAGE_KEY_PREFIX.len() {
			key.starts_with(CHILD_STORAGE_KEY_PREFIX)
		} else {
			CHILD_STORAGE_KEY_PREFIX.starts_with(key)
>>>>>>> bb3435a8
		}
	}

}

/// Information related to a child state.
#[derive(Debug, Clone, Encode, Decode)]
#[cfg_attr(feature = "std", derive(PartialEq, Eq, Hash, PartialOrd, Ord))]
pub enum ChildInfo {
	/// This is the one used by default.
	ParentKeyId(ChildTrieParentKeyId),
}

impl ChildInfo {
	/// Instantiates child information for a default child trie
	/// of kind `ChildType::ParentKeyId`, using an unprefixed parent
	/// storage key.
	pub fn new_default(storage_key: &[u8]) -> Self {
		let data = storage_key.to_vec();
		ChildInfo::ParentKeyId(ChildTrieParentKeyId { data })
	}

	/// Same as `new_default` but with `Vec<u8>` as input.
	pub fn new_default_from_vec(storage_key: Vec<u8>) -> Self {
		ChildInfo::ParentKeyId(ChildTrieParentKeyId {
			data: storage_key,
		})
	}

	/// Try to update with another instance, return false if both instance
	/// are not compatible.
	pub fn try_update(&mut self, other: &ChildInfo) -> bool {
		match self {
			ChildInfo::ParentKeyId(child_trie) => child_trie.try_update(other),
		}
	}

	/// Returns byte sequence (keyspace) that can be use by underlying db to isolate keys.
	/// This is a unique id of the child trie. The collision resistance of this value
	/// depends on the type of child info use. For `ChildInfo::Default` it is and need to be.
	pub fn keyspace(&self) -> &[u8] {
		match self {
			ChildInfo::ParentKeyId(..) => self.storage_key(),
		}
	}

	/// Returns a reference to the location in the direct parent of
	/// this trie but without the common prefix for this kind of
	/// child trie.
	pub fn storage_key(&self) -> &[u8] {
		match self {
			ChildInfo::ParentKeyId(ChildTrieParentKeyId {
				data,
			}) => &data[..],
		}
	}

	/// Return a the full location in the direct parent of
	/// this trie.
	pub fn prefixed_storage_key(&self) -> PrefixedStorageKey {
		match self {
			ChildInfo::ParentKeyId(ChildTrieParentKeyId {
				data,
			}) => ChildType::ParentKeyId.new_prefixed_key(data.as_slice()),
		}
	}

	/// Returns a the full location in the direct parent of
	/// this trie.
	pub fn into_prefixed_storage_key(self) -> PrefixedStorageKey {
		match self {
			ChildInfo::ParentKeyId(ChildTrieParentKeyId {
				mut data,
			}) => {
				ChildType::ParentKeyId.do_prefix_key(&mut data);
				PrefixedStorageKey(data)
			},
		}
	}

	/// Returns the type for this child info.
	pub fn child_type(&self) -> ChildType {
		match self {
			ChildInfo::ParentKeyId(..) => ChildType::ParentKeyId,
		}
	}
}

/// Type of child.
/// It does not strictly define different child type, it can also
/// be related to technical consideration or api variant.
#[repr(u32)]
#[derive(Clone, Copy, PartialEq)]
#[cfg_attr(feature = "std", derive(Debug))]
pub enum ChildType {
	/// If runtime module ensures that the child key is a unique id that will
	/// only be used once, its parent key is used as a child trie unique id.
	ParentKeyId = 1,
}

impl ChildType {
	/// Try to get a child type from its `u32` representation.
	pub fn new(repr: u32) -> Option<ChildType> {
		Some(match repr {
			r if r == ChildType::ParentKeyId as u32 => ChildType::ParentKeyId,
			_ => return None,
		})
	}

	/// Transform a prefixed key into a tuple of the child type
	/// and the unprefixed representation of the key.
	pub fn from_prefixed_key<'a>(storage_key: &'a PrefixedStorageKey) -> Option<(Self, &'a [u8])> {
		let match_type = |storage_key: &'a [u8], child_type: ChildType| {
			let prefix = child_type.parent_prefix();
			if storage_key.starts_with(prefix) {
				Some((child_type, &storage_key[prefix.len()..]))
			} else {
				None
			}
		};
		match_type(storage_key, ChildType::ParentKeyId)
	}

	/// Produce a prefixed key for a given child type.
	fn new_prefixed_key(&self, key: &[u8]) -> PrefixedStorageKey {
		let parent_prefix = self.parent_prefix();
		let mut result = Vec::with_capacity(parent_prefix.len() + key.len());
		result.extend_from_slice(parent_prefix);
		result.extend_from_slice(key);
		PrefixedStorageKey(result)
	}

	/// Prefixes a vec with the prefix for this child type.
	fn do_prefix_key(&self, key: &mut Vec<u8>) {
		let parent_prefix = self.parent_prefix();
		let key_len = key.len();
		if parent_prefix.len() > 0 {
			key.resize(key_len + parent_prefix.len(), 0);
			key.copy_within(..key_len, parent_prefix.len());
			key[..parent_prefix.len()].copy_from_slice(parent_prefix);
		}
	}

	/// Returns the location reserved for this child trie in their parent trie if there
	/// is one.
	pub fn parent_prefix(&self) -> &'static [u8] {
		match self {
			&ChildType::ParentKeyId => well_known_keys::DEFAULT_CHILD_STORAGE_KEY_PREFIX,
		}
	}
}

/// A child trie of default type.
/// It uses the same default implementation as the top trie,
/// top trie being a child trie with no keyspace and no storage key.
/// Its keyspace is the variable (unprefixed) part of its storage key.
/// It shares its trie nodes backend storage with every other
/// child trie, so its storage key needs to be a unique id
/// that will be use only once.
/// Those unique id also required to be long enough to avoid any
/// unique id to be prefixed by an other unique id.
#[derive(Debug, Clone, Encode, Decode)]
#[cfg_attr(feature = "std", derive(PartialEq, Eq, Hash, PartialOrd, Ord))]
pub struct ChildTrieParentKeyId {
	/// Data is the storage key without prefix.
	data: Vec<u8>,
}

impl ChildTrieParentKeyId {
	/// Try to update with another instance, return false if both instance
	/// are not compatible.
	fn try_update(&mut self, other: &ChildInfo) -> bool {
		match other {
			ChildInfo::ParentKeyId(other) => self.data[..] == other.data[..],
		}
	}
}

#[cfg(test)]
mod tests {
	use super::*;

	#[test]
	fn test_prefix_default_child_info() {
		let child_info = ChildInfo::new_default(b"any key");
		let prefix = child_info.child_type().parent_prefix();
		assert!(prefix.starts_with(well_known_keys::CHILD_STORAGE_KEY_PREFIX));
		assert!(prefix.starts_with(well_known_keys::DEFAULT_CHILD_STORAGE_KEY_PREFIX));
	}
}<|MERGE_RESOLUTION|>--- conflicted
+++ resolved
@@ -181,21 +181,12 @@
 		key.starts_with(CHILD_STORAGE_KEY_PREFIX)
 	}
 
-<<<<<<< HEAD
-	/// Whether a prefix potentially contains child storage keys.
-	pub fn contains_child_storage_key(prefix: &[u8]) -> bool {
-		if prefix.len() > CHILD_STORAGE_KEY_PREFIX.len() {
-			prefix.starts_with(CHILD_STORAGE_KEY_PREFIX)
-		} else {
-			CHILD_STORAGE_KEY_PREFIX.starts_with(prefix)
-=======
 	/// Returns if the given `key` starts with [`CHILD_STORAGE_KEY_PREFIX`] or collides with it.
 	pub fn starts_with_child_storage_key(key: &[u8]) -> bool {
 		if key.len() > CHILD_STORAGE_KEY_PREFIX.len() {
 			key.starts_with(CHILD_STORAGE_KEY_PREFIX)
 		} else {
 			CHILD_STORAGE_KEY_PREFIX.starts_with(key)
->>>>>>> bb3435a8
 		}
 	}
 
