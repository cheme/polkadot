[package]
name = "sp-storage"
version = "2.0.0-rc6"
authors = ["Parity Technologies <admin@parity.io>"]
edition = "2018"
description = "Storage related primitives"
license = "Apache-2.0"
homepage = "https://substrate.dev"
repository = "https://github.com/paritytech/substrate/"
documentation = "https://docs.rs/sp-storage/"

[package.metadata.docs.rs]
targets = ["x86_64-unknown-linux-gnu"]

[dependencies]
sp-std = { version = "2.0.0-rc6", default-features = false, path = "../std" }
serde = { version = "1.0.101", optional = true, features = ["derive"] }
impl-serde = { version = "0.3.1", optional = true }
ref-cast = "1.0.0"
<<<<<<< HEAD
sp-debug-derive = { version = "2.0.0-rc5", path = "../debug-derive" }
=======
sp-debug-derive = { version = "2.0.0-rc6", path = "../debug-derive" }
>>>>>>> 295a670f
codec = { package = "parity-scale-codec", version = "1.3.1", default-features = false, features = ["derive"] }

[features]
default = [ "std" ]
std = [ "sp-std/std", "serde", "impl-serde", "codec/std" ]<|MERGE_RESOLUTION|>--- conflicted
+++ resolved
@@ -17,11 +17,7 @@
 serde = { version = "1.0.101", optional = true, features = ["derive"] }
 impl-serde = { version = "0.3.1", optional = true }
 ref-cast = "1.0.0"
-<<<<<<< HEAD
-sp-debug-derive = { version = "2.0.0-rc5", path = "../debug-derive" }
-=======
 sp-debug-derive = { version = "2.0.0-rc6", path = "../debug-derive" }
->>>>>>> 295a670f
 codec = { package = "parity-scale-codec", version = "1.3.1", default-features = false, features = ["derive"] }
 
 [features]
