--- conflicted
+++ resolved
@@ -13,12 +13,8 @@
 targets = ["x86_64-unknown-linux-gnu"]
 
 [dependencies]
-<<<<<<< HEAD
 codec = { package = "parity-scale-codec", version = "1.3.0", default-features = false, features = ["derive"] }
-sp-std = { version = "2.0.0-alpha.5", default-features = false, path = "../std" }
-=======
 sp-std = { version = "2.0.0-alpha.6", default-features = false, path = "../std" }
->>>>>>> 5938d862
 serde = { version = "1.0.101", optional = true, features = ["derive"] }
 impl-serde = { version = "0.2.3", optional = true }
 ref-cast = "1.0.0"
@@ -26,11 +22,7 @@
 
 [features]
 default = [ "std" ]
-<<<<<<< HEAD
 std = [ "sp-std/std", "serde", "impl-serde", "codec/std" ]
 
 [package.metadata.docs.rs]
-targets = ["x86_64-unknown-linux-gnu"]
-=======
-std = [ "sp-std/std", "serde", "impl-serde" ]
->>>>>>> 5938d862
+targets = ["x86_64-unknown-linux-gnu"]