--- conflicted
+++ resolved
@@ -74,8 +74,7 @@
 		),
 	)
 >, ServiceError> {
-<<<<<<< HEAD
-	let (client, backend, keystore, task_manager) =
+	let (client, backend, keystore_container, task_manager) =
 		sc_service::new_full_parts::<
 			Block,
 			RuntimeApi,
@@ -83,10 +82,6 @@
 			sc_client_api::TrieStateBackend<Block, CompactProof>,
 			sc_client_api::TrieStateBackend<Block, sc_client_api::SimpleProof>,
 		>(&config)?;
-=======
-	let (client, backend, keystore_container, task_manager) =
-		sc_service::new_full_parts::<Block, RuntimeApi, Executor>(&config)?;
->>>>>>> f37a462b
 	let client = Arc::new(client);
 
 	let select_chain = sc_consensus::LongestChain::new(backend.clone());
@@ -133,7 +128,7 @@
 		let shared_authority_set = grandpa_link.shared_authority_set().clone();
 		let shared_voter_state = grandpa::SharedVoterState::empty();
 		let finality_proof_provider =
-			GrandpaFinalityProofProvider::new_for_service(backend.clone(), client.clone());
+			GrandpaFinalityProofProvider::new_for_service(backend.clone(), Arc::new(FinalityProofClient(client.clone())));
 
 		let rpc_setup = (shared_voter_state.clone(), finality_proof_provider.clone());
 
@@ -203,14 +198,8 @@
 		other: (rpc_extensions_builder, import_setup, rpc_setup),
 	} = new_partial(&config)?;
 
-<<<<<<< HEAD
-	let finality_proof_provider =
-		GrandpaFinalityProofProvider::new_for_service(backend.clone(), Arc::new(FinalityProofClient(client.clone())));
-	
-=======
 	let (shared_voter_state, finality_proof_provider) = rpc_setup;
 
->>>>>>> f37a462b
 	let (network, network_status_sinks, system_rpc_tx, network_starter) =
 		sc_service::build_network(sc_service::BuildNetworkParams {
 			config: &config,
@@ -397,8 +386,7 @@
 	Arc<NetworkService<Block, <Block as BlockT>::Hash>>,
 	Arc<sc_transaction_pool::LightPool<Block, LightClient, LightFetcher>>
 ), ServiceError> {
-<<<<<<< HEAD
-	let (client, backend, keystore, mut task_manager, on_demand) =
+	let (client, backend, keystore_container, mut task_manager, on_demand) =
 		sc_service::new_light_parts::<
 			Block,
 			RuntimeApi,
@@ -406,10 +394,6 @@
 			sc_client_api::ProofCheckBackend<Block>,
 			sc_client_api::GenesisBackend<Block>,
 		>(&config)?;
-=======
-	let (client, backend, keystore_container, mut task_manager, on_demand) =
-		sc_service::new_light_parts::<Block, RuntimeApi, Executor>(&config)?;
->>>>>>> f37a462b
 
 	let select_chain = sc_consensus::LongestChain::new(backend.clone());
 
