--- conflicted
+++ resolved
@@ -13,17 +13,10 @@
 targets = ["x86_64-unknown-linux-gnu"]
 
 [dependencies]
-<<<<<<< HEAD
-pallet-balances = { version = "2.0.0", path = "../../../frame/balances" }
-sc-service = { version = "0.8.0", features = ["test-helpers", "db"],  path = "../../../client/service" }
-sc-client-db = { version = "0.8.0", path = "../../../client/db/", features = ["parity-db"] }
-sc-client-api = { version = "2.0.0", path = "../../../client/api/" }
-=======
 pallet-balances = { version = "3.0.0", path = "../../../frame/balances" }
 sc-service = { version = "0.9.0", features = ["test-helpers", "db"],  path = "../../../client/service" }
 sc-client-db = { version = "0.9.0", path = "../../../client/db/", features = ["kvdb-rocksdb", "parity-db"] }
 sc-client-api = { version = "3.0.0", path = "../../../client/api/" }
->>>>>>> 743accbe
 codec = { package = "parity-scale-codec", version = "2.0.0" }
 pallet-contracts = { version = "2.0.0", path = "../../../frame/contracts" }
 pallet-grandpa = { version = "3.0.0", path = "../../../frame/grandpa" }
