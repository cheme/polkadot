--- conflicted
+++ resolved
@@ -51,8 +51,7 @@
 >, ServiceError> {
 	let inherent_data_providers = sp_inherents::InherentDataProviders::new();
 
-<<<<<<< HEAD
-	let (client, backend, keystore, task_manager) =	sc_service::new_full_parts::<
+	let (client, backend, keystore_container, task_manager) =	sc_service::new_full_parts::<
 		Block,
 		RuntimeApi,
 		Executor,
@@ -60,10 +59,6 @@
 		sc_client_api::TrieStateBackend<Block, sc_client_api::SimpleProof>,
 	>(&config)?;
 
-=======
-	let (client, backend, keystore_container, task_manager) =
-		sc_service::new_full_parts::<Block, RuntimeApi, Executor>(&config)?;
->>>>>>> f37a462b
 	let client = Arc::new(client);
 
 	let select_chain = sc_consensus::LongestChain::new(backend.clone());
@@ -246,8 +241,7 @@
 
 /// Builds a new service for a light client.
 pub fn new_light(config: Configuration) -> Result<TaskManager, ServiceError> {
-<<<<<<< HEAD
-	let (client, backend, keystore, mut task_manager, on_demand) =
+	let (client, backend, keystore_container, mut task_manager, on_demand) =
 		sc_service::new_light_parts::<
 			Block,
 			RuntimeApi,
@@ -255,10 +249,6 @@
 			sc_client_api::ProofCheckBackend<Block>,
 			sc_client_api::GenesisBackend<Block>,
 		>(&config)?;
-=======
-	let (client, backend, keystore_container, mut task_manager, on_demand) =
-		sc_service::new_light_parts::<Block, RuntimeApi, Executor>(&config)?;
->>>>>>> f37a462b
 
 	let transaction_pool = Arc::new(sc_transaction_pool::BasicPool::new_light(
 		config.transaction_pool.clone(),
