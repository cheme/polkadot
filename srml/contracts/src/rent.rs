--- conflicted
+++ resolved
@@ -18,13 +18,8 @@
 	Trait, prefixed_trie_id};
 use runtime_primitives::traits::{Bounded, CheckedDiv, CheckedMul, Saturating, Zero,
 	SaturatedConversion};
-<<<<<<< HEAD
-use srml_support::traits::{Currency, ExistenceRequirement, Imbalance, WithdrawReason};
+use srml_support::traits::{Currency, ExistenceRequirement, WithdrawReason};
 use srml_support::{storage::child, StorageMap};
-=======
-use srml_support::traits::{Currency, ExistenceRequirement, WithdrawReason};
-use srml_support::StorageMap;
->>>>>>> 6eaade6a
 
 #[derive(PartialEq, Eq, Copy, Clone)]
 #[must_use]
@@ -104,7 +99,12 @@
 	if balance < subsistence_threshold {
 		// The contract cannot afford to leave a tombstone, so remove the contract info altogether.
 		<ContractInfoOf<T>>::remove(account);
-		runtime_io::kill_child_storage(&contract.trie_id);
+		let p_key = prefixed_trie_id(&contract.trie_id);
+		let child_trie = child::fetch_or_new(
+			p_key.as_ref(),
+			&current_block_number,
+		);
+		runtime_io::kill_child_storage(&child_trie);
 		return RentOutcome::Evicted;
 	}
 
@@ -148,38 +148,21 @@
 		// The contract cannot afford the rent payment and has a balance above the subsistence
 		// threshold, so it leaves a tombstone.
 
-<<<<<<< HEAD
-		if !is_below_subsistence {
-			// The contract has funds above subsistence deposit and that means it can afford to
-			// leave tombstone.
-			let p_key = prefixed_trie_id(&contract.trie_id);
-			let child_trie = child::fetch_or_new(
-				p_key.as_ref(),
-				&current_block_number,
-			);
-
-			// Note: this operation is heavy.
-			let child_storage_root = runtime_io::child_storage_root(&child_trie);
-
-			let tombstone = <TombstoneContractInfo<T>>::new(
-				&child_storage_root[..],
-				contract.code_hash,
-			);
-			<ContractInfoOf<T>>::insert(account, ContractInfo::Tombstone(tombstone));
-			runtime_io::kill_child_storage(&child_trie);
-		}
-=======
+		let p_key = prefixed_trie_id(&contract.trie_id);
+		let child_trie = child::fetch_or_new(
+			p_key.as_ref(),
+			&current_block_number,
+		);
+
 		// Note: this operation is heavy.
-		let child_storage_root = runtime_io::child_storage_root(&contract.trie_id);
+		let child_storage_root = runtime_io::child_storage_root(&child_trie);
 
 		let tombstone = <TombstoneContractInfo<T>>::new(
 			&child_storage_root[..],
 			contract.code_hash,
 		);
 		<ContractInfoOf<T>>::insert(account, ContractInfo::Tombstone(tombstone));
-
-		runtime_io::kill_child_storage(&contract.trie_id);
->>>>>>> 6eaade6a
+		runtime_io::kill_child_storage(&child_trie);
 
 		return RentOutcome::Evicted;
 	}
