--- conflicted
+++ resolved
@@ -52,21 +52,6 @@
 
 #![cfg_attr(not(feature = "std"), no_std)]
 
-<<<<<<< HEAD
-// We need these `extern crate` to be placed here otherwise there will be errors.
-// TODO: https://github.com/paritytech/substrate/issues/1509
-#[macro_use]
-extern crate parity_codec_derive;
-extern crate parity_codec as codec;
-#[macro_use]
-extern crate srml_support as runtime_support;
-
-extern crate substrate_metadata;
-#[macro_use]
-extern crate substrate_metadata_derive;
-
-=======
->>>>>>> bfd040ef
 #[macro_use]
 mod gas;
 
