[package]
name = "srml-grandpa"
version = "0.1.0"
authors = ["Parity Technologies <admin@parity.io>"]
edition = "2018"

[dependencies]
#hex-literal = "0.1.0"
serde = { version = "1.0", default-features = false }
serde_derive = { version = "1.0", optional = true }
parity-codec = { version = "3.0", default-features = false }
parity-codec-derive = { version = "3.0", default-features = false }
substrate-primitives = { path = "../../core/primitives", default-features = false }
substrate-finality-grandpa-primitives = { path = "../../core/finality-grandpa/primitives", default-features = false }
rstd = { package = "sr-std", path = "../../core/sr-std", default-features = false }
primitives = { package = "sr-primitives", path = "../../core/sr-primitives", default-features = false }
srml-support = { path = "../support", default-features = false }
<<<<<<< HEAD
srml-system = { path = "../system", default-features = false }
srml-session = { path = "../session", default-features = false }
substrate-metadata = { path = "../../core/metadata", default-features = false }
substrate-metadata-derive = { path = "../../core/metadata-derive", default-features = false }
=======
system = { package = "srml-system", path = "../system", default-features = false }
session = { package = "srml-session", path = "../session", default-features = false }

[dev-dependencies]
runtime_io = { package = "sr-io", path = "../../core/sr-io", default-features = false }
>>>>>>> 6288a477

[features]
default = ["std"]
std = [
	"serde/std",
	"serde_derive",
	"parity-codec/std",
	"substrate-primitives/std",
	"substrate-finality-grandpa-primitives/std",
	"rstd/std",
	"srml-support/std",
<<<<<<< HEAD
	"sr-primitives/std",
	"srml-system/std",
	"srml-session/std",
	"substrate-metadata/std",
	"substrate-metadata-derive/std",
=======
	"primitives/std",
	"system/std",
	"session/std",
>>>>>>> 6288a477
]<|MERGE_RESOLUTION|>--- conflicted
+++ resolved
@@ -15,18 +15,13 @@
 rstd = { package = "sr-std", path = "../../core/sr-std", default-features = false }
 primitives = { package = "sr-primitives", path = "../../core/sr-primitives", default-features = false }
 srml-support = { path = "../support", default-features = false }
-<<<<<<< HEAD
-srml-system = { path = "../system", default-features = false }
-srml-session = { path = "../session", default-features = false }
+system = { package = "srml-system", path = "../system", default-features = false }
+session = { package = "srml-session", path = "../session", default-features = false }
 substrate-metadata = { path = "../../core/metadata", default-features = false }
 substrate-metadata-derive = { path = "../../core/metadata-derive", default-features = false }
-=======
-system = { package = "srml-system", path = "../system", default-features = false }
-session = { package = "srml-session", path = "../session", default-features = false }
 
 [dev-dependencies]
 runtime_io = { package = "sr-io", path = "../../core/sr-io", default-features = false }
->>>>>>> 6288a477
 
 [features]
 default = ["std"]
@@ -38,15 +33,9 @@
 	"substrate-finality-grandpa-primitives/std",
 	"rstd/std",
 	"srml-support/std",
-<<<<<<< HEAD
-	"sr-primitives/std",
-	"srml-system/std",
-	"srml-session/std",
-	"substrate-metadata/std",
-	"substrate-metadata-derive/std",
-=======
 	"primitives/std",
 	"system/std",
 	"session/std",
->>>>>>> 6288a477
+	"substrate-metadata/std",
+	"substrate-metadata-derive/std",
 ]