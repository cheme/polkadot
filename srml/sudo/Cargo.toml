[package]
name = "srml-sudo"
version = "0.1.0"
authors = ["Parity Technologies <admin@parity.io>"]

[dependencies]
hex-literal = "0.1.0"
serde = { version = "1.0", default-features = false }
parity-codec = { version = "2.2", default-features = false }
parity-codec-derive = { version = "2.1", default-features = false }
substrate-primitives = { path = "../../core/primitives", default-features = false }
sr-std = { path = "../../core/sr-std", default-features = false }
sr-io = { path = "../../core/sr-io", default-features = false }
sr-primitives = { path = "../../core/sr-primitives", default-features = false }
srml-support = { path = "../support", default-features = false }
srml-support-procedural = { path = "../support/procedural" }
srml-system = { path = "../system", default-features = false }
<<<<<<< HEAD
srml-consensus = { path = "../consensus", default-features = false }
substrate-metadata = { path = "../../core/metadata", default-features = false }
substrate-metadata-derive = { path = "../../core/metadata-derive", default-features = false }
=======
>>>>>>> c118f72d

[features]
default = ["std"]
std = [
	"serde/std",
	"parity-codec/std",
	"parity-codec-derive/std",
	"sr-std/std",
	"sr-io/std",
	"sr-primitives/std",
	"substrate-primitives/std",
	"srml-support/std",
	"srml-system/std",
<<<<<<< HEAD
	"srml-consensus/std",
	"substrate-metadata/std",
	"substrate-metadata-derive/std",
=======
>>>>>>> c118f72d
]<|MERGE_RESOLUTION|>--- conflicted
+++ resolved
@@ -15,12 +15,8 @@
 srml-support = { path = "../support", default-features = false }
 srml-support-procedural = { path = "../support/procedural" }
 srml-system = { path = "../system", default-features = false }
-<<<<<<< HEAD
-srml-consensus = { path = "../consensus", default-features = false }
 substrate-metadata = { path = "../../core/metadata", default-features = false }
 substrate-metadata-derive = { path = "../../core/metadata-derive", default-features = false }
-=======
->>>>>>> c118f72d
 
 [features]
 default = ["std"]
@@ -34,10 +30,6 @@
 	"substrate-primitives/std",
 	"srml-support/std",
 	"srml-system/std",
-<<<<<<< HEAD
-	"srml-consensus/std",
 	"substrate-metadata/std",
 	"substrate-metadata-derive/std",
-=======
->>>>>>> c118f72d
 ]