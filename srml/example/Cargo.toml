--- conflicted
+++ resolved
@@ -11,19 +11,13 @@
 srml-support = { path = "../support", default-features = false }
 system = { package = "srml-system", path = "../system", default-features = false }
 balances = { package = "srml-balances", path = "../balances", default-features = false }
+substrate-metadata = { path = "../../core/metadata", default-features = false }
+substrate-metadata-derive = { path = "../../core/metadata-derive", default-features = false }
 
 [dev-dependencies]
 sr-io = { path = "../../core/sr-io", default-features = false }
 substrate-primitives = { path = "../../core/primitives", default-features = false }
 sr-primitives = { path = "../../core/sr-primitives", default-features = false }
-<<<<<<< HEAD
-srml-support = { path = "../support", default-features = false }
-srml-system = { path = "../system", default-features = false }
-srml-balances = { path = "../balances", default-features = false }
-substrate-metadata = { path = "../../core/metadata", default-features = false }
-substrate-metadata-derive = { path = "../../core/metadata-derive", default-features = false }
-=======
->>>>>>> 6288a477
 
 [features]
 default = ["std"]
@@ -32,13 +26,8 @@
 	"parity-codec/std",
 	"sr-primitives/std",
 	"srml-support/std",
-<<<<<<< HEAD
-	"srml-system/std",
-	"srml-balances/std",
+	"system/std",
+	"balances/std",
 	"substrate-metadata/std",
 	"substrate-metadata-derive/std",
-=======
-	"system/std",
-	"balances/std",
->>>>>>> 6288a477
 ]