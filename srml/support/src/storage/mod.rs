// Copyright 2017-2019 Parity Technologies (UK) Ltd.
// This file is part of Substrate.

// Substrate is free software: you can redistribute it and/or modify
// it under the terms of the GNU General Public License as published by
// the Free Software Foundation, either version 3 of the License, or
// (at your option) any later version.

// Substrate is distributed in the hope that it will be useful,
// but WITHOUT ANY WARRANTY; without even the implied warranty of
// MERCHANTABILITY or FITNESS FOR A PARTICULAR PURPOSE.  See the
// GNU General Public License for more details.

// You should have received a copy of the GNU General Public License
// along with Substrate.  If not, see <http://www.gnu.org/licenses/>.

//! Stuff to do with the runtime's storage.

use crate::rstd::prelude::*;
use crate::rstd::borrow::Borrow;
use runtime_io::{self, twox_128};
<<<<<<< HEAD
use crate::codec::{Codec, Encode, Decode, KeyedVec, Input};
use substrate_primitives::subtrie::SubTrie;
=======
use crate::codec::{Codec, Encode, Decode, KeyedVec, Input, EncodeAppend};
>>>>>>> 993ba2f7

#[macro_use]
pub mod generator;
pub mod unhashed;

struct IncrementalInput<'a> {
	key: &'a [u8],
	pos: usize,
}

impl<'a> Input for IncrementalInput<'a> {
	fn read(&mut self, into: &mut [u8]) -> usize {
		let len = runtime_io::read_storage(self.key, into, self.pos).unwrap_or(0);
		let read = crate::rstd::cmp::min(len, into.len());
		self.pos += read;
		read
	}
}

struct IncrementalChildInput<'a> {
	subtrie: &'a SubTrie,
	key: &'a [u8],
	pos: usize,
}

impl<'a> Input for IncrementalChildInput<'a> {
	fn read(&mut self, into: &mut [u8]) -> usize {
		let len = runtime_io::read_child_storage(self.subtrie, self.key, into, self.pos).unwrap_or(0);
		let read = crate::rstd::cmp::min(len, into.len());
		self.pos += read;
		read
	}
}


/// Return the value of the item in storage under `key`, or `None` if there is no explicit entry.
pub fn get<T: Decode + Sized>(key: &[u8]) -> Option<T> {
	unhashed::get(&twox_128(key))
}

/// Return the value of the item in storage under `key`, or the type's default if there is no
/// explicit entry.
pub fn get_or_default<T: Decode + Sized + Default>(key: &[u8]) -> T {
	unhashed::get_or_default(&twox_128(key))
}

/// Return the value of the item in storage under `key`, or `default_value` if there is no
/// explicit entry.
pub fn get_or<T: Decode + Sized>(key: &[u8], default_value: T) -> T {
	unhashed::get_or(&twox_128(key), default_value)
}

/// Return the value of the item in storage under `key`, or `default_value()` if there is no
/// explicit entry.
pub fn get_or_else<T: Decode + Sized, F: FnOnce() -> T>(key: &[u8], default_value: F) -> T {
	unhashed::get_or_else(&twox_128(key), default_value)
}

/// Put `value` in storage under `key`.
pub fn put<T: Encode>(key: &[u8], value: &T) {
	unhashed::put(&twox_128(key), value)
}

/// Remove `key` from storage, returning its value if it had an explicit entry or `None` otherwise.
pub fn take<T: Decode + Sized>(key: &[u8]) -> Option<T> {
	unhashed::take(&twox_128(key))
}

/// Remove `key` from storage, returning its value, or, if there was no explicit entry in storage,
/// the default for its type.
pub fn take_or_default<T: Decode + Sized + Default>(key: &[u8]) -> T {
	unhashed::take_or_default(&twox_128(key))
}

/// Return the value of the item in storage under `key`, or `default_value` if there is no
/// explicit entry. Ensure there is no explicit entry on return.
pub fn take_or<T: Decode + Sized>(key: &[u8], default_value: T) -> T {
	unhashed::take_or(&twox_128(key), default_value)
}

/// Return the value of the item in storage under `key`, or `default_value()` if there is no
/// explicit entry. Ensure there is no explicit entry on return.
pub fn take_or_else<T: Decode + Sized, F: FnOnce() -> T>(key: &[u8], default_value: F) -> T {
	unhashed::take_or_else(&twox_128(key), default_value)
}

/// Check to see if `key` has an explicit entry in storage.
pub fn exists(key: &[u8]) -> bool {
	unhashed::exists(&twox_128(key))
}

/// Ensure `key` has no explicit entry in storage.
pub fn kill(key: &[u8]) {
	unhashed::kill(&twox_128(key))
}

/// Get a Vec of bytes from storage.
pub fn get_raw(key: &[u8]) -> Option<Vec<u8>> {
	unhashed::get_raw(&twox_128(key))
}

/// Put a raw byte slice into storage.
pub fn put_raw(key: &[u8], value: &[u8]) {
	unhashed::put_raw(&twox_128(key), value)
}

/// The underlying runtime storage.
pub struct RuntimeStorage;

impl crate::GenericStorage for RuntimeStorage {
	fn exists(&self, key: &[u8]) -> bool {
		exists(key)
	}

	/// Load the bytes of a key from storage. Can panic if the type is incorrect.
	fn get<T: Decode>(&self, key: &[u8]) -> Option<T> {
		get(key)
	}

	/// Put a value in under a key.
	fn put<T: Encode>(&self, key: &[u8], val: &T) {
		put(key, val)
	}

	/// Remove the bytes of a key from storage.
	fn kill(&self, key: &[u8]) {
		kill(key)
	}

	/// Take a value from storage, deleting it after reading.
	fn take<T: Decode>(&self, key: &[u8]) -> Option<T> {
		take(key)
	}

	fn get_raw(&self, key: &[u8]) -> Option<Vec<u8>> {
		get_raw(key)
	}

	fn put_raw(&self, key: &[u8], value: &[u8]) {
		put_raw(key, value)
	}
}

impl crate::GenericUnhashedStorage for RuntimeStorage {
	fn exists(&self, key: &[u8]) -> bool {
		unhashed::exists(key)
	}

	/// Load the bytes of a key from storage. Can panic if the type is incorrect.
	fn get<T: Decode>(&self, key: &[u8]) -> Option<T> {
		unhashed::get(key)
	}

	/// Put a value in under a key.
	fn put<T: Encode>(&self, key: &[u8], val: &T) {
		unhashed::put(key, val)
	}

	/// Remove the bytes of a key from storage.
	fn kill(&self, key: &[u8]) {
		unhashed::kill(key)
	}

	/// Remove the bytes of a key from storage.
	fn kill_prefix(&self, prefix: &[u8]) {
		unhashed::kill_prefix(prefix)
	}

	/// Take a value from storage, deleting it after reading.
	fn take<T: Decode>(&self, key: &[u8]) -> Option<T> {
		unhashed::take(key)
	}

	fn get_raw(&self, key: &[u8]) -> Option<Vec<u8>> {
		unhashed::get_raw(key)
	}

	fn put_raw(&self, key: &[u8], value: &[u8]) {
		unhashed::put_raw(key, value)
	}
}

/// A trait for working with macro-generated storage values under the substrate storage API.
pub trait StorageValue<T: Codec> {
	/// The type that get/take return.
	type Query;

	/// Get the storage key.
	fn key() -> &'static [u8];

	/// Does the value (explicitly) exist in storage?
	fn exists() -> bool;

	/// Load the value from the provided storage instance.
	fn get() -> Self::Query;

	/// Store a value under this key into the provided storage instance.
	fn put<Arg: Borrow<T>>(val: Arg);

	/// Mutate the value
	fn mutate<R, F: FnOnce(&mut Self::Query) -> R>(f: F) -> R;

	/// Clear the storage value.
	fn kill();

	/// Take a value from storage, removing it afterwards.
	fn take() -> Self::Query;

	/// Append the given item to the value in the storage.
	///
	/// `T` is required to implement `codec::EncodeAppend`.
	fn append<I: Encode>(items: &[I]) -> Result<(), &'static str>
		where T: EncodeAppend<Item=I>;
}

impl<T: Codec, U> StorageValue<T> for U where U: generator::StorageValue<T> {
	type Query = U::Query;

	fn key() -> &'static [u8] {
		<U as generator::StorageValue<T>>::key()
	}
	fn exists() -> bool {
		U::exists(&RuntimeStorage)
	}
	fn get() -> Self::Query {
		U::get(&RuntimeStorage)
	}
	fn put<Arg: Borrow<T>>(val: Arg) {
		U::put(val.borrow(), &RuntimeStorage)
	}
	fn mutate<R, F: FnOnce(&mut Self::Query) -> R>(f: F) -> R {
		U::mutate(f, &RuntimeStorage)
	}
	fn kill() {
		U::kill(&RuntimeStorage)
	}
	fn take() -> Self::Query {
		U::take(&RuntimeStorage)
	}
	fn append<I: Encode>(items: &[I]) -> Result<(), &'static str>
		where T: EncodeAppend<Item=I>
	{
		U::append(items, &RuntimeStorage)
	}
}

/// A strongly-typed list in storage.
pub trait StorageList<T: Codec> {
	/// Get the prefix key in storage.
	fn prefix() -> &'static [u8];

	/// Get the key used to store the length field.
	fn len_key() -> Vec<u8>;

	/// Get the storage key used to fetch a value at a given index.
	fn key_for(index: u32) -> Vec<u8>;

	/// Read out all the items.
	fn items() -> Vec<T>;

	/// Set the current set of items.
	fn set_items(items: &[T]);

	/// Set the item at the given index.
	fn set_item<Arg: Borrow<T>>(index: u32, val: Arg);

	/// Load the value at given index. Returns `None` if the index is out-of-bounds.
	fn get(index: u32) -> Option<T>;

	/// Load the length of the list
	fn len() -> u32;

	/// Clear the list.
	fn clear();
}

impl<T: Codec, U> StorageList<T> for U where U: generator::StorageList<T> {
	fn prefix() -> &'static [u8] {
		<U as generator::StorageList<T>>::prefix()
	}

	fn len_key() -> Vec<u8> {
		<U as generator::StorageList<T>>::len_key()
	}

	fn key_for(index: u32) -> Vec<u8> {
		<U as generator::StorageList<T>>::key_for(index)
	}

	fn items() -> Vec<T> {
		U::items(&RuntimeStorage)
	}

	fn set_items(items: &[T]) {
		U::set_items(items, &RuntimeStorage)
	}

	fn set_item<Arg: Borrow<T>>(index: u32, val: Arg) {
		U::set_item(index, val.borrow(), &RuntimeStorage)
	}

	fn get(index: u32) -> Option<T> {
		U::get(index, &RuntimeStorage)
	}

	fn len() -> u32 {
		U::len(&RuntimeStorage)
	}

	fn clear() {
		U::clear(&RuntimeStorage)
	}
}

/// A strongly-typed map in storage.
pub trait StorageMap<K: Codec, V: Codec> {
	/// The type that get/take return.
	type Query;

	/// Get the prefix key in storage.
	fn prefix() -> &'static [u8];

	/// Get the storage key used to fetch a value corresponding to a specific key.
	fn key_for<KeyArg: Borrow<K>>(key: KeyArg) -> Vec<u8>;

	/// Does the value (explicitly) exist in storage?
	fn exists<KeyArg: Borrow<K>>(key: KeyArg) -> bool;

	/// Load the value associated with the given key from the map.
	fn get<KeyArg: Borrow<K>>(key: KeyArg) -> Self::Query;

	/// Store a value to be associated with the given key from the map.
	fn insert<KeyArg: Borrow<K>, ValArg: Borrow<V>>(key: KeyArg, val: ValArg);

	/// Remove the value under a key.
	fn remove<KeyArg: Borrow<K>>(key: KeyArg);

	/// Mutate the value under a key.
	fn mutate<KeyArg: Borrow<K>, R, F: FnOnce(&mut Self::Query) -> R>(key: KeyArg, f: F) -> R;

	/// Take the value under a key.
	fn take<KeyArg: Borrow<K>>(key: KeyArg) -> Self::Query;
}

impl<K: Codec, V: Codec, U> StorageMap<K, V> for U where U: generator::StorageMap<K, V> {
	type Query = U::Query;

	fn prefix() -> &'static [u8] {
		<U as generator::StorageMap<K, V>>::prefix()
	}

	fn key_for<KeyArg: Borrow<K>>(key: KeyArg) -> Vec<u8> {
		<U as generator::StorageMap<K, V>>::key_for(key.borrow())
	}

	fn exists<KeyArg: Borrow<K>>(key: KeyArg) -> bool {
		U::exists(key.borrow(), &RuntimeStorage)
	}

	fn get<KeyArg: Borrow<K>>(key: KeyArg) -> Self::Query {
		U::get(key.borrow(), &RuntimeStorage)
	}

	fn insert<KeyArg: Borrow<K>, ValArg: Borrow<V>>(key: KeyArg, val: ValArg) {
		U::insert(key.borrow(), val.borrow(), &RuntimeStorage)
	}

	fn remove<KeyArg: Borrow<K>>(key: KeyArg) {
		U::remove(key.borrow(), &RuntimeStorage)
	}

	fn mutate<KeyArg: Borrow<K>, R, F: FnOnce(&mut Self::Query) -> R>(key: KeyArg, f: F) -> R {
		U::mutate(key.borrow(), f, &RuntimeStorage)
	}

	fn take<KeyArg: Borrow<K>>(key: KeyArg) -> Self::Query {
		U::take(key.borrow(), &RuntimeStorage)
	}
}

/// A storage map that can be enumerated.
///
/// Note that type is primarily useful for off-chain computations.
/// Runtime implementors should avoid enumerating storage entries.
pub trait EnumerableStorageMap<K: Codec, V: Codec>: StorageMap<K, V> {
	/// Return current head element.
	fn head() -> Option<K>;

	/// Enumerate all elements in the map.
	fn enumerate() -> Box<dyn Iterator<Item = (K, V)>> where K: 'static, V: 'static;
}

impl<K: Codec, V: Codec, U> EnumerableStorageMap<K, V> for U where U: generator::EnumerableStorageMap<K, V> {
	fn head() -> Option<K> {
		<U as generator::EnumerableStorageMap<K, V>>::head(&RuntimeStorage)
	}

	fn enumerate() -> Box<dyn Iterator<Item = (K, V)>> where K: 'static, V: 'static {
		<U as generator::EnumerableStorageMap<K, V>>::enumerate(&RuntimeStorage)
	}
}

/// An implementation of a map with a two keys.
///
/// It provides an important ability to efficiently remove all entries
/// that have a common first key.
///
/// # Mapping of keys to a storage path
///
/// The storage key (i.e. the key under which the `Value` will be stored) is created from two parts.
/// The first part is a hash of a concatenation of the `PREFIX` and `Key1`. And the second part
/// is a hash of a `Key2`.
///
/// /!\ be careful while choosing the Hash, indeed malicious could craft second keys to lower the trie.
pub trait StorageDoubleMap<K1: Codec, K2: Codec, V: Codec> {
	/// The type that get/take returns.
	type Query;

	/// Get the prefix key in storage.
	fn prefix() -> &'static [u8];

	/// Get the storage key used to fetch a value corresponding to a specific key.
	fn key_for<KArg1: Borrow<K1>, KArg2: Borrow<K2>>(k1: KArg1, k2: KArg2) -> Vec<u8>;

	/// Get the storage prefix used to fetch keys corresponding to a specific key1.
	fn prefix_for<KArg1: Borrow<K1>>(k1: KArg1) -> Vec<u8>;

	/// true if the value is defined in storage.
	fn exists<KArg1: Borrow<K1>, KArg2: Borrow<K2>>(k1: KArg1, k2: KArg2) -> bool;

	/// Load the value associated with the given key from the map.
	fn get<KArg1: Borrow<K1>, KArg2: Borrow<K2>>(k1: KArg1, k2: KArg2) -> Self::Query;

	/// Take the value under a key.
	fn take<KArg1: Borrow<K1>, KArg2: Borrow<K2>>(k1: KArg1, k2: KArg2) -> Self::Query;

	/// Store a value to be associated with the given key from the map.
	fn insert<KArg1: Borrow<K1>, KArg2: Borrow<K2>, VArg: Borrow<V>>(k1: KArg1, k2: KArg2, val: VArg);

	/// Remove the value under a key.
	fn remove<KArg1: Borrow<K1>, KArg2: Borrow<K2>>(k1: KArg1, k2: KArg2);

	/// Removes all entries that shares the `k1` as the first key.
	fn remove_prefix<KArg1: Borrow<K1>>(k1: KArg1);

	/// Mutate the value under a key.
	fn mutate<KArg1, KArg2, R, F>(k1: KArg1, k2: KArg2, f: F) -> R
	where
		KArg1: Borrow<K1>,
		KArg2: Borrow<K2>,
		F: FnOnce(&mut Self::Query) -> R;
}

impl<K1: Codec, K2: Codec, V: Codec, U> StorageDoubleMap<K1, K2, V> for U
where
	U: unhashed::generator::StorageDoubleMap<K1, K2, V>
{
	type Query = U::Query;

	fn prefix() -> &'static [u8] {
		<U as unhashed::generator::StorageDoubleMap<K1, K2, V>>::prefix()
	}

	fn key_for<KArg1: Borrow<K1>, KArg2: Borrow<K2>>(k1: KArg1, k2: KArg2) -> Vec<u8> {
		<U as unhashed::generator::StorageDoubleMap<K1, K2, V>>::key_for(k1.borrow(), k2.borrow())
	}

	fn prefix_for<KArg1: Borrow<K1>>(k1: KArg1) -> Vec<u8> {
		<U as unhashed::generator::StorageDoubleMap<K1, K2, V>>::prefix_for(k1.borrow())
	}

	fn exists<KArg1: Borrow<K1>, KArg2: Borrow<K2>>(k1: KArg1, k2: KArg2) -> bool {
		U::exists(k1.borrow(), k2.borrow(), &RuntimeStorage)
	}

	fn get<KArg1: Borrow<K1>, KArg2: Borrow<K2>>(k1: KArg1, k2: KArg2) -> Self::Query {
		U::get(k1.borrow(), k2.borrow(), &RuntimeStorage)
	}

	fn take<KArg1: Borrow<K1>, KArg2: Borrow<K2>>(k1: KArg1, k2: KArg2) -> Self::Query {
		U::take(k1.borrow(), k2.borrow(), &RuntimeStorage)
	}

	fn insert<KArg1: Borrow<K1>, KArg2: Borrow<K2>, VArg: Borrow<V>>(k1: KArg1, k2: KArg2, val: VArg) {
		U::insert(k1.borrow(), k2.borrow(), val.borrow(), &RuntimeStorage)
	}

	fn remove<KArg1: Borrow<K1>, KArg2: Borrow<K2>>(k1: KArg1, k2: KArg2) {
		U::remove(k1.borrow(), k2.borrow(), &RuntimeStorage)
	}

	fn remove_prefix<KArg1: Borrow<K1>>(k1: KArg1) {
		U::remove_prefix(k1.borrow(), &RuntimeStorage)
	}

	fn mutate<KArg1, KArg2, R, F>(k1: KArg1, k2: KArg2, f: F) -> R
	where
		KArg1: Borrow<K1>,
		KArg2: Borrow<K2>,
		F: FnOnce(&mut Self::Query) -> R
	{
		U::mutate(k1.borrow(), k2.borrow(), f, &RuntimeStorage)
	}
}

/// A trait to conveniently store a vector of storable data.
pub trait StorageVec {
	type Item: Default + Sized + Codec;
	const PREFIX: &'static [u8];

	/// Get the current set of items.
	fn items() -> Vec<Self::Item> {
		(0..Self::count()).into_iter().map(Self::item).collect()
	}

	/// Set the current set of items.
	fn set_items<I, T>(items: I)
		where
			I: IntoIterator<Item=T>,
			T: Borrow<Self::Item>,
	{
		let mut count: u32 = 0;

		for i in items.into_iter() {
			put(&count.to_keyed_vec(Self::PREFIX), i.borrow());
			count = count.checked_add(1).expect("exceeded runtime storage capacity");
		}

		Self::set_count(count);
	}

	/// Push an item.
	fn push(item: &Self::Item) {
		let len = Self::count();
		put(&len.to_keyed_vec(Self::PREFIX), item);
		Self::set_count(len + 1);
	}

	fn set_item(index: u32, item: &Self::Item) {
		if index < Self::count() {
			put(&index.to_keyed_vec(Self::PREFIX), item);
		}
	}

	fn clear_item(index: u32) {
		if index < Self::count() {
			kill(&index.to_keyed_vec(Self::PREFIX));
		}
	}

	fn item(index: u32) -> Self::Item {
		get_or_default(&index.to_keyed_vec(Self::PREFIX))
	}

	fn set_count(count: u32) {
		(count..Self::count()).for_each(Self::clear_item);
		put(&b"len".to_keyed_vec(Self::PREFIX), &count);
	}

	fn count() -> u32 {
		get_or_default(&b"len".to_keyed_vec(Self::PREFIX))
	}
}

/// child storage NOTE could replace unhashed by having only one kind of storage (root being null storage
/// key (storage_key can become Option<&[u8]>).
/// This module is a currently only a variant of unhashed with additional `storage_key`.
/// Note that `storage_key` must be unique and strong (strong in the sense of being long enough to
/// avoid collision from a resistant hash function (which unique implies)).
pub mod child {
	use super::{runtime_io, Codec, Decode, Vec, IncrementalChildInput, SubTrie};

	pub fn get_child_trie(storage_key: &[u8]) -> Option<SubTrie> {
		runtime_io::get_child_trie(storage_key)
	}

	pub fn set_child_trie(subtrie: &SubTrie) {
		runtime_io::set_child_trie(subtrie)
	}

	/// Return the value of the item in storage under `key`, or `None` if there is no explicit entry.
	pub fn get<T: Codec + Sized>(subtrie: &SubTrie, key: &[u8]) -> Option<T> {
		runtime_io::read_child_storage(subtrie, key, &mut [0; 0][..], 0).map(|_| {
			let mut input = IncrementalChildInput {
				subtrie,
				key,
				pos: 0,
			};
			Decode::decode(&mut input).expect("storage is not null, therefore must be a valid type")
		})
	}

	/// Return the value of the item in storage under `key`, or the type's default if there is no
	/// explicit entry.
	pub fn get_or_default<T: Codec + Sized + Default>(subtrie: &SubTrie, key: &[u8]) -> T {
		get(subtrie, key).unwrap_or_else(Default::default)
	}

	/// Return the value of the item in storage under `key`, or `default_value` if there is no
	/// explicit entry.
	pub fn get_or<T: Codec + Sized>(subtrie: &SubTrie, key: &[u8], default_value: T) -> T {
		get(subtrie, key).unwrap_or(default_value)
	}

	/// Return the value of the item in storage under `key`, or `default_value()` if there is no
	/// explicit entry.
	pub fn get_or_else<T: Codec + Sized, F: FnOnce() -> T>(subtrie: &SubTrie, key: &[u8], default_value: F) -> T {
		get(subtrie, key).unwrap_or_else(default_value)
	}

	/// Put `value` in storage under `key`.
	pub fn put<T: Codec>(subtrie: &SubTrie, key: &[u8], value: &T) {
		value.using_encoded(|slice| runtime_io::set_child_storage(subtrie, key, slice));
	}

	/// Remove `key` from storage, returning its value if it had an explicit entry or `None` otherwise.
	pub fn take<T: Codec + Sized>(subtrie: &SubTrie, key: &[u8]) -> Option<T> {
		let r = get(subtrie, key);
		if r.is_some() {
			kill(subtrie, key);
		}
		r
	}

	/// Remove `key` from storage, returning its value, or, if there was no explicit entry in storage,
	/// the default for its type.
	pub fn take_or_default<T: Codec + Sized + Default>(subtrie: &SubTrie, key: &[u8]) -> T {
		take(subtrie, key).unwrap_or_else(Default::default)
	}

	/// Return the value of the item in storage under `key`, or `default_value` if there is no
	/// explicit entry. Ensure there is no explicit entry on return.
	pub fn take_or<T: Codec + Sized>(subtrie: &SubTrie,key: &[u8], default_value: T) -> T {
		take(subtrie, key).unwrap_or(default_value)
	}

	/// Return the value of the item in storage under `key`, or `default_value()` if there is no
	/// explicit entry. Ensure there is no explicit entry on return.
	pub fn take_or_else<T: Codec + Sized, F: FnOnce() -> T>(subtrie: &SubTrie, key: &[u8], default_value: F) -> T {
		take(subtrie, key).unwrap_or_else(default_value)
	}

	/// Check to see if `key` has an explicit entry in storage.
	pub fn exists(subtrie: &SubTrie, key: &[u8]) -> bool {
		runtime_io::read_child_storage(subtrie, key, &mut [0;0][..], 0).is_some()
	}

<<<<<<< HEAD
	/// Remove all `subtrie` key/values
	pub fn kill_storage(subtrie: &SubTrie) {
		runtime_io::kill_child_storage(subtrie)
=======
	/// Remove all `storage_key` key/values
	pub fn kill_storage(storage_key: &[u8]) {
		runtime_io::kill_child_storage(storage_key)
>>>>>>> 993ba2f7
	}

	/// Ensure `key` has no explicit entry in storage.
	pub fn kill(subtrie: &SubTrie, key: &[u8]) {
		runtime_io::clear_child_storage(subtrie, key);
	}

	/// Get a Vec of bytes from storage.
	pub fn get_raw(subtrie: &SubTrie, key: &[u8]) -> Option<Vec<u8>> {
		runtime_io::child_storage(subtrie, key)
	}

	/// Put a raw byte slice into storage.
	pub fn put_raw(subtrie: &SubTrie, key: &[u8], value: &[u8]) {
		runtime_io::set_child_storage(subtrie, key, value)
	}

	pub use super::unhashed::StorageVec;
}

#[cfg(test)]
mod tests {
	use super::*;
	use runtime_io::{twox_128, TestExternalities, with_externalities};

	#[test]
	fn integers_can_be_stored() {
		let mut t = TestExternalities::default();
		with_externalities(&mut t, || {
			let x = 69u32;
			put(b":test", &x);
			let y: u32 = get(b":test").unwrap();
			assert_eq!(x, y);
		});
		with_externalities(&mut t, || {
			let x = 69426942i64;
			put(b":test", &x);
			let y: i64 = get(b":test").unwrap();
			assert_eq!(x, y);
		});
	}

	#[test]
	fn bools_can_be_stored() {
		let mut t = TestExternalities::default();
		with_externalities(&mut t, || {
			let x = true;
			put(b":test", &x);
			let y: bool = get(b":test").unwrap();
			assert_eq!(x, y);
		});

		with_externalities(&mut t, || {
			let x = false;
			put(b":test", &x);
			let y: bool = get(b":test").unwrap();
			assert_eq!(x, y);
		});
	}

	#[test]
	fn vecs_can_be_retrieved() {
		let mut t = TestExternalities::default();
		with_externalities(&mut t, || {
			runtime_io::set_storage(&twox_128(b":test"), b"\x2cHello world");
			let x = b"Hello world".to_vec();
			let y = get::<Vec<u8>>(b":test").unwrap();
			assert_eq!(x, y);

		});
	}

	#[test]
	fn vecs_can_be_stored() {
		let mut t = TestExternalities::default();
		let x = b"Hello world".to_vec();

		with_externalities(&mut t, || {
			put(b":test", &x);
		});

		with_externalities(&mut t, || {
			let y: Vec<u8> = get(b":test").unwrap();
			assert_eq!(x, y);
		});
	}
}<|MERGE_RESOLUTION|>--- conflicted
+++ resolved
@@ -19,12 +19,8 @@
 use crate::rstd::prelude::*;
 use crate::rstd::borrow::Borrow;
 use runtime_io::{self, twox_128};
-<<<<<<< HEAD
-use crate::codec::{Codec, Encode, Decode, KeyedVec, Input};
 use substrate_primitives::subtrie::SubTrie;
-=======
 use crate::codec::{Codec, Encode, Decode, KeyedVec, Input, EncodeAppend};
->>>>>>> 993ba2f7
 
 #[macro_use]
 pub mod generator;
@@ -672,15 +668,9 @@
 		runtime_io::read_child_storage(subtrie, key, &mut [0;0][..], 0).is_some()
 	}
 
-<<<<<<< HEAD
 	/// Remove all `subtrie` key/values
 	pub fn kill_storage(subtrie: &SubTrie) {
 		runtime_io::kill_child_storage(subtrie)
-=======
-	/// Remove all `storage_key` key/values
-	pub fn kill_storage(storage_key: &[u8]) {
-		runtime_io::kill_child_storage(storage_key)
->>>>>>> 993ba2f7
 	}
 
 	/// Ensure `key` has no explicit entry in storage.
