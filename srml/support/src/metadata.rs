--- conflicted
+++ resolved
@@ -36,17 +36,11 @@
 	) => {
 		impl $runtime {
 			pub fn metadata() -> $crate::metadata::RuntimeMetadataPrefixed {
-<<<<<<< HEAD
 				let mut registry = $crate::substrate_metadata::MetadataRegistry::new();
 				$crate::metadata::RuntimeMetadata::V2 (
 					$crate::metadata::RuntimeMetadataV2 {
-						modules: __runtime_modules_to_metadata!(registry; $runtime;; $( $rest )*),
+						modules: $crate::__runtime_modules_to_metadata!(registry; $runtime;; $( $rest )*),
 						type_registry: registry
-=======
-				$crate::metadata::RuntimeMetadata::V1 (
-					$crate::metadata::RuntimeMetadataV1 {
-						modules: $crate::__runtime_modules_to_metadata!($runtime;; $( $rest )*),
->>>>>>> 11a2418c
 					}
 				).into()
 			}
@@ -64,26 +58,15 @@
 		$mod:ident::$module:ident $(with)+ $($kw:ident)*,
 		$( $rest:tt )*
 	) => {
-<<<<<<< HEAD
 		__runtime_modules_to_metadata!(
 			$registry;
 			$runtime;
 			$( $metadata, )* $crate::metadata::ModuleMetadata {
 				name: $crate::metadata::DecodeDifferent::Encode(stringify!($mod)),
-				prefix: __runtime_modules_to_metadata_calls_storagename!($mod, $module, $runtime, $(with $kw)*),
-				storage: __runtime_modules_to_metadata_calls_storage!($registry, $mod, $module, $runtime, $(with $kw)*),
-				calls: __runtime_modules_to_metadata_calls_call!($mod, $module, $runtime, $(with $kw)*),
-				event: __runtime_modules_to_metadata_calls_event!($mod, $module, $runtime, $(with $kw)*),
-=======
-		$crate::__runtime_modules_to_metadata!(
-			$runtime;
-			$( $metadata, )* $crate::metadata::ModuleMetadata {
-				name: $crate::metadata::DecodeDifferent::Encode(stringify!($mod)),
 				prefix: $crate::__runtime_modules_to_metadata_calls_storagename!($mod, $module, $runtime, $(with $kw)*),
-				storage: $crate::__runtime_modules_to_metadata_calls_storage!($mod, $module, $runtime, $(with $kw)*),
+				storage: $crate::__runtime_modules_to_metadata_calls_storage!($registry, $mod, $module, $runtime, $(with $kw)*),
 				calls: $crate::__runtime_modules_to_metadata_calls_call!($mod, $module, $runtime, $(with $kw)*),
 				event: $crate::__runtime_modules_to_metadata_calls_event!($mod, $module, $runtime, $(with $kw)*),
->>>>>>> 11a2418c
 			};
 			$( $rest )*
 		)
@@ -242,11 +225,7 @@
 		with $_:ident
 		$(with $kws:ident)*
 	) => {
-<<<<<<< HEAD
-		__runtime_modules_to_metadata_calls_storage!( $registry, $mod, $module, $runtime, $(with $kws)* );
-=======
-		$crate::__runtime_modules_to_metadata_calls_storage!( $mod, $module, $runtime, $(with $kws)* );
->>>>>>> 11a2418c
+		$crate::__runtime_modules_to_metadata_calls_storage!( $registry, $mod, $module, $runtime, $(with $kws)* );
 	};
 	(
 		$registry: ident,
