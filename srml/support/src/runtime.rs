--- conflicted
+++ resolved
@@ -299,20 +299,7 @@
 			}
 		),*;
 	) => {
-<<<<<<< HEAD
-		// This generates a substrate_generate_ident_name macro that will substitute
-		// "config-ident FooModule" => FooModuleConfig for every module included in the
-		// runtime.
-		mashup! {
-			$(
-				substrate_generate_ident_name["config-ident" $name] = $name Config;
-			)*
-		}
-
 		#[derive(Clone, Copy, PartialEq, Eq, EncodeMetadata)]
-=======
-		#[derive(Clone, Copy, PartialEq, Eq)]
->>>>>>> 11a2418c
 		#[cfg_attr(feature = "std", derive(Debug))]
 		pub struct $runtime;
 		impl $crate::runtime_primitives::traits::GetNodeBlockType for $runtime {
