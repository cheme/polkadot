--- conflicted
+++ resolved
@@ -533,19 +533,12 @@
 					#scrate::sr_primitives::MapTransaction,
 					String
 				> #fn_where_clause {
-<<<<<<< HEAD
-					let mut storage = Default::default();
-					let mut child_storage = Default::default();
-					self.assimilate_storage::<#fn_traitinstance>(&mut storage, &mut child_storage)?;
-					Ok(#scrate::sr_primitives::MapTransaction { top: storage, children: child_storage })
-=======
 					let mut storage = #scrate::sr_primitives::MapTransaction {
 						top: Default::default(),
 						children: Default::default(),
 					};
 					self.assimilate_storage::<#fn_traitinstance>(&mut storage)?;
 					Ok(storage)
->>>>>>> 7d96338b
 				}
 
 				/// Assimilate the storage for this module into pre-existing overlays.
