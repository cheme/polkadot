--- conflicted
+++ resolved
@@ -444,12 +444,8 @@
 				members: vec![1, 2, 3],
 				phantom: Default::default(),
 			}),
-<<<<<<< HEAD
+			collective: None,
 		}.build_storage().unwrap().into()
-=======
-			collective: None,
-		}.build_storage().unwrap().0.into()
->>>>>>> cef0c534
 	}
 
 	#[test]
