// Copyright 2017-2018 Parity Technologies (UK) Ltd.
// This file is part of Substrate.

// Substrate is free software: you can redistribute it and/or modify
// it under the terms of the GNU General Public License as published by
// the Free Software Foundation, either version 3 of the License, or
// (at your option) any later version.

// Substrate is distributed in the hope that it will be useful,
// but WITHOUT ANY WARRANTY; without even the implied warranty of
// MERCHANTABILITY or FITNESS FOR A PARTICULAR PURPOSE.  See the
// GNU General Public License for more details.

// You should have received a copy of the GNU General Public License
// along with Substrate.  If not, see <http://www.gnu.org/licenses/>.

//! Democratic system: Handles administration of general stakeholder voting.

#![cfg_attr(not(feature = "std"), no_std)]

<<<<<<< HEAD
#[cfg(test)]
extern crate substrate_primitives;
#[cfg(test)]
extern crate srml_balances as balances;

#[macro_use]
extern crate parity_codec_derive;
extern crate sr_std as rstd;
#[macro_use]
extern crate srml_support;

extern crate substrate_metadata;
#[macro_use]
extern crate substrate_metadata_derive;

extern crate parity_codec as codec;
extern crate sr_io as runtime_io;
extern crate sr_primitives as primitives;
extern crate srml_system as system;

=======
>>>>>>> 6288a477
use rstd::prelude::*;
use rstd::result;
use primitives::traits::{Zero, As};
use parity_codec_derive::{Encode, Decode};
use srml_support::{StorageValue, StorageMap, Parameter, Dispatchable, IsSubType};
use srml_support::{decl_module, decl_storage, decl_event, ensure};
use srml_support::traits::{Currency, OnFreeBalanceZero, EnsureAccountLiquid};
use srml_support::dispatch::Result;
use system::ensure_signed;

mod vote_threshold;
pub use vote_threshold::{Approved, VoteThreshold};

/// A proposal index.
pub type PropIndex = u32;
/// A referendum index.
pub type ReferendumIndex = u32;
/// A number of lock periods.
pub type LockPeriods = i8;

/// A number of lock periods, plus a vote, one way or the other.
#[derive(Encode, Decode, Copy, Clone, Eq, PartialEq, Default, EncodeMetadata)]
#[cfg_attr(feature = "std", derive(Debug))]
pub struct Vote(i8);

impl Vote {
	/// Create a new instance.
	pub fn new(aye: bool, multiplier: LockPeriods) -> Self {
		let m = multiplier.max(1) - 1;
		Vote(if aye {
			-1 - m
		} else {
			m
		})
	}

	/// Is this an aye vote?
	pub fn is_aye(self) -> bool {
		self.0 < 0
	}

	/// The strength (measured in lock periods).
	pub fn multiplier(self) -> LockPeriods {
		1 + if self.0 < 0 { -(self.0 + 1) } else { self.0 }
	}
}

type BalanceOf<T> = <<T as Trait>::Currency as Currency<<T as system::Trait>::AccountId>>::Balance;

pub trait Trait: system::Trait + Sized {
	type Currency: Currency<<Self as system::Trait>::AccountId>;

	type Proposal: Parameter + Dispatchable<Origin=Self::Origin> + IsSubType<Module<Self>>;

	type Event: From<Event<Self>> + Into<<Self as system::Trait>::Event>;
}

decl_module! {
	pub struct Module<T: Trait> for enum Call where origin: T::Origin {
		fn deposit_event<T>() = default;

		/// Propose a sensitive action to be taken.
		fn propose(
			origin,
			proposal: Box<T::Proposal>,
			#[compact] value: BalanceOf<T>
		) {
			let who = ensure_signed(origin)?;

			ensure!(value >= Self::minimum_deposit(), "value too low");
			T::Currency::reserve(&who, value)
				.map_err(|_| "proposer's balance too low")?;

			let index = Self::public_prop_count();
			<PublicPropCount<T>>::put(index + 1);
			<DepositOf<T>>::insert(index, (value, vec![who.clone()]));

			let mut props = Self::public_props();
			props.push((index, (*proposal).clone(), who));
			<PublicProps<T>>::put(props);

			Self::deposit_event(RawEvent::Proposed(index, value));
		}

		/// Propose a sensitive action to be taken.
		fn second(origin, #[compact] proposal: PropIndex) {
			let who = ensure_signed(origin)?;
			let mut deposit = Self::deposit_of(proposal)
				.ok_or("can only second an existing proposal")?;
			T::Currency::reserve(&who, deposit.0)
				.map_err(|_| "seconder's balance too low")?;
			deposit.1.push(who);
			<DepositOf<T>>::insert(proposal, deposit);
		}

		/// Vote in a referendum. If `vote.is_aye()`, the vote is to enact the proposal;
		/// otherwise it is a vote to keep the status quo.
		fn vote(origin, #[compact] ref_index: ReferendumIndex, vote: Vote) {
			let who = ensure_signed(origin)?;
			ensure!(vote.multiplier() <= Self::max_lock_periods(), "vote has too great a strength");
			ensure!(Self::is_active_referendum(ref_index), "vote given for invalid referendum.");
			ensure!(!T::Currency::total_balance(&who).is_zero(),
					"transactor must have balance to signal approval.");
			if !<VoteOf<T>>::exists(&(ref_index, who.clone())) {
				<VotersFor<T>>::mutate(ref_index, |voters| voters.push(who.clone()));
			}
			<VoteOf<T>>::insert(&(ref_index, who), vote);
		}

		/// Start a referendum.
		fn start_referendum(proposal: Box<T::Proposal>, threshold: VoteThreshold, delay: T::BlockNumber) -> Result {
			Self::inject_referendum(
				<system::Module<T>>::block_number() + Self::voting_period(),
				*proposal,
				threshold,
				delay,
			).map(|_| ())
		}

		/// Remove a referendum.
		fn cancel_referendum(#[compact] ref_index: ReferendumIndex) {
			Self::clear_referendum(ref_index);
		}

		/// Cancel a proposal queued for enactment.
		pub fn cancel_queued(#[compact] when: T::BlockNumber, #[compact] which: u32) -> Result {
			let which = which as usize;
			<DispatchQueue<T>>::mutate(when, |items| if items.len() > which { items[which] = None });
			Ok(())
		}

		fn on_finalise(n: T::BlockNumber) {
			if let Err(e) = Self::end_block(n) {
				runtime_io::print(e);
			}
		}
	}
}

/// Info regarding an ongoing referendum.
#[derive(Encode, Decode, Clone, PartialEq, Eq, EncodeMetadata)]
#[cfg_attr(feature = "std", derive(Debug))]
pub struct ReferendumInfo<BlockNumber: Parameter, Proposal: Parameter> {
	/// When voting on this referendum will end.
	end: BlockNumber,
	/// The proposal being voted on.
	proposal: Proposal,
	/// The thresholding mechanism to determine whether it passed.
	threshold: VoteThreshold,
	/// The delay (in blocks) to wait after a successful referendum before deploying.
	delay: BlockNumber,
}

impl<BlockNumber: Parameter, Proposal: Parameter> ReferendumInfo<BlockNumber, Proposal> {
	/// Create a new instance.
	pub fn new(end: BlockNumber, proposal: Proposal, threshold: VoteThreshold, delay: BlockNumber) -> Self {
		ReferendumInfo { end, proposal, threshold, delay }
	}
}

decl_storage! {
	trait Store for Module<T: Trait> as Democracy {

		/// The number of (public) proposals that have been made so far.
		pub PublicPropCount get(public_prop_count) build(|_| 0 as PropIndex) : PropIndex;
		/// The public proposals. Unsorted.
		pub PublicProps get(public_props): Vec<(PropIndex, T::Proposal, T::AccountId)>;
		/// Those who have locked a deposit.
		pub DepositOf get(deposit_of): map PropIndex => Option<(BalanceOf<T>, Vec<T::AccountId>)>;
		/// How often (in blocks) new public referenda are launched.
		pub LaunchPeriod get(launch_period) config(): T::BlockNumber = T::BlockNumber::sa(1000);
		/// The minimum amount to be used as a deposit for a public referendum proposal.
		pub MinimumDeposit get(minimum_deposit) config(): BalanceOf<T>;
		/// The delay before enactment for all public referenda.
		pub PublicDelay get(public_delay) config(): T::BlockNumber;
		/// The maximum number of additional lock periods a voter may offer to strengthen their vote. Multiples of `PublicDelay`.
		pub MaxLockPeriods get(max_lock_periods) config(): LockPeriods;

		/// How often (in blocks) to check for new votes.
		pub VotingPeriod get(voting_period) config(): T::BlockNumber = T::BlockNumber::sa(1000);

		/// The next free referendum index, aka the number of referendums started so far.
		pub ReferendumCount get(referendum_count) build(|_| 0 as ReferendumIndex): ReferendumIndex;
		/// The next referendum index that should be tallied.
		pub NextTally get(next_tally) build(|_| 0 as ReferendumIndex): ReferendumIndex;
		/// Information concerning any given referendum.
		pub ReferendumInfoOf get(referendum_info): map ReferendumIndex => Option<(ReferendumInfo<T::BlockNumber, T::Proposal>)>;
		/// Queue of successful referenda to be dispatched.
		pub DispatchQueue get(dispatch_queue): map T::BlockNumber => Vec<Option<(T::Proposal, ReferendumIndex)>>;

		/// The block at which the `who`'s funds become liquid.
		pub Bondage get(bondage): map T::AccountId => T::BlockNumber;

		/// Get the voters for the current proposal.
		pub VotersFor get(voters_for): map ReferendumIndex => Vec<T::AccountId>;

		/// Get the vote in a given referendum of a particular voter. The result is meaningful only if `voters_for` includes the
		/// voter when called with the referendum (you'll get the default `Vote` value otherwise). If you don't want to check
		/// `voters_for`, then you can also check for simple existence with `VoteOf::exists` first.
		pub VoteOf get(vote_of): map (ReferendumIndex, T::AccountId) => Vote;
	}
}

decl_event!(
	/// An event in this module.
	pub enum Event<T> where Balance = BalanceOf<T>, <T as system::Trait>::AccountId {
		Proposed(PropIndex, Balance),
		Tabled(PropIndex, Balance, Vec<AccountId>),
		Started(ReferendumIndex, VoteThreshold),
		Passed(ReferendumIndex),
		NotPassed(ReferendumIndex),
		Cancelled(ReferendumIndex),
		Executed(ReferendumIndex, bool),
	}
);

impl<T: Trait> Module<T> {
	// exposed immutables.

	/// Get the amount locked in support of `proposal`; `None` if proposal isn't a valid proposal
	/// index.
	pub fn locked_for(proposal: PropIndex) -> Option<BalanceOf<T>> {
		Self::deposit_of(proposal).map(|(d, l)| d * BalanceOf::<T>::sa(l.len() as u64))
	}

	/// Return true if `ref_index` is an on-going referendum.
	pub fn is_active_referendum(ref_index: ReferendumIndex) -> bool {
		<ReferendumInfoOf<T>>::exists(ref_index)
	}

	/// Get all referendums currently active.
	pub fn active_referendums() -> Vec<(ReferendumIndex, ReferendumInfo<T::BlockNumber, T::Proposal>)> {
		let next = Self::next_tally();
		let last = Self::referendum_count();
		(next..last).into_iter()
			.filter_map(|i| Self::referendum_info(i).map(|info| (i, info)))
			.collect()
	}

	/// Get all referendums ready for tally at block `n`.
	pub fn maturing_referendums_at(n: T::BlockNumber) -> Vec<(ReferendumIndex, ReferendumInfo<T::BlockNumber, T::Proposal>)> {
		let next = Self::next_tally();
		let last = Self::referendum_count();
		(next..last).into_iter()
			.filter_map(|i| Self::referendum_info(i).map(|info| (i, info)))
			.take_while(|&(_, ref info)| info.end == n)
			.collect()
	}

	/// Get the voters for the current proposal.
	pub fn tally(ref_index: ReferendumIndex) -> (BalanceOf<T>, BalanceOf<T>, BalanceOf<T>) {
		Self::voters_for(ref_index).iter()
			.map(|voter| (
				T::Currency::total_balance(voter),
				Self::vote_of((ref_index, voter.clone())),
			))
			.map(|(bal, vote)|
				if vote.is_aye() {
					(bal * BalanceOf::<T>::sa(vote.multiplier() as u64), Zero::zero(), bal)
				} else {
					(Zero::zero(), bal * BalanceOf::<T>::sa(vote.multiplier() as u64), bal)
				}
			).fold((Zero::zero(), Zero::zero(), Zero::zero()), |(a, b, c), (d, e, f)| (a + d, b + e, c + f))
	}

	// Exposed mutables.

	/// Start a referendum. Can be called directly by the council.
	pub fn internal_start_referendum(proposal: T::Proposal, threshold: VoteThreshold, delay: T::BlockNumber) -> result::Result<ReferendumIndex, &'static str> {
		<Module<T>>::inject_referendum(<system::Module<T>>::block_number() + <Module<T>>::voting_period(), proposal, threshold, delay)
	}

	/// Remove a referendum. Can be called directly by the council.
	pub fn internal_cancel_referendum(ref_index: ReferendumIndex) {
		Self::deposit_event(RawEvent::Cancelled(ref_index));
		<Module<T>>::clear_referendum(ref_index);
	}

	// private.

	/// Start a referendum
	fn inject_referendum(
		end: T::BlockNumber,
		proposal: T::Proposal,
		threshold: VoteThreshold,
		delay: T::BlockNumber,
	) -> result::Result<ReferendumIndex, &'static str> {
		let ref_index = Self::referendum_count();
		if ref_index > 0 && Self::referendum_info(ref_index - 1).map(|i| i.end > end).unwrap_or(false) {
			Err("Cannot inject a referendum that ends earlier than preceeding referendum")?
		}

		<ReferendumCount<T>>::put(ref_index + 1);
		<ReferendumInfoOf<T>>::insert(ref_index, ReferendumInfo { end, proposal, threshold, delay });
		Self::deposit_event(RawEvent::Started(ref_index, threshold));
		Ok(ref_index)
	}

	/// Remove all info on a referendum.
	fn clear_referendum(ref_index: ReferendumIndex) {
		<ReferendumInfoOf<T>>::remove(ref_index);
		<VotersFor<T>>::remove(ref_index);
		for v in Self::voters_for(ref_index) {
			<VoteOf<T>>::remove((ref_index, v));
		}
	}

	/// Enact a proposal from a referendum.
	fn enact_proposal(proposal: T::Proposal, index: ReferendumIndex) {
		let ok = proposal.dispatch(system::RawOrigin::Root.into()).is_ok();
		Self::deposit_event(RawEvent::Executed(index, ok));
	}

	fn launch_next(now: T::BlockNumber) -> Result {
		let mut public_props = Self::public_props();
		if let Some((winner_index, _)) = public_props.iter()
			.enumerate()
			.max_by_key(|x| Self::locked_for((x.1).0).unwrap_or_else(Zero::zero)/*defensive only: All current public proposals have an amount locked*/)
		{
			let (prop_index, proposal, _) = public_props.swap_remove(winner_index);
			<PublicProps<T>>::put(public_props);

			if let Some((deposit, depositors)) = <DepositOf<T>>::take(prop_index) {//: (BalanceOf<T>, Vec<T::AccountId>) =
				// refund depositors
				for d in &depositors {
					T::Currency::unreserve(d, deposit);
				}
				Self::deposit_event(RawEvent::Tabled(prop_index, deposit, depositors));
				Self::inject_referendum(now + Self::voting_period(), proposal, VoteThreshold::SuperMajorityApprove, Self::public_delay())?;
			}
		}

		Ok(())
	}

	fn bake_referendum(now: T::BlockNumber, index: ReferendumIndex, info: ReferendumInfo<T::BlockNumber, T::Proposal>) -> Result {
		let (approve, against, capital) = Self::tally(index);
		let total_issuance = T::Currency::total_issuance();
		let approved = info.threshold.approved(approve, against, capital, total_issuance);
		let lock_period = Self::public_delay();

		// Logic defined in https://www.slideshare.net/gavofyork/governance-in-polkadot-poc3
		// Essentially, we extend the lock-period of the coins behind the winning votes to be the
		// vote strength times the public delay period from now.
		for (a, vote) in Self::voters_for(index).into_iter()
			.map(|a| (a.clone(), Self::vote_of((index, a))))
			// ^^^ defensive only: all items come from `voters`; for an item to be in `voters` there must be a vote registered; qed
			.filter(|&(_, vote)| vote.is_aye() == approved)	// Just the winning coins
		{
			// now plus: the base lock period multiplied by the number of periods this voter offered to
			// lock should they win...
			let locked_until = now + lock_period * T::BlockNumber::sa((vote.multiplier()) as u64);
			// ...extend their bondage until at least then.
			<Bondage<T>>::mutate(a, |b| if *b < locked_until { *b = locked_until });
		}

		Self::clear_referendum(index);
		if approved {
			Self::deposit_event(RawEvent::Passed(index));
			if info.delay.is_zero() {
				Self::enact_proposal(info.proposal, index);
			} else {
				<DispatchQueue<T>>::mutate(now + info.delay, |q| q.push(Some((info.proposal, index))));
			}
		} else {
			Self::deposit_event(RawEvent::NotPassed(index));
		}
		<NextTally<T>>::put(index + 1);

		Ok(())
	}

	/// Current era is ending; we should finish up any proposals.
	fn end_block(now: T::BlockNumber) -> Result {
		// pick out another public referendum if it's time.
		if (now % Self::launch_period()).is_zero() {
			Self::launch_next(now.clone())?;
		}

		// tally up votes for any expiring referenda.
		for (index, info) in Self::maturing_referendums_at(now).into_iter() {
			Self::bake_referendum(now.clone(), index, info)?;
		}

		for (proposal, index) in <DispatchQueue<T>>::take(now).into_iter().filter_map(|x| x) {
			Self::enact_proposal(proposal, index);
		}
		Ok(())
	}
}

impl<T: Trait> OnFreeBalanceZero<T::AccountId> for Module<T> {
	fn on_free_balance_zero(who: &T::AccountId) {
		<Bondage<T>>::remove(who);
	}
}

impl<T: Trait> EnsureAccountLiquid<T::AccountId> for Module<T> {
	fn ensure_account_liquid(who: &T::AccountId) -> Result {
		if Self::bondage(who) <= <system::Module<T>>::block_number() {
			Ok(())
		} else {
			Err("cannot transfer illiquid funds")
		}
	}
}

#[cfg(test)]
mod tests {
	use super::*;
	use runtime_io::with_externalities;
	use srml_support::{impl_outer_origin, impl_outer_dispatch, assert_noop, assert_ok};
	use substrate_primitives::{H256, Blake2Hasher};
	use primitives::BuildStorage;
	use primitives::traits::{BlakeTwo256, IdentityLookup};
	use primitives::testing::{Digest, DigestItem, Header};

	const AYE: Vote = Vote(-1);
	const NAY: Vote = Vote(0);

	impl_outer_origin! {
		pub enum Origin for Test {}
	}

	impl_outer_dispatch! {
		pub enum Call for Test where origin: Origin {
			balances::Balances,
			democracy::Democracy,
		}
	}

	// Workaround for https://github.com/rust-lang/rust/issues/26925 . Remove when sorted.
	#[derive(Clone, Eq, PartialEq, Debug, EncodeMetadata)]
	pub struct Test;
	impl system::Trait for Test {
		type Origin = Origin;
		type Index = u64;
		type BlockNumber = u64;
		type Hash = H256;
		type Hashing = BlakeTwo256;
		type Digest = Digest;
		type AccountId = u64;
		type Lookup = IdentityLookup<u64>;
		type Header = Header;
		type Event = ();
		type Log = DigestItem;
	}
	impl balances::Trait for Test {
		type Balance = u64;
		type OnFreeBalanceZero = ();
		type OnNewAccount = ();
		type EnsureAccountLiquid = ();
		type Event = ();
	}
	impl Trait for Test {
		type Currency = balances::Module<Self>;
		type Proposal = Call;
		type Event = ();
	}

	fn new_test_ext() -> runtime_io::TestExternalities<Blake2Hasher> {
		new_test_ext_with_public_delay(0)
	}

	fn new_test_ext_with_public_delay(public_delay: u64) -> runtime_io::TestExternalities<Blake2Hasher> {
		let mut t = system::GenesisConfig::<Test>::default().build_storage().unwrap().0;
		t.extend(balances::GenesisConfig::<Test>{
			balances: vec![(1, 10), (2, 20), (3, 30), (4, 40), (5, 50), (6, 60)],
			transaction_base_fee: 0,
			transaction_byte_fee: 0,
			existential_deposit: 0,
			transfer_fee: 0,
			creation_fee: 0,
			vesting: vec![],
		}.build_storage().unwrap().0);
		t.extend(GenesisConfig::<Test>{
			launch_period: 1,
			voting_period: 1,
			minimum_deposit: 1,
			public_delay,
			max_lock_periods: 6,
		}.build_storage().unwrap().0);
		runtime_io::TestExternalities::new(t)
	}

	type System = system::Module<Test>;
	type Balances = balances::Module<Test>;
	type Democracy = Module<Test>;

	#[test]
	fn params_should_work() {
		with_externalities(&mut new_test_ext(), || {
			assert_eq!(Democracy::launch_period(), 1);
			assert_eq!(Democracy::voting_period(), 1);
			assert_eq!(Democracy::minimum_deposit(), 1);
			assert_eq!(Democracy::referendum_count(), 0);
			assert_eq!(Balances::free_balance(&42), 0);
			assert_eq!(Balances::total_issuance(), 210);
			assert_eq!(Democracy::public_delay(), 0);
			assert_eq!(Democracy::max_lock_periods(), 6);
		});
	}

	#[test]
	fn vote_should_work() {
		assert_eq!(Vote::new(true, 0).multiplier(), 1);
		assert_eq!(Vote::new(true, 1).multiplier(), 1);
		assert_eq!(Vote::new(true, 2).multiplier(), 2);
		assert_eq!(Vote::new(true, 0).is_aye(), true);
		assert_eq!(Vote::new(true, 1).is_aye(), true);
		assert_eq!(Vote::new(true, 2).is_aye(), true);
		assert_eq!(Vote::new(false, 0).multiplier(), 1);
		assert_eq!(Vote::new(false, 1).multiplier(), 1);
		assert_eq!(Vote::new(false, 2).multiplier(), 2);
		assert_eq!(Vote::new(false, 0).is_aye(), false);
		assert_eq!(Vote::new(false, 1).is_aye(), false);
		assert_eq!(Vote::new(false, 2).is_aye(), false);
	}

	#[test]
	fn invalid_vote_strength_should_not_work() {
		with_externalities(&mut new_test_ext(), || {
			System::set_block_number(1);
			let r = Democracy::inject_referendum(1, set_balance_proposal(2), VoteThreshold::SuperMajorityApprove, 0).unwrap();
			assert_noop!(Democracy::vote(Origin::signed(1), r, Vote::new(true, 7)), "vote has too great a strength");
			assert_noop!(Democracy::vote(Origin::signed(1), r, Vote::new(false, 7)), "vote has too great a strength");
		});
	}

	fn set_balance_proposal(value: u64) -> Call {
		Call::Balances(balances::Call::set_balance(42, value.into(), 0))
	}

	fn propose_set_balance(who: u64, value: u64, locked: u64) -> super::Result {
		Democracy::propose(Origin::signed(who), Box::new(set_balance_proposal(value)), locked.into())
	}

	#[test]
	fn locked_for_should_work() {
		with_externalities(&mut new_test_ext(), || {
			System::set_block_number(1);
			assert_ok!(propose_set_balance(1, 2, 2));
			assert_ok!(propose_set_balance(1, 4, 4));
			assert_ok!(propose_set_balance(1, 3, 3));
			assert_eq!(Democracy::locked_for(0), Some(2));
			assert_eq!(Democracy::locked_for(1), Some(4));
			assert_eq!(Democracy::locked_for(2), Some(3));
		});
	}

	#[test]
	fn single_proposal_should_work() {
		with_externalities(&mut new_test_ext(), || {
			System::set_block_number(1);
			assert_ok!(propose_set_balance(1, 2, 1));
			assert_eq!(Democracy::end_block(System::block_number()), Ok(()));

			System::set_block_number(2);
			let r = 0;
			assert_ok!(Democracy::vote(Origin::signed(1), r, AYE));

			assert_eq!(Democracy::referendum_count(), 1);
			assert_eq!(Democracy::voters_for(r), vec![1]);
			assert_eq!(Democracy::vote_of((r, 1)), AYE);
			assert_eq!(Democracy::tally(r), (10, 0, 10));

			assert_eq!(Democracy::end_block(System::block_number()), Ok(()));

			assert_eq!(Balances::free_balance(&42), 2);
		});
	}

	#[test]
	fn deposit_for_proposals_should_be_taken() {
		with_externalities(&mut new_test_ext(), || {
			System::set_block_number(1);
			assert_ok!(propose_set_balance(1, 2, 5));
			assert_ok!(Democracy::second(Origin::signed(2), 0));
			assert_ok!(Democracy::second(Origin::signed(5), 0));
			assert_ok!(Democracy::second(Origin::signed(5), 0));
			assert_ok!(Democracy::second(Origin::signed(5), 0));
			assert_eq!(Balances::free_balance(&1), 5);
			assert_eq!(Balances::free_balance(&2), 15);
			assert_eq!(Balances::free_balance(&5), 35);
		});
	}

	#[test]
	fn deposit_for_proposals_should_be_returned() {
		with_externalities(&mut new_test_ext(), || {
			System::set_block_number(1);
			assert_ok!(propose_set_balance(1, 2, 5));
			assert_ok!(Democracy::second(Origin::signed(2), 0));
			assert_ok!(Democracy::second(Origin::signed(5), 0));
			assert_ok!(Democracy::second(Origin::signed(5), 0));
			assert_ok!(Democracy::second(Origin::signed(5), 0));
			assert_eq!(Democracy::end_block(System::block_number()), Ok(()));
			assert_eq!(Balances::free_balance(&1), 10);
			assert_eq!(Balances::free_balance(&2), 20);
			assert_eq!(Balances::free_balance(&5), 50);
		});
	}

	#[test]
	fn proposal_with_deposit_below_minimum_should_not_work() {
		with_externalities(&mut new_test_ext(), || {
			System::set_block_number(1);
			assert_noop!(propose_set_balance(1, 2, 0), "value too low");
		});
	}

	#[test]
	fn poor_proposer_should_not_work() {
		with_externalities(&mut new_test_ext(), || {
			System::set_block_number(1);
			assert_noop!(propose_set_balance(1, 2, 11), "proposer\'s balance too low");
		});
	}

	#[test]
	fn poor_seconder_should_not_work() {
		with_externalities(&mut new_test_ext(), || {
			System::set_block_number(1);
			assert_ok!(propose_set_balance(2, 2, 11));
			assert_noop!(Democracy::second(Origin::signed(1), 0), "seconder\'s balance too low");
		});
	}

	#[test]
	fn runners_up_should_come_after() {
		with_externalities(&mut new_test_ext(), || {
			System::set_block_number(0);
			assert_ok!(propose_set_balance(1, 2, 2));
			assert_ok!(propose_set_balance(1, 4, 4));
			assert_ok!(propose_set_balance(1, 3, 3));
			assert_eq!(Democracy::end_block(System::block_number()), Ok(()));

			System::set_block_number(1);
			assert_ok!(Democracy::vote(Origin::signed(1), 0, AYE));
			assert_eq!(Democracy::end_block(System::block_number()), Ok(()));
			assert_eq!(Balances::free_balance(&42), 4);

			System::set_block_number(2);
			assert_ok!(Democracy::vote(Origin::signed(1), 1, AYE));
			assert_eq!(Democracy::end_block(System::block_number()), Ok(()));
			assert_eq!(Balances::free_balance(&42), 3);

			System::set_block_number(3);
			assert_ok!(Democracy::vote(Origin::signed(1), 2, AYE));
			assert_eq!(Democracy::end_block(System::block_number()), Ok(()));
		});
	}

	#[test]
	fn simple_passing_should_work() {
		with_externalities(&mut new_test_ext(), || {
			System::set_block_number(1);
			let r = Democracy::inject_referendum(1, set_balance_proposal(2), VoteThreshold::SuperMajorityApprove, 0).unwrap();
			assert_ok!(Democracy::vote(Origin::signed(1), r, AYE));

			assert_eq!(Democracy::voters_for(r), vec![1]);
			assert_eq!(Democracy::vote_of((r, 1)), AYE);
			assert_eq!(Democracy::tally(r), (10, 0, 10));

			assert_eq!(Democracy::end_block(System::block_number()), Ok(()));

			assert_eq!(Balances::free_balance(&42), 2);
		});
	}

	#[test]
	fn cancel_referendum_should_work() {
		with_externalities(&mut new_test_ext(), || {
			System::set_block_number(1);
			let r = Democracy::inject_referendum(1, set_balance_proposal(2), VoteThreshold::SuperMajorityApprove, 0).unwrap();
			assert_ok!(Democracy::vote(Origin::signed(1), r, AYE));
			assert_ok!(Democracy::cancel_referendum(r.into()));

			assert_eq!(Democracy::end_block(System::block_number()), Ok(()));

			assert_eq!(Balances::free_balance(&42), 0);
		});
	}

	#[test]
	fn simple_failing_should_work() {
		with_externalities(&mut new_test_ext(), || {
			System::set_block_number(1);
			let r = Democracy::inject_referendum(1, set_balance_proposal(2), VoteThreshold::SuperMajorityApprove, 0).unwrap();
			assert_ok!(Democracy::vote(Origin::signed(1), r, NAY));

			assert_eq!(Democracy::voters_for(r), vec![1]);
			assert_eq!(Democracy::vote_of((r, 1)), NAY);
			assert_eq!(Democracy::tally(r), (0, 10, 10));

			assert_eq!(Democracy::end_block(System::block_number()), Ok(()));

			assert_eq!(Balances::free_balance(&42), 0);
		});
	}

	#[test]
	fn controversial_voting_should_work() {
		with_externalities(&mut new_test_ext(), || {
			System::set_block_number(1);
			let r = Democracy::inject_referendum(1, set_balance_proposal(2), VoteThreshold::SuperMajorityApprove, 0).unwrap();
			assert_ok!(Democracy::vote(Origin::signed(1), r, AYE));
			assert_ok!(Democracy::vote(Origin::signed(2), r, NAY));
			assert_ok!(Democracy::vote(Origin::signed(3), r, NAY));
			assert_ok!(Democracy::vote(Origin::signed(4), r, AYE));
			assert_ok!(Democracy::vote(Origin::signed(5), r, NAY));
			assert_ok!(Democracy::vote(Origin::signed(6), r, AYE));

			assert_eq!(Democracy::tally(r), (110, 100, 210));

			assert_eq!(Democracy::end_block(System::block_number()), Ok(()));

			assert_eq!(Balances::free_balance(&42), 2);
		});
	}

	#[test]
	fn delayed_enactment_should_work() {
		with_externalities(&mut new_test_ext(), || {
			System::set_block_number(1);
			let r = Democracy::inject_referendum(1, set_balance_proposal(2), VoteThreshold::SuperMajorityApprove, 1).unwrap();
			assert_ok!(Democracy::vote(Origin::signed(1), r, AYE));
			assert_ok!(Democracy::vote(Origin::signed(2), r, AYE));
			assert_ok!(Democracy::vote(Origin::signed(3), r, AYE));
			assert_ok!(Democracy::vote(Origin::signed(4), r, AYE));
			assert_ok!(Democracy::vote(Origin::signed(5), r, AYE));
			assert_ok!(Democracy::vote(Origin::signed(6), r, AYE));

			assert_eq!(Democracy::tally(r), (210, 0, 210));

			assert_eq!(Democracy::end_block(System::block_number()), Ok(()));
			assert_eq!(Balances::free_balance(&42), 0);

			System::set_block_number(2);
			assert_eq!(Democracy::end_block(System::block_number()), Ok(()));

			assert_eq!(Balances::free_balance(&42), 2);
		});
	}

	#[test]
	fn lock_voting_should_work() {
		with_externalities(&mut new_test_ext_with_public_delay(1), || {
			System::set_block_number(1);
			let r = Democracy::inject_referendum(1, set_balance_proposal(2), VoteThreshold::SuperMajorityApprove, 0).unwrap();
			assert_ok!(Democracy::vote(Origin::signed(1), r, Vote::new(false, 6)));
			assert_ok!(Democracy::vote(Origin::signed(2), r, Vote::new(true, 5)));
			assert_ok!(Democracy::vote(Origin::signed(3), r, Vote::new(true, 4)));
			assert_ok!(Democracy::vote(Origin::signed(4), r, Vote::new(true, 3)));
			assert_ok!(Democracy::vote(Origin::signed(5), r, Vote::new(true, 2)));
			assert_ok!(Democracy::vote(Origin::signed(6), r, Vote::new(false, 1)));

			assert_eq!(Democracy::tally(r), (440, 120, 210));

			assert_eq!(Democracy::end_block(System::block_number()), Ok(()));

			assert_eq!(Democracy::bondage(1), 0);
			assert_eq!(Democracy::bondage(2), 6);
			assert_eq!(Democracy::bondage(3), 5);
			assert_eq!(Democracy::bondage(4), 4);
			assert_eq!(Democracy::bondage(5), 3);
			assert_eq!(Democracy::bondage(6), 0);

			System::set_block_number(2);
			assert_eq!(Democracy::end_block(System::block_number()), Ok(()));

			assert_eq!(Balances::free_balance(&42), 2);
		});
	}

	#[test]
	fn controversial_low_turnout_voting_should_work() {
		with_externalities(&mut new_test_ext(), || {
			System::set_block_number(1);
			let r = Democracy::inject_referendum(1, set_balance_proposal(2), VoteThreshold::SuperMajorityApprove, 0).unwrap();
			assert_ok!(Democracy::vote(Origin::signed(5), r, NAY));
			assert_ok!(Democracy::vote(Origin::signed(6), r, AYE));

			assert_eq!(Democracy::tally(r), (60, 50, 110));

			assert_eq!(Democracy::end_block(System::block_number()), Ok(()));

			assert_eq!(Balances::free_balance(&42), 0);
		});
	}

	#[test]
	fn passing_low_turnout_voting_should_work() {
		with_externalities(&mut new_test_ext(), || {
			assert_eq!(Balances::free_balance(&42), 0);
			assert_eq!(Balances::total_issuance(), 210);

			System::set_block_number(1);
			let r = Democracy::inject_referendum(1, set_balance_proposal(2), VoteThreshold::SuperMajorityApprove, 0).unwrap();
			assert_ok!(Democracy::vote(Origin::signed(4), r, AYE));
			assert_ok!(Democracy::vote(Origin::signed(5), r, NAY));
			assert_ok!(Democracy::vote(Origin::signed(6), r, AYE));

			assert_eq!(Democracy::tally(r), (100, 50, 150));

			assert_eq!(Democracy::end_block(System::block_number()), Ok(()));

			assert_eq!(Balances::free_balance(&42), 2);
		});
	}
}<|MERGE_RESOLUTION|>--- conflicted
+++ resolved
@@ -18,29 +18,6 @@
 
 #![cfg_attr(not(feature = "std"), no_std)]
 
-<<<<<<< HEAD
-#[cfg(test)]
-extern crate substrate_primitives;
-#[cfg(test)]
-extern crate srml_balances as balances;
-
-#[macro_use]
-extern crate parity_codec_derive;
-extern crate sr_std as rstd;
-#[macro_use]
-extern crate srml_support;
-
-extern crate substrate_metadata;
-#[macro_use]
-extern crate substrate_metadata_derive;
-
-extern crate parity_codec as codec;
-extern crate sr_io as runtime_io;
-extern crate sr_primitives as primitives;
-extern crate srml_system as system;
-
-=======
->>>>>>> 6288a477
 use rstd::prelude::*;
 use rstd::result;
 use primitives::traits::{Zero, As};
@@ -50,6 +27,7 @@
 use srml_support::traits::{Currency, OnFreeBalanceZero, EnsureAccountLiquid};
 use srml_support::dispatch::Result;
 use system::ensure_signed;
+use substrate_metadata_derive::EncodeMetadata;
 
 mod vote_threshold;
 pub use vote_threshold::{Approved, VoteThreshold};
