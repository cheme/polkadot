// Copyright 2019 Parity Technologies (UK) Ltd.
// This file is part of Substrate.

// Substrate is free software: you can redistribute it and/or modify
// it under the terms of the GNU General Public License as published by
// the Free Software Foundation, either version 3 of the License, or
// (at your option) any later version.

// Substrate is distributed in the hope that it will be useful,
// but WITHOUT ANY WARRANTY; without even the implied warranty of
// MERCHANTABILITY or FITNESS FOR A PARTICULAR PURPOSE.  See the
// GNU General Public License for more details.

// You should have received a copy of the GNU General Public License
// along with Substrate.  If not, see <http://www.gnu.org/licenses/>.

//! # Membership Module
//!
//! Allows control of membership of a set of `AccountId`s, useful for managing membership of of a
//! collective.

// Ensure we're `no_std` when compiling for Wasm.
#![cfg_attr(not(feature = "std"), no_std)]

use sr_std::prelude::*;
use srml_support::{
	StorageValue, decl_module, decl_storage, decl_event,
	traits::{ChangeMembers}
};
use system::ensure_root;
use sr_primitives::{traits::EnsureOrigin, weights::SimpleDispatchInfo};

pub trait Trait<I=DefaultInstance>: system::Trait {
	/// The overarching event type.
	type Event: From<Event<Self, I>> + Into<<Self as system::Trait>::Event>;

	/// Required origin for adding a member (though can always be Root).
	type AddOrigin: EnsureOrigin<Self::Origin>;

	/// Required origin for removing a member (though can always be Root).
	type RemoveOrigin: EnsureOrigin<Self::Origin>;

	/// Required origin for adding and removing a member in a single action.
	type SwapOrigin: EnsureOrigin<Self::Origin>;

	/// Required origin for resetting membership.
	type ResetOrigin: EnsureOrigin<Self::Origin>;

	/// The receiver of the signal for when the membership has been initialized. This happens pre-
	/// genesis and will usually be the same as `MembershipChanged`. If you need to do something
	/// different on initialization, then you can change this accordingly.
	type MembershipInitialized: ChangeMembers<Self::AccountId>;

	/// The receiver of the signal for when the membership has changed.
	type MembershipChanged: ChangeMembers<Self::AccountId>;
}

decl_storage! {
	trait Store for Module<T: Trait<I>, I: Instance=DefaultInstance> as Membership {
		/// The current membership, stored as an ordered Vec.
		Members get(members): Vec<T::AccountId>;
	}
	add_extra_genesis {
		config(members): Vec<T::AccountId>;
		config(phantom): sr_std::marker::PhantomData<I>;
		build(|
			storage: &mut (sr_primitives::StorageOverlay, sr_primitives::ChildrenStorageOverlay),
			config: &GenesisConfig<T, I>
		| {
			sr_io::with_storage(storage, || {
				let mut members = config.members.clone();
				members.sort();
				T::MembershipInitialized::set_members_sorted(&members[..], &[]);
				<Members<T, I>>::put(members);
			});
		})
	}
}

decl_event!(
	pub enum Event<T, I=DefaultInstance> where
		<T as system::Trait>::AccountId,
	{
		/// The given member was added; see the transaction for who.
		MemberAdded,
		/// The given member was removed; see the transaction for who.
		MemberRemoved,
		/// Two members were swapped; see the transaction for who.
		MembersSwapped,
		/// The membership was reset; see the transaction for who the new set is.
		MembersReset,
		/// Phantom member, never used.
		Dummy(sr_std::marker::PhantomData<(AccountId, I)>),
	}
);

decl_module! {
	pub struct Module<T: Trait<I>, I: Instance=DefaultInstance>
		for enum Call
		where origin: T::Origin
	{
		fn deposit_event<T, I>() = default;

		/// Add a member `who` to the set.
		///
		/// May only be called from `AddOrigin` or root.
		#[weight = SimpleDispatchInfo::FixedNormal(50_000)]
		fn add_member(origin, who: T::AccountId) {
			T::AddOrigin::try_origin(origin)
				.map(|_| ())
				.or_else(ensure_root)
				.map_err(|_| "bad origin")?;

			let mut members = <Members<T, I>>::get();
			let location = members.binary_search(&who).err().ok_or("already a member")?;
			members.insert(location, who.clone());
			<Members<T, I>>::put(&members);

			T::MembershipChanged::change_members_sorted(&[who], &[], &members[..]);

			Self::deposit_event(RawEvent::MemberAdded);
		}

		/// Remove a member `who` from the set.
		///
		/// May only be called from `RemoveOrigin` or root.
		#[weight = SimpleDispatchInfo::FixedNormal(50_000)]
		fn remove_member(origin, who: T::AccountId) {
			T::RemoveOrigin::try_origin(origin)
				.map(|_| ())
				.or_else(ensure_root)
				.map_err(|_| "bad origin")?;

			let mut members = <Members<T, I>>::get();
			let location = members.binary_search(&who).ok().ok_or("not a member")?;
			members.remove(location);
			<Members<T, I>>::put(&members);

			T::MembershipChanged::change_members_sorted(&[], &[who], &members[..]);

			Self::deposit_event(RawEvent::MemberRemoved);
		}

		/// Swap out one member `remove` for another `add`.
		///
		/// May only be called from `SwapOrigin` or root.
		#[weight = SimpleDispatchInfo::FixedNormal(50_000)]
		fn swap_member(origin, remove: T::AccountId, add: T::AccountId) {
			T::SwapOrigin::try_origin(origin)
				.map(|_| ())
				.or_else(ensure_root)
				.map_err(|_| "bad origin")?;

			if remove == add { return Ok(()) }

			let mut members = <Members<T, I>>::get();
			let location = members.binary_search(&remove).ok().ok_or("not a member")?;
			members[location] = add.clone();
			let _location = members.binary_search(&add).err().ok_or("already a member")?;
			members.sort();
			<Members<T, I>>::put(&members);

			T::MembershipChanged::change_members_sorted(
				&[add],
				&[remove],
				&members[..],
			);

			Self::deposit_event(RawEvent::MembersSwapped);
		}

		/// Change the membership to a new set, disregarding the existing membership. Be nice and
		/// pass `members` pre-sorted.
		///
		/// May only be called from `ResetOrigin` or root.
		#[weight = SimpleDispatchInfo::FixedNormal(50_000)]
		fn reset_members(origin, members: Vec<T::AccountId>) {
			T::ResetOrigin::try_origin(origin)
				.map(|_| ())
				.or_else(ensure_root)
				.map_err(|_| "bad origin")?;

			let mut members = members;
			members.sort();
			<Members<T, I>>::mutate(|m| {
				T::MembershipChanged::set_members_sorted(&members[..], m);
				*m = members;
			});

			Self::deposit_event(RawEvent::MembersReset);
		}
	}
}

#[cfg(test)]
mod tests {
	use super::*;

	use std::cell::RefCell;
	use srml_support::{assert_ok, assert_noop, impl_outer_origin, parameter_types};
	use sr_io::with_externalities;
	use primitives::{H256, Blake2Hasher};
	// The testing primitives are very useful for avoiding having to work with signatures
	// or public keys. `u64` is used as the `AccountId` and no `Signature`s are requried.
	use sr_primitives::{
		Perbill, traits::{BlakeTwo256, IdentityLookup}, testing::Header
	};
	use system::EnsureSignedBy;

	impl_outer_origin! {
		pub enum Origin for Test {}
	}

	// For testing the module, we construct most of a mock runtime. This means
	// first constructing a configuration type (`Test`) which `impl`s each of the
	// configuration traits of modules we want to use.
	#[derive(Clone, Eq, PartialEq)]
	pub struct Test;
	parameter_types! {
		pub const BlockHashCount: u64 = 250;
		pub const MaximumBlockWeight: u32 = 1024;
		pub const MaximumBlockLength: u32 = 2 * 1024;
		pub const AvailableBlockRatio: Perbill = Perbill::one();
	}
	impl system::Trait for Test {
		type Origin = Origin;
		type Index = u64;
		type BlockNumber = u64;
		type Hash = H256;
		type Call = ();
		type Hashing = BlakeTwo256;
		type AccountId = u64;
		type Lookup = IdentityLookup<Self::AccountId>;
		type Header = Header;
		type WeightMultiplierUpdate = ();
		type Event = ();
		type BlockHashCount = BlockHashCount;
		type MaximumBlockWeight = MaximumBlockWeight;
		type MaximumBlockLength = MaximumBlockLength;
		type AvailableBlockRatio = AvailableBlockRatio;
	}
	parameter_types! {
		pub const One: u64 = 1;
		pub const Two: u64 = 2;
		pub const Three: u64 = 3;
		pub const Four: u64 = 4;
		pub const Five: u64 = 5;
	}

	thread_local! {
		static MEMBERS: RefCell<Vec<u64>> = RefCell::new(vec![]);
	}

	pub struct TestChangeMembers;
	impl ChangeMembers<u64> for TestChangeMembers {
		fn change_members_sorted(incoming: &[u64], outgoing: &[u64], new: &[u64]) {
			let mut old_plus_incoming = MEMBERS.with(|m| m.borrow().to_vec());
			old_plus_incoming.extend_from_slice(incoming);
			old_plus_incoming.sort();
			let mut new_plus_outgoing = new.to_vec();
			new_plus_outgoing.extend_from_slice(outgoing);
			new_plus_outgoing.sort();
			assert_eq!(old_plus_incoming, new_plus_outgoing);

			MEMBERS.with(|m| *m.borrow_mut() = new.to_vec());
		}
	}

	impl Trait for Test {
		type Event = ();
		type AddOrigin = EnsureSignedBy<One, u64>;
		type RemoveOrigin = EnsureSignedBy<Two, u64>;
		type SwapOrigin = EnsureSignedBy<Three, u64>;
		type ResetOrigin = EnsureSignedBy<Four, u64>;
		type MembershipInitialized = TestChangeMembers;
		type MembershipChanged = TestChangeMembers;
	}

	type Membership = Module<Test>;

	// This function basically just builds a genesis storage key/value store according to
	// our desired mockup.
	fn new_test_ext() -> sr_io::TestExternalities<Blake2Hasher> {
		let mut t = system::GenesisConfig::default().build_storage::<Test>().unwrap();
		// We use default for brevity, but you can configure as desired if needed.
		GenesisConfig::<Test>{
			members: vec![10, 20, 30],
			.. Default::default()
<<<<<<< HEAD
		}.build_storage().unwrap());
=======
		}.assimilate_storage(&mut t).unwrap();
>>>>>>> 35128f74
		t.into()
	}

	#[test]
	fn query_membership_works() {
		with_externalities(&mut new_test_ext(), || {
			assert_eq!(Membership::members(), vec![10, 20, 30]);
			assert_eq!(MEMBERS.with(|m| m.borrow().clone()), vec![10, 20, 30]);
		});
	}

	#[test]
	fn add_member_works() {
		with_externalities(&mut new_test_ext(), || {
			assert_noop!(Membership::add_member(Origin::signed(5), 15), "bad origin");
			assert_noop!(Membership::add_member(Origin::signed(1), 10), "already a member");
			assert_ok!(Membership::add_member(Origin::signed(1), 15));
			assert_eq!(Membership::members(), vec![10, 15, 20, 30]);
			assert_eq!(MEMBERS.with(|m| m.borrow().clone()), Membership::members());
		});
	}

	#[test]
	fn remove_member_works() {
		with_externalities(&mut new_test_ext(), || {
			assert_noop!(Membership::remove_member(Origin::signed(5), 20), "bad origin");
			assert_noop!(Membership::remove_member(Origin::signed(2), 15), "not a member");
			assert_ok!(Membership::remove_member(Origin::signed(2), 20));
			assert_eq!(Membership::members(), vec![10, 30]);
			assert_eq!(MEMBERS.with(|m| m.borrow().clone()), Membership::members());
		});
	}

	#[test]
	fn swap_member_works() {
		with_externalities(&mut new_test_ext(), || {
			assert_noop!(Membership::swap_member(Origin::signed(5), 10, 25), "bad origin");
			assert_noop!(Membership::swap_member(Origin::signed(3), 15, 25), "not a member");
			assert_noop!(Membership::swap_member(Origin::signed(3), 10, 30), "already a member");
			assert_ok!(Membership::swap_member(Origin::signed(3), 20, 20));
			assert_eq!(Membership::members(), vec![10, 20, 30]);
			assert_ok!(Membership::swap_member(Origin::signed(3), 10, 25));
			assert_eq!(Membership::members(), vec![20, 25, 30]);
			assert_eq!(MEMBERS.with(|m| m.borrow().clone()), Membership::members());
		});
	}

	#[test]
	fn reset_members_works() {
		with_externalities(&mut new_test_ext(), || {
			assert_noop!(Membership::reset_members(Origin::signed(1), vec![20, 40, 30]), "bad origin");
			assert_ok!(Membership::reset_members(Origin::signed(4), vec![20, 40, 30]));
			assert_eq!(Membership::members(), vec![20, 30, 40]);
			assert_eq!(MEMBERS.with(|m| m.borrow().clone()), Membership::members());
		});
	}
}<|MERGE_RESOLUTION|>--- conflicted
+++ resolved
@@ -29,6 +29,8 @@
 };
 use system::ensure_root;
 use sr_primitives::{traits::EnsureOrigin, weights::SimpleDispatchInfo};
+#[cfg(feature = "std")]
+use sr_primitives::MapTransaction;
 
 pub trait Trait<I=DefaultInstance>: system::Trait {
 	/// The overarching event type.
@@ -64,7 +66,7 @@
 		config(members): Vec<T::AccountId>;
 		config(phantom): sr_std::marker::PhantomData<I>;
 		build(|
-			storage: &mut (sr_primitives::StorageOverlay, sr_primitives::ChildrenStorageOverlay),
+			storage: &mut MapTransaction,
 			config: &GenesisConfig<T, I>
 		| {
 			sr_io::with_storage(storage, || {
@@ -286,11 +288,7 @@
 		GenesisConfig::<Test>{
 			members: vec![10, 20, 30],
 			.. Default::default()
-<<<<<<< HEAD
-		}.build_storage().unwrap());
-=======
 		}.assimilate_storage(&mut t).unwrap();
->>>>>>> 35128f74
 		t.into()
 	}
 
