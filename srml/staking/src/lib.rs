--- conflicted
+++ resolved
@@ -20,41 +20,6 @@
 
 #![cfg_attr(not(feature = "std"), no_std)]
 
-<<<<<<< HEAD
-#[cfg(feature = "std")]
-extern crate serde;
-
-#[macro_use]
-extern crate srml_support as runtime_support;
-
-#[macro_use]
-extern crate sr_std as rstd;
-
-#[macro_use]
-extern crate parity_codec_derive;
-
-extern crate parity_codec as codec;
-
-extern crate substrate_metadata;
-#[macro_use]
-extern crate substrate_metadata_derive;
-
-extern crate sr_primitives as primitives;
-extern crate srml_consensus as consensus;
-extern crate srml_session as session;
-extern crate srml_system as system;
-
-#[cfg(test)]
-extern crate substrate_primitives;
-#[cfg(test)]
-extern crate sr_io as runtime_io;
-#[cfg(test)]
-extern crate srml_timestamp as timestamp;
-#[cfg(test)]
-extern crate srml_balances as balances;
-
-=======
->>>>>>> 6288a477
 use rstd::{prelude::*, cmp};
 use parity_codec::HasCompact;
 use parity_codec_derive::{Encode, Decode};
@@ -65,6 +30,7 @@
 use primitives::Perbill;
 use primitives::traits::{Zero, One, Bounded, As, StaticLookup};
 use system::ensure_signed;
+use substrate_metadata_derive::EncodeMetadata;
 
 mod mock;
 
