[package]
name = "srml-executive"
version = "0.1.0"
authors = ["Parity Technologies <admin@parity.io>"]
edition = "2018"

[dependencies]
serde = { version = "1.0", default-features = false }
parity-codec = { version = "3.0", default-features = false }
rstd = { package = "sr-std", path = "../../core/sr-std", default-features = false }
runtime_io = { package = "sr-io", path = "../../core/sr-io", default-features = false }
primitives = { package = "sr-primitives", path = "../../core/sr-primitives", default-features = false }
srml-support = { path = "../support", default-features = false }
system = { package = "srml-system", path = "../system", default-features = false }

[dev-dependencies]
hex-literal = "0.1.0"
substrate-primitives = { path = "../../core/primitives" }
srml-indices = { path = "../indices" }
<<<<<<< HEAD
srml-balances = { path = "../balances" }
substrate-metadata = { path = "../../core/metadata", default-features = false }
substrate-metadata-derive = { path = "../../core/metadata-derive", default-features = false }
=======
balances = { package = "srml-balances", path = "../balances" }
parity-codec-derive = { version = "3.0", default-features = false }
>>>>>>> 6288a477

[features]
default = ["std"]
std = [
	"rstd/std",
	"srml-support/std",
	"serde/std",
	"parity-codec/std",
	"primitives/std",
	"runtime_io/std",
	"system/std",
]<|MERGE_RESOLUTION|>--- conflicted
+++ resolved
@@ -17,14 +17,10 @@
 hex-literal = "0.1.0"
 substrate-primitives = { path = "../../core/primitives" }
 srml-indices = { path = "../indices" }
-<<<<<<< HEAD
-srml-balances = { path = "../balances" }
+balances = { package = "srml-balances", path = "../balances" }
+parity-codec-derive = { version = "3.0", default-features = false }
 substrate-metadata = { path = "../../core/metadata", default-features = false }
 substrate-metadata-derive = { path = "../../core/metadata-derive", default-features = false }
-=======
-balances = { package = "srml-balances", path = "../balances" }
-parity-codec-derive = { version = "3.0", default-features = false }
->>>>>>> 6288a477
 
 [features]
 default = ["std"]
