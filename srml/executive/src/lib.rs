// Copyright 2017-2019 Parity Technologies (UK) Ltd.
// This file is part of Substrate.

// Substrate is free software: you can redistribute it and/or modify
// it under the terms of the GNU General Public License as published by
// the Free Software Foundation, either version 3 of the License, or
// (at your option) any later version.

// Substrate is distributed in the hope that it will be useful,
// but WITHOUT ANY WARRANTY; without even the implied warranty of
// MERCHANTABILITY or FITNESS FOR A PARTICULAR PURPOSE.  See the
// GNU General Public License for more details.

// You should have received a copy of the GNU General Public License
// along with Substrate.  If not, see <http://www.gnu.org/licenses/>.

//! # Executive Module
//!
//! The Executive module acts as the orchestration layer for the runtime. It dispatches incoming
//! extrinsic calls to the respective modules in the runtime.
//!
//! ## Overview
//!
//! The executive module is not a typical SRML module providing functionality around a specific feature.
//! It is a cross-cutting framework component for the SRML. It works in conjunction with the
//! [SRML System module](../srml_system/index.html) to perform these cross-cutting functions.
//!
//! The Executive module provides functions to:
//!
//! - Check transaction validity.
//! - Initialize a block.
//! - Apply extrinsics.
//! - Execute a block.
//! - Finalize a block.
//! - Start an off-chain worker.
//!
//! ### Implementations
//!
//! The Executive module provides the following implementations:
//!
//! - `ExecuteBlock`: Trait that can be used to execute a block.
//! - `Executive`: Type that can be used to make the SRML available from the runtime.
//!
//! ## Usage
//!
//! The default Substrate node template declares the [`Executive`](./struct.Executive.html) type in its library.
//!
//! ### Example
//!
//! `Executive` type declaration from the node template.
//!
//! ```
//! # use sr_primitives::generic;
//! # use srml_executive as executive;
//! # pub struct UncheckedExtrinsic {};
//! # pub struct Header {};
//! # type Context = system::ChainContext<Runtime>;
//! # pub type Block = generic::Block<Header, UncheckedExtrinsic>;
//! # pub type Balances = u64;
//! # pub type AllModules = u64;
//! # pub enum Runtime {};
//! # use sr_primitives::transaction_validity::TransactionValidity;
//! # use sr_primitives::traits::ValidateUnsigned;
//! # impl ValidateUnsigned for Runtime {
//! # 	type Call = ();
//! #
//! # 	fn validate_unsigned(_call: &Self::Call) -> TransactionValidity {
//! # 		TransactionValidity::Invalid(0)
//! # 	}
//! # }
//! /// Executive: handles dispatch to the various modules.
//! pub type Executive = executive::Executive<Runtime, Block, Context, Runtime, AllModules>;
//! ```

#![cfg_attr(not(feature = "std"), no_std)]

use rstd::prelude::*;
use rstd::marker::PhantomData;
use rstd::result;
use sr_primitives::{generic::Digest, traits::{
	self, Header, Zero, One, Checkable, Applyable, CheckEqual, OnFinalize,
	OnInitialize, NumberFor, Block as BlockT, OffchainWorker, ValidateUnsigned
}};
use srml_support::Dispatchable;
use parity_codec::{Codec, Encode};
use system::{extrinsics_root, DigestOf};
use sr_primitives::{ApplyOutcome, ApplyError};
use sr_primitives::transaction_validity::TransactionValidity;
use sr_primitives::weights::GetDispatchInfo;

mod internal {
	use sr_primitives::traits::DispatchError;

	pub enum ApplyError {
		BadSignature(&'static str),
		Stale,
		Future,
		CantPay,
		FullBlock,
	}

	pub enum ApplyOutcome {
		Success,
		Fail(&'static str),
	}

	impl From<DispatchError> for ApplyError {
		fn from(d: DispatchError) -> Self {
			match d {
				DispatchError::Payment => ApplyError::CantPay,
				DispatchError::Resource => ApplyError::FullBlock,
				DispatchError::NoPermission => ApplyError::CantPay,
				DispatchError::BadState => ApplyError::CantPay,
				DispatchError::Stale => ApplyError::Stale,
				DispatchError::Future => ApplyError::Future,
				DispatchError::BadProof => ApplyError::BadSignature(""),
			}
		}
	}
}

/// Trait that can be used to execute a block.
pub trait ExecuteBlock<Block: BlockT> {
	/// Actually execute all transitions for `block`.
	fn execute_block(block: Block);
}

pub type CheckedOf<E, C> = <E as Checkable<C>>::Checked;
pub type CallOf<E, C> = <CheckedOf<E, C> as Applyable>::Call;
pub type OriginOf<E, C> = <CallOf<E, C> as Dispatchable>::Origin;

pub struct Executive<System, Block, Context, UnsignedValidator, AllModules>(
	PhantomData<(System, Block, Context, UnsignedValidator, AllModules)>
);

impl<
	System: system::Trait,
	Block: traits::Block<Header=System::Header, Hash=System::Hash>,
	Context: Default,
	UnsignedValidator,
	AllModules: OnInitialize<System::BlockNumber> + OnFinalize<System::BlockNumber> + OffchainWorker<System::BlockNumber>,
> ExecuteBlock<Block> for Executive<System, Block, Context, UnsignedValidator, AllModules>
where
	Block::Extrinsic: Checkable<Context> + Codec,
	CheckedOf<Block::Extrinsic, Context>: Applyable<AccountId=System::AccountId> + GetDispatchInfo,
	CallOf<Block::Extrinsic, Context>: Dispatchable,
	OriginOf<Block::Extrinsic, Context>: From<Option<System::AccountId>>,
	UnsignedValidator: ValidateUnsigned<Call=CallOf<Block::Extrinsic, Context>>,
{
	fn execute_block(block: Block) {
		Executive::<System, Block, Context, UnsignedValidator, AllModules>::execute_block(block);
	}
}

impl<
	System: system::Trait,
	Block: traits::Block<Header=System::Header, Hash=System::Hash>,
	Context: Default,
	UnsignedValidator,
	AllModules: OnInitialize<System::BlockNumber> + OnFinalize<System::BlockNumber> + OffchainWorker<System::BlockNumber>,
> Executive<System, Block, Context, UnsignedValidator, AllModules>
where
	Block::Extrinsic: Checkable<Context> + Codec,
	CheckedOf<Block::Extrinsic, Context>: Applyable<AccountId=System::AccountId> + GetDispatchInfo,
	CallOf<Block::Extrinsic, Context>: Dispatchable,
	OriginOf<Block::Extrinsic, Context>: From<Option<System::AccountId>>,
	UnsignedValidator: ValidateUnsigned<Call=CallOf<Block::Extrinsic, Context>>,
{
	/// Start the execution of a particular block.
	pub fn initialize_block(header: &System::Header) {
		let mut digests = <DigestOf<System>>::default();
		header.digest().logs().iter().for_each(|d| if d.as_pre_runtime().is_some() { digests.push(d.clone()) });
		Self::initialize_block_impl(header.number(), header.parent_hash(), header.extrinsics_root(), &digests);
	}

	fn initialize_block_impl(
		block_number: &System::BlockNumber,
		parent_hash: &System::Hash,
		extrinsics_root: &System::Hash,
		digest: &Digest<System::Hash>,
	) {
		<system::Module<System>>::initialize(block_number, parent_hash, extrinsics_root, digest);
		<AllModules as OnInitialize<System::BlockNumber>>::on_initialize(*block_number);
	}

	fn initial_checks(block: &Block) {
		let header = block.header();

		// Check that `parent_hash` is correct.
		let n = header.number().clone();
		assert!(
			n > System::BlockNumber::zero()
			&& <system::Module<System>>::block_hash(n - System::BlockNumber::one()) == *header.parent_hash(),
			"Parent hash should be valid."
		);

		// Check that transaction trie root represents the transactions.
		let xts_root = extrinsics_root::<System::Hashing, _>(&block.extrinsics());
		header.extrinsics_root().check_equal(&xts_root);
		assert!(header.extrinsics_root() == &xts_root, "Transaction trie root must be valid.");
	}

	/// Actually execute all transitions for `block`.
	pub fn execute_block(block: Block) {
		Self::initialize_block(block.header());

		// any initial checks
		Self::initial_checks(&block);

		// execute extrinsics
		let (header, extrinsics) = block.deconstruct();
		Self::execute_extrinsics_with_book_keeping(extrinsics, *header.number());

		// any final checks
		Self::final_checks(&header);
	}

	/// Execute given extrinsics and take care of post-extrinsics book-keeping.
	fn execute_extrinsics_with_book_keeping(extrinsics: Vec<Block::Extrinsic>, block_number: NumberFor<Block>) {

		extrinsics.into_iter().for_each(Self::apply_extrinsic_no_note);

		// post-extrinsics book-keeping
		<system::Module<System>>::note_finished_extrinsics();
		<AllModules as OnFinalize<System::BlockNumber>>::on_finalize(block_number);
	}

	/// Finalize the block - it is up the caller to ensure that all header fields are valid
	/// except state-root.
	pub fn finalize_block() -> System::Header {
		<system::Module<System>>::note_finished_extrinsics();
		<AllModules as OnFinalize<System::BlockNumber>>::on_finalize(<system::Module<System>>::block_number());

		// set up extrinsics
		<system::Module<System>>::derive_extrinsics();
		<system::Module<System>>::finalize()
	}

	/// Apply extrinsic outside of the block execution function.
	/// This doesn't attempt to validate anything regarding the block, but it builds a list of uxt
	/// hashes.
	pub fn apply_extrinsic(uxt: Block::Extrinsic) -> result::Result<ApplyOutcome, ApplyError> {
		let encoded = uxt.encode();
		let encoded_len = encoded.len();
		match Self::apply_extrinsic_with_len(uxt, encoded_len, Some(encoded)) {
			Ok(internal::ApplyOutcome::Success) => Ok(ApplyOutcome::Success),
			Ok(internal::ApplyOutcome::Fail(_)) => Ok(ApplyOutcome::Fail),
			Err(internal::ApplyError::CantPay) => Err(ApplyError::CantPay),
			Err(internal::ApplyError::BadSignature(_)) => Err(ApplyError::BadSignature),
			Err(internal::ApplyError::Stale) => Err(ApplyError::Stale),
			Err(internal::ApplyError::Future) => Err(ApplyError::Future),
			Err(internal::ApplyError::FullBlock) => Err(ApplyError::FullBlock),
		}
	}

	/// Apply an extrinsic inside the block execution function.
	fn apply_extrinsic_no_note(uxt: Block::Extrinsic) {
		let l = uxt.encode().len();
		match Self::apply_extrinsic_with_len(uxt, l, None) {
			Ok(internal::ApplyOutcome::Success) => (),
			Ok(internal::ApplyOutcome::Fail(e)) => runtime_io::print(e),
			Err(internal::ApplyError::CantPay) => panic!("All extrinsics should have sender able to pay their fees"),
			Err(internal::ApplyError::BadSignature(_)) => panic!("All extrinsics should be properly signed"),
			Err(internal::ApplyError::Stale) | Err(internal::ApplyError::Future) => panic!("All extrinsics should have the correct nonce"),
			Err(internal::ApplyError::FullBlock) => panic!("Extrinsics should not exceed block limit"),
		}
	}

	/// Actually apply an extrinsic given its `encoded_len`; this doesn't note its hash.
	fn apply_extrinsic_with_len(
		uxt: Block::Extrinsic,
		encoded_len: usize,
		to_note: Option<Vec<u8>>,
	) -> result::Result<internal::ApplyOutcome, internal::ApplyError> {
		// Verify that the signature is good.
		let xt = uxt.check(&Default::default()).map_err(internal::ApplyError::BadSignature)?;

		// We don't need to make sure to `note_extrinsic` only after we know it's going to be
		// executed to prevent it from leaking in storage since at this point, it will either
		// execute or panic (and revert storage changes).
		if let Some(encoded) = to_note {
			<system::Module<System>>::note_extrinsic(encoded);
		}

		// AUDIT: Under no circumstances may this function panic from here onwards.

		// Decode parameters and dispatch
		let dispatch_info = xt.get_dispatch_info();
		let r = Applyable::dispatch(xt, dispatch_info, encoded_len)
			.map_err(internal::ApplyError::from)?;

		<system::Module<System>>::note_applied_extrinsic(&r, encoded_len as u32);

		r.map(|_| internal::ApplyOutcome::Success).or_else(|e| match e {
			sr_primitives::BLOCK_FULL => Err(internal::ApplyError::FullBlock),
			e => Ok(internal::ApplyOutcome::Fail(e))
		})
	}

	fn final_checks(header: &System::Header) {
		// remove temporaries
		let new_header = <system::Module<System>>::finalize();

		// check digest
		assert_eq!(
			header.digest().logs().len(),
			new_header.digest().logs().len(),
			"Number of digest items must match that calculated."
		);
		let items_zip = header.digest().logs().iter().zip(new_header.digest().logs().iter());
		for (header_item, computed_item) in items_zip {
			header_item.check_equal(&computed_item);
			assert!(header_item == computed_item, "Digest item must match that calculated.");
		}

		// check storage root.
		let storage_root = new_header.state_root();
		header.state_root().check_equal(&storage_root);
		assert!(header.state_root() == storage_root, "Storage root must match that calculated.");
	}

	/// Check a given signed transaction for validity. This doesn't execute any
	/// side-effects; it merely checks whether the transaction would panic if it were included or not.
	///
	/// Changes made to storage should be discarded.
	pub fn validate_transaction(uxt: Block::Extrinsic) -> TransactionValidity {
		// Note errors > 0 are from ApplyError
		const UNKNOWN_ERROR: i8 = -127;
		const INVALID_INDEX: i8 = -10;

		let encoded_len = uxt.using_encoded(|d| d.len());
		let xt = match uxt.check(&Default::default()) {
			// Checks out. Carry on.
			Ok(xt) => xt,
			// An unknown account index implies that the transaction may yet become valid.
			Err("invalid account index") => return TransactionValidity::Unknown(INVALID_INDEX),
			// Technically a bad signature could also imply an out-of-date account index, but
			// that's more of an edge case.
			Err(sr_primitives::BAD_SIGNATURE) => return TransactionValidity::Invalid(ApplyError::BadSignature as i8),
			Err(_) => return TransactionValidity::Invalid(UNKNOWN_ERROR),
		};

		let dispatch_info = xt.get_dispatch_info();
		xt.validate::<UnsignedValidator>(dispatch_info, encoded_len)
	}

	/// Start an offchain worker and generate extrinsics.
	pub fn offchain_worker(n: System::BlockNumber) {
		<AllModules as OffchainWorker<System::BlockNumber>>::generate_extrinsics(n)
	}
}


#[cfg(test)]
mod tests {
	use super::*;
	use balances::Call;
	use runtime_io::with_externalities;
	use primitives::{H256, Blake2Hasher};
	use sr_primitives::generic::Era;
	use sr_primitives::Perbill;
	use sr_primitives::weights::Weight;
	use sr_primitives::traits::{Header as HeaderT, BlakeTwo256, IdentityLookup, ConvertInto};
	use sr_primitives::testing::{Digest, Header, Block};
	use srml_support::{impl_outer_event, impl_outer_origin, parameter_types};
	use srml_support::traits::{Currency, LockIdentifier, LockableCurrency, WithdrawReasons, WithdrawReason};
	use system;
	use hex_literal::hex;

	impl_outer_origin! {
		pub enum Origin for Runtime {
		}
	}

	impl_outer_event!{
		pub enum MetaEvent for Runtime {
			balances<T>,
		}
	}

	// Workaround for https://github.com/rust-lang/rust/issues/26925 . Remove when sorted.
	#[derive(Clone, Eq, PartialEq)]
	pub struct Runtime;
	parameter_types! {
		pub const BlockHashCount: u64 = 250;
		pub const MaximumBlockWeight: u32 = 1024;
		pub const MaximumBlockLength: u32 = 2 * 1024;
		pub const AvailableBlockRatio: Perbill = Perbill::one();
	}
	impl system::Trait for Runtime {
		type Origin = Origin;
		type Index = u64;
		type BlockNumber = u64;
		type Hash = primitives::H256;
		type Hashing = BlakeTwo256;
		type AccountId = u64;
		type Lookup = IdentityLookup<u64>;
		type Header = Header;
		type Event = MetaEvent;
		type BlockHashCount = BlockHashCount;
		type WeightMultiplierUpdate = ();
		type MaximumBlockWeight = MaximumBlockWeight;
		type AvailableBlockRatio = AvailableBlockRatio;
		type MaximumBlockLength = MaximumBlockLength;
	}
	parameter_types! {
		pub const ExistentialDeposit: u64 = 0;
		pub const TransferFee: u64 = 0;
		pub const CreationFee: u64 = 0;
		pub const TransactionBaseFee: u64 = 10;
		pub const TransactionByteFee: u64 = 0;
	}
	impl balances::Trait for Runtime {
		type Balance = u64;
		type OnFreeBalanceZero = ();
		type OnNewAccount = ();
		type Event = MetaEvent;
		type TransactionPayment = ();
		type DustRemoval = ();
		type TransferPayment = ();
		type ExistentialDeposit = ExistentialDeposit;
		type TransferFee = TransferFee;
		type CreationFee = CreationFee;
		type TransactionBaseFee = TransactionBaseFee;
		type TransactionByteFee = TransactionByteFee;
		type WeightToFee = ConvertInto;
	}

	impl ValidateUnsigned for Runtime {
		type Call = Call<Runtime>;

		fn validate_unsigned(call: &Self::Call) -> TransactionValidity {
			match call {
				Call::set_balance(_, _, _) => TransactionValidity::Valid(Default::default()),
				_ => TransactionValidity::Invalid(0),
			}
		}
	}

	type SignedExtra = (
		system::CheckEra<Runtime>,
		system::CheckNonce<Runtime>,
		system::CheckWeight<Runtime>,
		balances::TakeFees<Runtime>
	);
	type TestXt = sr_primitives::testing::TestXt<Call<Runtime>, SignedExtra>;
	type Executive = super::Executive<Runtime, Block<TestXt>, system::ChainContext<Runtime>, Runtime, ()>;

	fn extra(nonce: u64, fee: u64) -> SignedExtra {
		(
			system::CheckEra::from(Era::Immortal),
			system::CheckNonce::from(nonce),
			system::CheckWeight::new(),
			balances::TakeFees::from(fee)
		)
	}

	fn sign_extra(who: u64, nonce: u64, fee: u64) -> Option<(u64, SignedExtra)> {
		Some((who, extra(nonce, fee)))
	}

	#[test]
	fn balance_transfer_dispatch_works() {
		let mut t = system::GenesisConfig::default().build_storage::<Runtime>().unwrap();
		balances::GenesisConfig::<Runtime> {
			balances: vec![(1, 211)],
			vesting: vec![],
<<<<<<< HEAD
		}.assimilate_storage(&mut t).unwrap();
		let xt = primitives::testing::TestXt(sign_extra(1, 0, 0), Call::transfer(2, 69));
=======
		}.assimilate_storage(&mut t.0, &mut t.1).unwrap();
		let xt = sr_primitives::testing::TestXt(sign_extra(1, 0, 0), Call::transfer(2, 69));
>>>>>>> 5342c630
		let weight = xt.get_dispatch_info().weight as u64;
		let mut t = runtime_io::TestExternalities::<Blake2Hasher>::new(t);
		with_externalities(&mut t, || {
			Executive::initialize_block(&Header::new(
				1,
				H256::default(),
				H256::default(),
				[69u8; 32].into(),
				Digest::default(),
			));
			let r = Executive::apply_extrinsic(xt);
			assert_eq!(r, Ok(ApplyOutcome::Success));
			assert_eq!(<balances::Module<Runtime>>::total_balance(&1), 142 - 10 - weight);
			assert_eq!(<balances::Module<Runtime>>::total_balance(&2), 69);
		});
	}

	fn new_test_ext(balance_factor: u64) -> runtime_io::TestExternalities<Blake2Hasher> {
		let mut t = system::GenesisConfig::default().build_storage::<Runtime>().unwrap();
		balances::GenesisConfig::<Runtime> {
			balances: vec![(1, 111 * balance_factor)],
			vesting: vec![],
		}.assimilate_storage(&mut t).unwrap();
		t.into()
	}

	#[test]
	fn block_import_works() {
		with_externalities(&mut new_test_ext(1), || {
			Executive::execute_block(Block {
				header: Header {
					parent_hash: [69u8; 32].into(),
					number: 1,
					state_root: hex!("3e51b47b6cc8449eece93eee4b01f03b00a0ca7981c0b6c0447b6e0d50ca886d").into(),
					extrinsics_root: hex!("03170a2e7597b7b7e3d84c05391d139a62b157e78786d8c082f29dcf4c111314").into(),
					digest: Digest { logs: vec![], },
				},
				extrinsics: vec![],
			});
		});
	}

	#[test]
	#[should_panic]
	fn block_import_of_bad_state_root_fails() {
		with_externalities(&mut new_test_ext(1), || {
			Executive::execute_block(Block {
				header: Header {
					parent_hash: [69u8; 32].into(),
					number: 1,
					state_root: [0u8; 32].into(),
					extrinsics_root: hex!("03170a2e7597b7b7e3d84c05391d139a62b157e78786d8c082f29dcf4c111314").into(),
					digest: Digest { logs: vec![], },
				},
				extrinsics: vec![],
			});
		});
	}

	#[test]
	#[should_panic]
	fn block_import_of_bad_extrinsic_root_fails() {
		with_externalities(&mut new_test_ext(1), || {
			Executive::execute_block(Block {
				header: Header {
					parent_hash: [69u8; 32].into(),
					number: 1,
					state_root: hex!("49cd58a254ccf6abc4a023d9a22dcfc421e385527a250faec69f8ad0d8ed3e48").into(),
					extrinsics_root: [0u8; 32].into(),
					digest: Digest { logs: vec![], },
				},
				extrinsics: vec![],
			});
		});
	}

	#[test]
	fn bad_extrinsic_not_inserted() {
		let mut t = new_test_ext(1);
		// bad nonce check!
		let xt = sr_primitives::testing::TestXt(sign_extra(1, 30, 0), Call::transfer(33, 69));
		with_externalities(&mut t, || {
			Executive::initialize_block(&Header::new(
				1,
				H256::default(),
				H256::default(),
				[69u8; 32].into(),
				Digest::default(),
			));
			assert!(Executive::apply_extrinsic(xt).is_err());
			assert_eq!(<system::Module<Runtime>>::extrinsic_index(), Some(0));
		});
	}

	#[test]
	fn block_weight_limit_enforced() {
		let mut t = new_test_ext(10000);
		// given: TestXt uses the encoded len as fixed Len:
		let xt = sr_primitives::testing::TestXt(sign_extra(1, 0, 0), Call::transfer::<Runtime>(33, 0));
		let encoded = xt.encode();
		let encoded_len = encoded.len() as Weight;
		let limit = AvailableBlockRatio::get() * MaximumBlockWeight::get();
		let num_to_exhaust_block = limit / encoded_len;
		with_externalities(&mut t, || {
			Executive::initialize_block(&Header::new(
				1,
				H256::default(),
				H256::default(),
				[69u8; 32].into(),
				Digest::default(),
			));
			assert_eq!(<system::Module<Runtime>>::all_extrinsics_weight(), 0);

			for nonce in 0..=num_to_exhaust_block {
				let xt = sr_primitives::testing::TestXt(sign_extra(1, nonce.into(), 0), Call::transfer::<Runtime>(33, 0));
				let res = Executive::apply_extrinsic(xt);
				if nonce != num_to_exhaust_block {
					assert_eq!(res.unwrap(), ApplyOutcome::Success);
					assert_eq!(<system::Module<Runtime>>::all_extrinsics_weight(), encoded_len * (nonce + 1));
					assert_eq!(<system::Module<Runtime>>::extrinsic_index(), Some(nonce as u32 + 1));
				} else {
					assert_eq!(res, Err(ApplyError::FullBlock));
				}
			}
		});
	}

	#[test]
	fn block_weight_and_size_is_stored_per_tx() {
		let xt = sr_primitives::testing::TestXt(sign_extra(1, 0, 0), Call::transfer(33, 0));
		let x1 = sr_primitives::testing::TestXt(sign_extra(1, 1, 0), Call::transfer(33, 0));
		let x2 = sr_primitives::testing::TestXt(sign_extra(1, 2, 0), Call::transfer(33, 0));
		let len = xt.clone().encode().len() as u32;
		let mut t = new_test_ext(1);
		with_externalities(&mut t, || {
			assert_eq!(<system::Module<Runtime>>::all_extrinsics_weight(), 0);
			assert_eq!(<system::Module<Runtime>>::all_extrinsics_weight(), 0);

			assert_eq!(Executive::apply_extrinsic(xt.clone()).unwrap(), ApplyOutcome::Success);
			assert_eq!(Executive::apply_extrinsic(x1.clone()).unwrap(), ApplyOutcome::Success);
			assert_eq!(Executive::apply_extrinsic(x2.clone()).unwrap(), ApplyOutcome::Success);

			// default weight for `TestXt` == encoded length.
			assert_eq!(<system::Module<Runtime>>::all_extrinsics_weight(), (3 * len).into());
			assert_eq!(<system::Module<Runtime>>::all_extrinsics_len(), 3 * len);

			let _ = <system::Module<Runtime>>::finalize();

			assert_eq!(<system::Module<Runtime>>::all_extrinsics_weight(), 0);
			assert_eq!(<system::Module<Runtime>>::all_extrinsics_weight(), 0);
		});
	}

	#[test]
	fn validate_unsigned() {
		let xt = sr_primitives::testing::TestXt(None, Call::set_balance(33, 69, 69));
		let valid = TransactionValidity::Valid(Default::default());
		let mut t = new_test_ext(1);

		with_externalities(&mut t, || {
			assert_eq!(Executive::validate_transaction(xt.clone()), valid);
			assert_eq!(Executive::apply_extrinsic(xt), Ok(ApplyOutcome::Fail));
		});
	}

	#[test]
	fn can_pay_for_tx_fee_on_full_lock() {
		let id: LockIdentifier = *b"0       ";
		let execute_with_lock = |lock: WithdrawReasons| {
			let mut t = new_test_ext(1);
			with_externalities(&mut t, || {
				<balances::Module<Runtime> as LockableCurrency<u64>>::set_lock(
					id,
					&1,
					110,
					10,
					lock,
				);
				let xt = sr_primitives::testing::TestXt(sign_extra(1, 0, 0), Call::transfer(2, 10));
				let weight = xt.get_dispatch_info().weight as u64;
				Executive::initialize_block(&Header::new(
					1,
					H256::default(),
					H256::default(),
					[69u8; 32].into(),
					Digest::default(),
				));

				if lock == WithdrawReasons::except(WithdrawReason::TransactionPayment) {
					assert_eq!(Executive::apply_extrinsic(xt).unwrap(), ApplyOutcome::Fail);
					// but tx fee has been deducted. the transaction failed on transfer, not on fee.
					assert_eq!(<balances::Module<Runtime>>::total_balance(&1), 111 - 10 - weight);
				} else {
					assert_eq!(Executive::apply_extrinsic(xt), Err(ApplyError::CantPay));
					assert_eq!(<balances::Module<Runtime>>::total_balance(&1), 111);
				}
			});
		};

		execute_with_lock(WithdrawReasons::all());
		execute_with_lock(WithdrawReasons::except(WithdrawReason::TransactionPayment));
	}
}<|MERGE_RESOLUTION|>--- conflicted
+++ resolved
@@ -465,13 +465,8 @@
 		balances::GenesisConfig::<Runtime> {
 			balances: vec![(1, 211)],
 			vesting: vec![],
-<<<<<<< HEAD
 		}.assimilate_storage(&mut t).unwrap();
-		let xt = primitives::testing::TestXt(sign_extra(1, 0, 0), Call::transfer(2, 69));
-=======
-		}.assimilate_storage(&mut t.0, &mut t.1).unwrap();
 		let xt = sr_primitives::testing::TestXt(sign_extra(1, 0, 0), Call::transfer(2, 69));
->>>>>>> 5342c630
 		let weight = xt.get_dispatch_info().weight as u64;
 		let mut t = runtime_io::TestExternalities::<Blake2Hasher>::new(t);
 		with_externalities(&mut t, || {
