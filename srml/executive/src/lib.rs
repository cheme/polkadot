// Copyright 2017-2019 Parity Technologies (UK) Ltd.
// This file is part of Substrate.

// Substrate is free software: you can redistribute it and/or modify
// it under the terms of the GNU General Public License as published by
// the Free Software Foundation, either version 3 of the License, or
// (at your option) any later version.

// Substrate is distributed in the hope that it will be useful,
// but WITHOUT ANY WARRANTY; without even the implied warranty of
// MERCHANTABILITY or FITNESS FOR A PARTICULAR PURPOSE.  See the
// GNU General Public License for more details.

// You should have received a copy of the GNU General Public License
// along with Substrate.  If not, see <http://www.gnu.org/licenses/>.

//! # Executive Module
//!
//! The Executive module acts as the orchestration layer for the runtime. It dispatches incoming
//! extrinsic calls to the respective modules in the runtime.
//!
//! ## Overview
//!
//! The executive module is not a typical SRML module providing functionality around a specific feature.
//! It is a cross-cutting framework component for the SRML. It works in conjunction with the
//! [SRML System module](../srml_system/index.html) to perform these cross-cutting functions.
//!
//! The Executive module provides functions to:
//!
//! - Check transaction validity.
//! - Initialize a block.
//! - Apply extrinsics.
//! - Execute a block.
//! - Finalize a block.
//! - Start an off-chain worker.
//!
//! ### Implementations
//!
//! The Executive module provides the following implementations:
//!
//! - `ExecuteBlock`: Trait that can be used to execute a block.
//! - `Executive`: Type that can be used to make the SRML available from the runtime.
//!
//! ## Usage
//!
//! The default Substrate node template declares the [`Executive`](./struct.Executive.html) type in its library.
//!
//! ### Example
//!
//! `Executive` type declaration from the node template.
//!
//! ```
//! # use primitives::generic;
//! # use srml_executive as executive;
//! # pub struct UncheckedExtrinsic {};
//! # pub struct Header {};
//! # type Context = system::ChainContext<Runtime>;
//! # pub type Block = generic::Block<Header, UncheckedExtrinsic>;
//! # pub type Balances = u64;
//! # pub type AllModules = u64;
//! # pub enum Runtime {};
//! # use primitives::transaction_validity::TransactionValidity;
//! # use primitives::traits::ValidateUnsigned;
//! # impl ValidateUnsigned for Runtime {
//! # 	type Call = ();
//! #
//! # 	fn validate_unsigned(_call: &Self::Call) -> TransactionValidity {
//! # 		TransactionValidity::Invalid(0)
//! # 	}
//! # }
//! /// Executive: handles dispatch to the various modules.
//! pub type Executive = executive::Executive<Runtime, Block, Context, Balances, Runtime, AllModules>;
//! ```

#![cfg_attr(not(feature = "std"), no_std)]

use rstd::prelude::*;
use rstd::marker::PhantomData;
use rstd::result;
use primitives::{generic::Digest, traits::{
	self, Header, Zero, One, Checkable, Applyable, CheckEqual, OnFinalize,
	OnInitialize, NumberFor, Block as BlockT, OffchainWorker,
	ValidateUnsigned,
}};
use srml_support::{Dispatchable, traits::MakePayment};
use parity_codec::{Codec, Encode};
use system::{extrinsics_root, DigestOf};
use primitives::{ApplyOutcome, ApplyError};
use primitives::transaction_validity::{TransactionValidity, TransactionPriority, TransactionLongevity};
use primitives::weights::Weighable;

mod internal {
	pub const MAX_TRANSACTIONS_WEIGHT: u32 = 4 * 1024 * 1024;

	pub enum ApplyError {
		BadSignature(&'static str),
		Stale,
		Future,
		CantPay,
		FullBlock,
	}

	pub enum ApplyOutcome {
		Success,
		Fail(&'static str),
	}
}

/// Trait that can be used to execute a block.
pub trait ExecuteBlock<Block: BlockT> {
	/// Actually execute all transitions for `block`.
	fn execute_block(block: Block);
}

pub type CheckedOf<E, C> = <E as Checkable<C>>::Checked;
pub type CallOf<E, C> = <CheckedOf<E, C> as Applyable>::Call;
pub type OriginOf<E, C> = <CallOf<E, C> as Dispatchable>::Origin;

pub struct Executive<System, Block, Context, Payment, UnsignedValidator, AllModules>(
	PhantomData<(System, Block, Context, Payment, UnsignedValidator, AllModules)>
);

impl<
	System: system::Trait,
	Block: traits::Block<Header=System::Header, Hash=System::Hash>,
	Context: Default,
	Payment: MakePayment<System::AccountId>,
	UnsignedValidator,
	AllModules: OnInitialize<System::BlockNumber> + OnFinalize<System::BlockNumber> + OffchainWorker<System::BlockNumber>,
> ExecuteBlock<Block> for Executive<System, Block, Context, Payment, UnsignedValidator, AllModules>
where
	Block::Extrinsic: Checkable<Context> + Codec,
	CheckedOf<Block::Extrinsic, Context>: Applyable<Index=System::Index, AccountId=System::AccountId> + Weighable,
	CallOf<Block::Extrinsic, Context>: Dispatchable,
	OriginOf<Block::Extrinsic, Context>: From<Option<System::AccountId>>,
	UnsignedValidator: ValidateUnsigned<Call=CallOf<Block::Extrinsic, Context>>,
{
	fn execute_block(block: Block) {
		Executive::<System, Block, Context, Payment, UnsignedValidator, AllModules>::execute_block(block);
	}
}

impl<
	System: system::Trait,
	Block: traits::Block<Header=System::Header, Hash=System::Hash>,
	Context: Default,
	Payment: MakePayment<System::AccountId>,
	UnsignedValidator,
	AllModules: OnInitialize<System::BlockNumber> + OnFinalize<System::BlockNumber> + OffchainWorker<System::BlockNumber>,
> Executive<System, Block, Context, Payment, UnsignedValidator, AllModules>
where
	Block::Extrinsic: Checkable<Context> + Codec,
	CheckedOf<Block::Extrinsic, Context>: Applyable<Index=System::Index, AccountId=System::AccountId> + Weighable,
	CallOf<Block::Extrinsic, Context>: Dispatchable,
	OriginOf<Block::Extrinsic, Context>: From<Option<System::AccountId>>,
	UnsignedValidator: ValidateUnsigned<Call=CallOf<Block::Extrinsic, Context>>,
{
	/// Start the execution of a particular block.
	pub fn initialize_block(header: &System::Header) {
		let mut digests = <DigestOf<System>>::default();
		header.digest().logs().iter().for_each(|d| if d.as_pre_runtime().is_some() { digests.push(d.clone()) });
		Self::initialize_block_impl(header.number(), header.parent_hash(), header.extrinsics_root(), &digests);
	}

	fn initialize_block_impl(
		block_number: &System::BlockNumber,
		parent_hash: &System::Hash,
		extrinsics_root: &System::Hash,
		digest: &Digest<System::Hash>,
	) {
		<system::Module<System>>::initialize(block_number, parent_hash, extrinsics_root, digest);
		<AllModules as OnInitialize<System::BlockNumber>>::on_initialize(*block_number);
	}

	fn initial_checks(block: &Block) {
		let header = block.header();

		// Check that `parent_hash` is correct.
		let n = header.number().clone();
		assert!(
			n > System::BlockNumber::zero()
			&& <system::Module<System>>::block_hash(n - System::BlockNumber::one()) == *header.parent_hash(),
			"Parent hash should be valid."
		);

		// Check that transaction trie root represents the transactions.
		let xts_root = extrinsics_root::<System::Hashing, _>(&block.extrinsics());
		header.extrinsics_root().check_equal(&xts_root);
		assert!(header.extrinsics_root() == &xts_root, "Transaction trie root must be valid.");
	}

	/// Actually execute all transitions for `block`.
	pub fn execute_block(block: Block) {
		Self::initialize_block(block.header());

		// any initial checks
		Self::initial_checks(&block);

		// execute extrinsics
		let (header, extrinsics) = block.deconstruct();
		Self::execute_extrinsics_with_book_keeping(extrinsics, *header.number());

		// any final checks
		Self::final_checks(&header);
	}

	/// Execute given extrinsics and take care of post-extrinsics book-keeping.
	fn execute_extrinsics_with_book_keeping(extrinsics: Vec<Block::Extrinsic>, block_number: NumberFor<Block>) {

		extrinsics.into_iter().for_each(Self::apply_extrinsic_no_note);

		// post-extrinsics book-keeping
		<system::Module<System>>::note_finished_extrinsics();
		<AllModules as OnFinalize<System::BlockNumber>>::on_finalize(block_number);
	}

	/// Finalize the block - it is up the caller to ensure that all header fields are valid
	/// except state-root.
	pub fn finalize_block() -> System::Header {
		<system::Module<System>>::note_finished_extrinsics();
		<AllModules as OnFinalize<System::BlockNumber>>::on_finalize(<system::Module<System>>::block_number());

		// set up extrinsics
		<system::Module<System>>::derive_extrinsics();
		<system::Module<System>>::finalize()
	}

	/// Apply extrinsic outside of the block execution function.
	/// This doesn't attempt to validate anything regarding the block, but it builds a list of uxt
	/// hashes.
	pub fn apply_extrinsic(uxt: Block::Extrinsic) -> result::Result<ApplyOutcome, ApplyError> {
		let encoded = uxt.encode();
		let encoded_len = encoded.len();
		match Self::apply_extrinsic_with_len(uxt, encoded_len, Some(encoded)) {
			Ok(internal::ApplyOutcome::Success) => Ok(ApplyOutcome::Success),
			Ok(internal::ApplyOutcome::Fail(_)) => Ok(ApplyOutcome::Fail),
			Err(internal::ApplyError::CantPay) => Err(ApplyError::CantPay),
			Err(internal::ApplyError::BadSignature(_)) => Err(ApplyError::BadSignature),
			Err(internal::ApplyError::Stale) => Err(ApplyError::Stale),
			Err(internal::ApplyError::Future) => Err(ApplyError::Future),
			Err(internal::ApplyError::FullBlock) => Err(ApplyError::FullBlock),
		}
	}

	/// Apply an extrinsic inside the block execution function.
	fn apply_extrinsic_no_note(uxt: Block::Extrinsic) {
		let l = uxt.encode().len();
		match Self::apply_extrinsic_with_len(uxt, l, None) {
			Ok(internal::ApplyOutcome::Success) => (),
			Ok(internal::ApplyOutcome::Fail(e)) => runtime_io::print(e),
			Err(internal::ApplyError::CantPay) => panic!("All extrinsics should have sender able to pay their fees"),
			Err(internal::ApplyError::BadSignature(_)) => panic!("All extrinsics should be properly signed"),
			Err(internal::ApplyError::Stale) | Err(internal::ApplyError::Future) => panic!("All extrinsics should have the correct nonce"),
			Err(internal::ApplyError::FullBlock) => panic!("Extrinsics should not exceed block limit"),
		}
	}

	/// Actually apply an extrinsic given its `encoded_len`; this doesn't note its hash.
	fn apply_extrinsic_with_len(
		uxt: Block::Extrinsic,
		encoded_len: usize,
		to_note: Option<Vec<u8>>,
	) -> result::Result<internal::ApplyOutcome, internal::ApplyError> {
		// Verify that the signature is good.
		let xt = uxt.check(&Default::default()).map_err(internal::ApplyError::BadSignature)?;

		// Check the weight of the block if that extrinsic is applied.
		let weight = xt.weight(encoded_len);
		if <system::Module<System>>::all_extrinsics_weight() + weight > internal::MAX_TRANSACTIONS_WEIGHT {
			return Err(internal::ApplyError::FullBlock);
		}

		if let (Some(sender), Some(index)) = (xt.sender(), xt.index()) {
			// check index
			let expected_index = <system::Module<System>>::account_nonce(sender);
			if index != &expected_index { return Err(
				if index < &expected_index { internal::ApplyError::Stale } else { internal::ApplyError::Future }
			) }
			// pay any fees
			Payment::make_payment(sender, encoded_len).map_err(|_| internal::ApplyError::CantPay)?;

			// AUDIT: Under no circumstances may this function panic from here onwards.
			// FIXME: ensure this at compile-time (such as by not defining a panic function, forcing
			// a linker error unless the compiler can prove it cannot be called).
			// increment nonce in storage
			<system::Module<System>>::inc_account_nonce(sender);
		}

		// Make sure to `note_extrinsic` only after we know it's going to be executed
		// to prevent it from leaking in storage.
		if let Some(encoded) = to_note {
			<system::Module<System>>::note_extrinsic(encoded);
		}

		// Decode parameters and dispatch
		let (f, s) = xt.deconstruct();
		let r = f.dispatch(s.into());
		<system::Module<System>>::note_applied_extrinsic(&r, encoded_len as u32);

		r.map(|_| internal::ApplyOutcome::Success).or_else(|e| match e {
			primitives::BLOCK_FULL => Err(internal::ApplyError::FullBlock),
			e => Ok(internal::ApplyOutcome::Fail(e))
		})
	}

	fn final_checks(header: &System::Header) {
		// remove temporaries
		let new_header = <system::Module<System>>::finalize();

		// check digest
		assert_eq!(
			header.digest().logs().len(),
			new_header.digest().logs().len(),
			"Number of digest items must match that calculated."
		);
		let items_zip = header.digest().logs().iter().zip(new_header.digest().logs().iter());
		for (header_item, computed_item) in items_zip {
			header_item.check_equal(&computed_item);
			assert!(header_item == computed_item, "Digest item must match that calculated.");
		}

		// check storage root.
		let storage_root = new_header.state_root();
		header.state_root().check_equal(&storage_root);
		assert!(header.state_root() == storage_root, "Storage root must match that calculated.");
	}

	/// Check a given signed transaction for validity. This doesn't execute any
	/// side-effects; it merely checks whether the transaction would panic if it were included or not.
	///
	/// Changes made to storage should be discarded.
	pub fn validate_transaction(uxt: Block::Extrinsic) -> TransactionValidity {
		// Note errors > 0 are from ApplyError
		const UNKNOWN_ERROR: i8 = -127;
		const MISSING_SENDER: i8 = -20;
		const INVALID_INDEX: i8 = -10;

		let encoded_len = uxt.encode().len();

		let xt = match uxt.check(&Default::default()) {
			// Checks out. Carry on.
			Ok(xt) => xt,
			// An unknown account index implies that the transaction may yet become valid.
			Err("invalid account index") => return TransactionValidity::Unknown(INVALID_INDEX),
			// Technically a bad signature could also imply an out-of-date account index, but
			// that's more of an edge case.
			Err(primitives::BAD_SIGNATURE) => return TransactionValidity::Invalid(ApplyError::BadSignature as i8),
			Err(_) => return TransactionValidity::Invalid(UNKNOWN_ERROR),
		};

		match (xt.sender(), xt.index()) {
			(Some(sender), Some(index)) => {
				// pay any fees
				if Payment::make_payment(sender, encoded_len).is_err() {
					return TransactionValidity::Invalid(ApplyError::CantPay as i8)
				}

				// check index
				let expected_index = <system::Module<System>>::account_nonce(sender);
				if index < &expected_index {
					return TransactionValidity::Invalid(ApplyError::Stale as i8)
				}

				let index = *index;
				let provides = vec![(sender, index).encode()];
				let requires = if expected_index < index {
					vec![(sender, index - One::one()).encode()]
				} else {
					vec![]
				};

				TransactionValidity::Valid {
					priority: encoded_len as TransactionPriority,
					requires,
					provides,
					longevity: TransactionLongevity::max_value(),
					propagate: true,
				}
			},
			(None, None) => UnsignedValidator::validate_unsigned(&xt.deconstruct().0),
			(Some(_), None) => TransactionValidity::Invalid(INVALID_INDEX),
			(None, Some(_)) => TransactionValidity::Invalid(MISSING_SENDER),
		}
	}

	/// Start an offchain worker and generate extrinsics.
	pub fn offchain_worker(n: System::BlockNumber) {
		<AllModules as OffchainWorker<System::BlockNumber>>::generate_extrinsics(n)
	}
}

#[cfg(test)]
mod tests {
	use super::*;
	use balances::Call;
	use runtime_io::with_externalities;
	use substrate_primitives::{H256, Blake2Hasher};
	use primitives::BuildStorage;
	use primitives::traits::{Header as HeaderT, BlakeTwo256, IdentityLookup};
	use primitives::testing::{Digest, Header, Block};
	use srml_support::{impl_outer_event, impl_outer_origin, parameter_types};
	use srml_support::traits::Currency;
	use system;
	use hex_literal::hex;

	impl_outer_origin! {
		pub enum Origin for Runtime {
		}
	}

	impl_outer_event!{
		pub enum MetaEvent for Runtime {
			balances<T>,
		}
	}

	// Workaround for https://github.com/rust-lang/rust/issues/26925 . Remove when sorted.
	#[derive(Clone, Eq, PartialEq)]
	pub struct Runtime;
	impl system::Trait for Runtime {
		type Origin = Origin;
		type Index = u64;
		type BlockNumber = u64;
		type Hash = substrate_primitives::H256;
		type Hashing = BlakeTwo256;
		type AccountId = u64;
		type Lookup = IdentityLookup<u64>;
		type Header = Header;
		type Event = MetaEvent;
	}
	parameter_types! {
		pub const ExistentialDeposit: u64 = 0;
		pub const TransferFee: u64 = 0;
		pub const CreationFee: u64 = 0;
		pub const TransactionBaseFee: u64 = 0;
		pub const TransactionByteFee: u64 = 0;
	}
	impl balances::Trait for Runtime {
		type Balance = u64;
		type OnFreeBalanceZero = ();
		type OnNewAccount = ();
		type Event = MetaEvent;
		type TransactionPayment = ();
		type DustRemoval = ();
		type TransferPayment = ();
		type ExistentialDeposit = ExistentialDeposit;
		type TransferFee = TransferFee;
		type CreationFee = CreationFee;
		type TransactionBaseFee = TransactionBaseFee;
		type TransactionByteFee = TransactionByteFee;
	}

	impl ValidateUnsigned for Runtime {
		type Call = Call<Runtime>;

		fn validate_unsigned(call: &Self::Call) -> TransactionValidity {
			match call {
				Call::set_balance(_, _, _) => TransactionValidity::Valid {
					priority: 0,
					requires: vec![],
					provides: vec![],
					longevity: std::u64::MAX,
					propagate: false,
				},
				_ => TransactionValidity::Invalid(0),
			}
		}
	}

	type TestXt = primitives::testing::TestXt<Call<Runtime>>;
	type Executive = super::Executive<
		Runtime,
		Block<TestXt>,
		system::ChainContext<Runtime>,
		balances::Module<Runtime>,
		Runtime,
		()
	>;

	#[test]
	fn balance_transfer_dispatch_works() {
		let mut t = system::GenesisConfig::default().build_storage::<Runtime>().unwrap().0;
		t.extend(balances::GenesisConfig::<Runtime> {
			balances: vec![(1, 111)],
			vesting: vec![],
		}.build_storage().unwrap().0);
		let xt = primitives::testing::TestXt(Some(1), 0, Call::transfer(2, 69));
		let mut t = runtime_io::TestExternalities::<Blake2Hasher>::new(t);
		with_externalities(&mut t, || {
			Executive::initialize_block(&Header::new(
				1,
				H256::default(),
				H256::default(),
				[69u8; 32].into(),
				Digest::default(),
			));
			Executive::apply_extrinsic(xt).unwrap();
			assert_eq!(<balances::Module<Runtime>>::total_balance(&1), 42);
			assert_eq!(<balances::Module<Runtime>>::total_balance(&2), 69);
		});
	}

	fn new_test_ext() -> runtime_io::TestExternalities<Blake2Hasher> {
		let mut t = system::GenesisConfig::default().build_storage::<Runtime>().unwrap().0;
		t.extend(balances::GenesisConfig::<Runtime>::default().build_storage().unwrap().0);
		t.into()
	}

	#[test]
	fn block_import_works() {
		#[cfg(not(feature = "legacy-trie"))]
		let state_root = hex!("ed9a2c7f4bbac160123b8bd60451392ca31eac9aa4235c4bc15ada002e118fc9").into();
		#[cfg(feature = "legacy-trie")]
		let state_root = hex!("5ba497e45e379d80a4524f9509d224e9c175d0fa30f3491481e7e44a6a758adf").into();
		with_externalities(&mut new_test_ext(), || {
			Executive::execute_block(Block {
				header: Header {
					parent_hash: [69u8; 32].into(),
					number: 1,
<<<<<<< HEAD
					state_root,
=======
					state_root: hex!("d75c79776d69123b65e819977b70e102482e05fd7538c1dcae1249a248ba64e4").into(),
>>>>>>> f835f9f6
					extrinsics_root: hex!("03170a2e7597b7b7e3d84c05391d139a62b157e78786d8c082f29dcf4c111314").into(),
					digest: Digest { logs: vec![], },
				},
				extrinsics: vec![],
			});
		});
	}

	#[test]
	#[should_panic]
	fn block_import_of_bad_state_root_fails() {
		with_externalities(&mut new_test_ext(), || {
			Executive::execute_block(Block {
				header: Header {
					parent_hash: [69u8; 32].into(),
					number: 1,
					state_root: [0u8; 32].into(),
					extrinsics_root: hex!("03170a2e7597b7b7e3d84c05391d139a62b157e78786d8c082f29dcf4c111314").into(),
					digest: Digest { logs: vec![], },
				},
				extrinsics: vec![],
			});
		});
	}

	#[test]
	#[should_panic]
	fn block_import_of_bad_extrinsic_root_fails() {
		with_externalities(&mut new_test_ext(), || {
			Executive::execute_block(Block {
				header: Header {
					parent_hash: [69u8; 32].into(),
					number: 1,
					state_root: hex!("49cd58a254ccf6abc4a023d9a22dcfc421e385527a250faec69f8ad0d8ed3e48").into(),
					extrinsics_root: [0u8; 32].into(),
					digest: Digest { logs: vec![], },
				},
				extrinsics: vec![],
			});
		});
	}

	#[test]
	fn bad_extrinsic_not_inserted() {
		let mut t = new_test_ext();
		let xt = primitives::testing::TestXt(Some(1), 42, Call::transfer(33, 69));
		with_externalities(&mut t, || {
			Executive::initialize_block(&Header::new(
				1,
				H256::default(),
				H256::default(),
				[69u8; 32].into(),
				Digest::default(),
			));
			assert!(Executive::apply_extrinsic(xt).is_err());
			assert_eq!(<system::Module<Runtime>>::extrinsic_index(), Some(0));
		});
	}

	#[test]
	fn block_weight_limit_enforced() {
		let run_test = |should_fail: bool| {
			let mut t = new_test_ext();
			let xt = primitives::testing::TestXt(Some(1), 0, Call::transfer(33, 69));
			let xt2 = primitives::testing::TestXt(Some(1), 1, Call::transfer(33, 69));
			let encoded = xt2.encode();
			let len = if should_fail { (internal::MAX_TRANSACTIONS_WEIGHT - 1) as usize } else { encoded.len() };
			with_externalities(&mut t, || {
				Executive::initialize_block(&Header::new(
					1,
					H256::default(),
					H256::default(),
					[69u8; 32].into(),
					Digest::default(),
				));
				assert_eq!(<system::Module<Runtime>>::all_extrinsics_weight(), 0);

				Executive::apply_extrinsic(xt).unwrap();
				let res = Executive::apply_extrinsic_with_len(xt2, len, Some(encoded));

				if should_fail {
					assert!(res.is_err());
					assert_eq!(<system::Module<Runtime>>::all_extrinsics_weight(), 28);
					assert_eq!(<system::Module<Runtime>>::extrinsic_index(), Some(1));
				} else {
					assert!(res.is_ok());
					assert_eq!(<system::Module<Runtime>>::all_extrinsics_weight(), 56);
					assert_eq!(<system::Module<Runtime>>::extrinsic_index(), Some(2));
				}
			});
		};

		run_test(false);
		run_test(true);
	}

	#[test]
	fn default_block_weight() {
		let xt = primitives::testing::TestXt(None, 0, Call::set_balance(33, 69, 69));
		let mut t = new_test_ext();
		with_externalities(&mut t, || {
			Executive::apply_extrinsic(xt.clone()).unwrap();
			Executive::apply_extrinsic(xt.clone()).unwrap();
			Executive::apply_extrinsic(xt.clone()).unwrap();
			assert_eq!(
				<system::Module<Runtime>>::all_extrinsics_weight(),
				3 * (0 /*base*/ + 22 /*len*/ * 1 /*byte*/)
			);
		});
	}

	#[test]
	fn validate_unsigned() {
		let xt = primitives::testing::TestXt(None, 0, Call::set_balance(33, 69, 69));
		let valid = TransactionValidity::Valid {
			priority: 0,
			requires: vec![],
			provides: vec![],
			longevity: 18446744073709551615,
			propagate: false,
		};
		let mut t = new_test_ext();

		with_externalities(&mut t, || {
			assert_eq!(Executive::validate_transaction(xt.clone()), valid);
			assert_eq!(Executive::apply_extrinsic(xt), Ok(ApplyOutcome::Fail));
		});
	}
}<|MERGE_RESOLUTION|>--- conflicted
+++ resolved
@@ -511,17 +511,13 @@
 		#[cfg(not(feature = "legacy-trie"))]
 		let state_root = hex!("ed9a2c7f4bbac160123b8bd60451392ca31eac9aa4235c4bc15ada002e118fc9").into();
 		#[cfg(feature = "legacy-trie")]
-		let state_root = hex!("5ba497e45e379d80a4524f9509d224e9c175d0fa30f3491481e7e44a6a758adf").into();
+		let state_root = hex!("d75c79776d69123b65e819977b70e102482e05fd7538c1dcae1249a248ba64e4").into();
 		with_externalities(&mut new_test_ext(), || {
 			Executive::execute_block(Block {
 				header: Header {
 					parent_hash: [69u8; 32].into(),
 					number: 1,
-<<<<<<< HEAD
 					state_root,
-=======
-					state_root: hex!("d75c79776d69123b65e819977b70e102482e05fd7538c1dcae1249a248ba64e4").into(),
->>>>>>> f835f9f6
 					extrinsics_root: hex!("03170a2e7597b7b7e3d84c05391d139a62b157e78786d8c082f29dcf4c111314").into(),
 					digest: Digest { logs: vec![], },
 				},
