[package]
name = "srml-aura"
version = "0.1.0"
authors = ["Parity Technologies <admin@parity.io>"]
edition = "2018"

[dependencies]
hex-literal = "0.1.0"
parity-codec = { version = "3.0", default-features = false }
parity-codec-derive = { version = "3.0", default-features = false }
serde = { version = "1.0", default-features = false }
inherents = { package = "substrate-inherents", path = "../../core/inherents", default-features = false }
rstd = { package = "sr-std", path = "../../core/sr-std", default-features = false }
primitives = { package = "sr-primitives", path = "../../core/sr-primitives", default-features = false }
srml-support = { path = "../support", default-features = false }
<<<<<<< HEAD
srml-system = { path = "../system", default-features = false }
srml-consensus = { path = "../consensus", default-features = false }
srml-timestamp = { path = "../timestamp", default-features = false }
srml-staking = { path = "../staking", default-features = false }
substrate-metadata = { path = "../../core/metadata", default-features = false }
substrate-metadata-derive = { path = "../../core/metadata-derive", default-features = false }
=======
system = { package = "srml-system", path = "../system", default-features = false }
timestamp = { package = "srml-timestamp", path = "../timestamp", default-features = false }
staking = { package = "srml-staking", path = "../staking", default-features = false }
>>>>>>> 11a2418c

[dev-dependencies]
lazy_static = "1.0"
parking_lot = "0.7.1"
substrate-primitives = { path = "../../core/primitives", default-features = false }
runtime_io = { package = "sr-io", path = "../../core/sr-io", default-features = false }
consensus = { package = "srml-consensus", path = "../consensus", default-features = false }

[features]
default = ["std"]
std = [
	"serde/std",
	"parity-codec/std",
	"rstd/std",
	"srml-support/std",
<<<<<<< HEAD
	"sr-primitives/std",
	"srml-system/std",
	"srml-consensus/std",
	"srml-timestamp/std",
	"srml-staking/std",
	"substrate-metadata/std",
	"substrate-metadata-derive/std",
	"substrate-inherents/std",
=======
	"primitives/std",
	"system/std",
	"timestamp/std",
	"staking/std",
	"inherents/std",
>>>>>>> 11a2418c
]<|MERGE_RESOLUTION|>--- conflicted
+++ resolved
@@ -13,18 +13,11 @@
 rstd = { package = "sr-std", path = "../../core/sr-std", default-features = false }
 primitives = { package = "sr-primitives", path = "../../core/sr-primitives", default-features = false }
 srml-support = { path = "../support", default-features = false }
-<<<<<<< HEAD
-srml-system = { path = "../system", default-features = false }
-srml-consensus = { path = "../consensus", default-features = false }
-srml-timestamp = { path = "../timestamp", default-features = false }
-srml-staking = { path = "../staking", default-features = false }
-substrate-metadata = { path = "../../core/metadata", default-features = false }
-substrate-metadata-derive = { path = "../../core/metadata-derive", default-features = false }
-=======
 system = { package = "srml-system", path = "../system", default-features = false }
 timestamp = { package = "srml-timestamp", path = "../timestamp", default-features = false }
 staking = { package = "srml-staking", path = "../staking", default-features = false }
->>>>>>> 11a2418c
+substrate-metadata = { path = "../../core/metadata", default-features = false }
+substrate-metadata-derive = { path = "../../core/metadata-derive", default-features = false }
 
 [dev-dependencies]
 lazy_static = "1.0"
@@ -40,20 +33,11 @@
 	"parity-codec/std",
 	"rstd/std",
 	"srml-support/std",
-<<<<<<< HEAD
-	"sr-primitives/std",
-	"srml-system/std",
-	"srml-consensus/std",
-	"srml-timestamp/std",
-	"srml-staking/std",
-	"substrate-metadata/std",
-	"substrate-metadata-derive/std",
-	"substrate-inherents/std",
-=======
 	"primitives/std",
 	"system/std",
 	"timestamp/std",
 	"staking/std",
 	"inherents/std",
->>>>>>> 11a2418c
+	"substrate-metadata/std",
+	"substrate-metadata-derive/std",
 ]