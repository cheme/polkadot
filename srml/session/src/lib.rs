// Copyright 2017-2019 Parity Technologies (UK) Ltd.
// This file is part of Substrate.

// Substrate is free software: you can redistribute it and/or modify
// it under the terms of the GNU General Public License as published by
// the Free Software Foundation, either version 3 of the License, or
// (at your option) any later version.

// Substrate is distributed in the hope that it will be useful,
// but WITHOUT ANY WARRANTY; without even the implied warranty of
// MERCHANTABILITY or FITNESS FOR A PARTICULAR PURPOSE.  See the
// GNU General Public License for more details.

// You should have received a copy of the GNU General Public License
// along with Substrate.  If not, see <http://www.gnu.org/licenses/>.

//! # Session Module
//!
//! The Session module allows validators to manage their session keys, provides a function for changing
//! the session length, and handles session rotation.
//!
//! - [`session::Trait`](./trait.Trait.html)
//! - [`Call`](./enum.Call.html)
//! - [`Module`](./struct.Module.html)
//!
//! ## Overview
//!
//! ### Terminology
//! <!-- Original author of paragraph: @gavofyork -->
//!
//! - **Session:** A session is a period of time that has a constant set of validators. Validators can only join
//! or exit the validator set at a session change. It is measured in block numbers. The block where a session is
//! ended is determined by the `ShouldSessionEnd` trait. When the session is ending, a new validator set
//! can be chosen by `OnSessionEnding` implementations.
//! - **Session key:** A session key is actually several keys kept together that provide the various signing
//! functions required by network authorities/validators in pursuit of their duties.
//! - **Validator ID:** Every account has an associated validator ID. For some simple staking systems, this
//! may just be the same as the account ID. For staking systems using a stash/controller model,
//! the validator ID would be the stash account ID of the controller.
//! - **Session key configuration process:** A session key is set using `set_key` for use in the
//! next session. It is stored in `NextKeyFor`, a mapping between the caller's `ValidatorId` and the session
//! keys provided. `set_key` allows users to set their session key prior to being selected as validator.
//! It is a public call since it uses `ensure_signed`, which checks that the origin is a signed account.
//! As such, the account ID of the origin stored in in `NextKeyFor` may not necessarily be associated with
//! a block author or a validator. The session keys of accounts are removed once their account balance is zero.
//! - **Validator set session key configuration process:** Each session we iterate through the current
//! set of validator account IDs to check if a session key was created for it in the previous session
//! using `set_key`. If it was then we call `set_authority` from the [Consensus module](../srml_consensus/index.html)
//! and pass it a set of session keys (each associated with an account ID) as the session keys for the new
//! validator set. Lastly, if the session key of the current authority does not match any session keys stored under
//! its validator index in the `AuthorityStorageVec` mapping, then we update the mapping with its session
//! key and update the saved list of original authorities if necessary
//! (see https://github.com/paritytech/substrate/issues/1290). Note: Authorities are stored in the Consensus module.
//! They are represented by a validator account ID index from the Session module and allocated with a session
//! key for the length of the session.
//! - **Session length change process:** At the start of the next session we allocate a session index and record the
//! timestamp when the session started. If a `NextSessionLength` was recorded in the previous session, we record
//! it as the new session length. Additionally, if the new session length differs from the length of the
//! next session then we record a `LastLengthChange`.
//! - **Session rotation configuration:** Configure as either a 'normal' (rewardable session where rewards are
//! applied) or 'exceptional' (slashable) session rotation.
//! - **Session rotation process:** The session is changed at the end of the final block of the current session
//! using the `on_finalize` method. It may be called by either an origin or internally from another runtime
//! module at the end of each block.
//!
//! ### Goals
//!
//! The Session module in Substrate is designed to make the following possible:
//!
//! - Set session keys of the validator set for the next session.
//! - Set the length of a session.
//! - Configure and switch between either normal or exceptional session rotations.
//!
//! ## Interface
//!
//! ### Dispatchable Functions
//!
//! - `set_key` - Set a validator's session key for the next session.
//! - `set_length` - Set a new session length to be applied upon the next session change.
//! - `force_new_session` - Force a new session that should be considered either a normal (rewardable)
//! or exceptional rotation.
//! - `on_finalize` - Called when a block is finalized. Will rotate session if it is the last
//! block of the current session.
//!
//! ### Public Functions
//!
//! - `validator_count` - Get the current number of validators.
//! - `last_length_change` - Get the block number when the session length last changed.
//! - `apply_force_new_session` - Force a new session. Can be called by other runtime modules.
//! - `set_validators` - Set the current set of validators. Can only be called by the Staking module.
//! - `check_rotate_session` - Rotate the session and apply rewards if necessary. Called after the Staking
//! module updates the authorities to the new validator set.
//! - `rotate_session` - Change to the next session. Register the new authority set. Update session keys.
//! Enact session length change if applicable.
//! - `ideal_session_duration` - Get the time of an ideal session.
//! - `blocks_remaining` - Get the number of blocks remaining in the current session,
//! excluding the current block.
//!
//! ## Usage
//!
//! ### Example from the SRML
//!
//! The [Staking module](../srml_staking/index.html) uses the Session module to get the validator set.
//!
//! ```
//! use srml_session as session;
//! # fn not_executed<T: session::Trait>() {
//!
//! let validators = <session::Module<T>>::validators();
//! # }
//! # fn main(){}
//! ```
//!
//! ## Related Modules
//!
//! - [Consensus](../srml_consensus/index.html)
//! - [Staking](../srml_staking/index.html)
//! - [Timestamp](../srml_timestamp/index.html)

#![cfg_attr(not(feature = "std"), no_std)]

use rstd::{prelude::*, marker::PhantomData, ops::{Sub, Rem}};
use parity_codec::{Decode, Encode};
use primitives::KeyTypeId;
use primitives::traits::{Convert, Zero, Member, OpaqueKeys, TypedKey, Hash};
use srml_support::{
	dispatch::Result,
	storage,
	ConsensusEngineId, StorageValue, for_each_tuple, decl_module,
	decl_event, decl_storage,
};
use srml_support::{ensure, traits::{OnFreeBalanceZero, Get, FindAuthor}, Parameter};
use system::{self, ensure_signed};

#[cfg(test)]
mod mock;

#[cfg(feature = "historical")]
pub mod historical;

/// Simple index type with which we can count sessions.
pub type SessionIndex = u32;

/// Decides whether the session should be ended.
pub trait ShouldEndSession<BlockNumber> {
	/// Return `true` if the session should be ended.
	fn should_end_session(now: BlockNumber) -> bool;
}

/// Ends the session after a fixed period of blocks.
///
/// The first session will have length of `Offset`, and
/// the following sessions will have length of `Period`.
/// This may prove nonsensical if `Offset` >= `Period`.
pub struct PeriodicSessions<
	Period,
	Offset,
>(PhantomData<(Period, Offset)>);

impl<
	BlockNumber: Rem<Output=BlockNumber> + Sub<Output=BlockNumber> + Zero + PartialOrd,
	Period: Get<BlockNumber>,
	Offset: Get<BlockNumber>,
> ShouldEndSession<BlockNumber> for PeriodicSessions<Period, Offset> {
	fn should_end_session(now: BlockNumber) -> bool {
		let offset = Offset::get();
		now >= offset && ((now - offset) % Period::get()).is_zero()
	}
}

/// An event handler for when the session is ending.
pub trait OnSessionEnding<ValidatorId> {
	/// Handle the fact that the session is ending, and optionally provide the new validator set.
	///
	/// `ending_index` is the index of the currently ending session.
	/// The returned validator set, if any, will not be applied until `next_index`.
	/// `next_index` is guaranteed to be at least `ending_index + 1`, since session indices don't
	/// repeat.
	fn on_session_ending(ending_index: SessionIndex, next_index: SessionIndex) -> Option<Vec<ValidatorId>>;
}

impl<A> OnSessionEnding<A> for () {
	fn on_session_ending(_: SessionIndex, _: SessionIndex) -> Option<Vec<A>> { None }
}

/// Handler for when a session keys set changes.
pub trait SessionHandler<ValidatorId> {
	/// Session set has changed; act appropriately.
	fn on_new_session<Ks: OpaqueKeys>(changed: bool, validators: &[(ValidatorId, Ks)]);

	/// A validator got disabled. Act accordingly until a new session begins.
	fn on_disabled(validator_index: usize);
}

/// One session-key type handler.
pub trait OneSessionHandler<ValidatorId> {
	/// The key type expected.
	type Key: Decode + Default + TypedKey;

	fn on_new_session<'a, I: 'a>(changed: bool, validators: I)
		where I: Iterator<Item=(&'a ValidatorId, Self::Key)>, ValidatorId: 'a;
	fn on_disabled(i: usize);
}

macro_rules! impl_session_handlers {
	() => (
		impl<AId> SessionHandler<AId> for () {
			fn on_new_session<Ks: OpaqueKeys>(_: bool, _: &[(AId, Ks)]) {}
			fn on_disabled(_: usize) {}
		}
	);

	( $($t:ident)* ) => {
		impl<AId, $( $t: OneSessionHandler<AId> ),*> SessionHandler<AId> for ( $( $t , )* ) {
			fn on_new_session<Ks: OpaqueKeys>(changed: bool, validators: &[(AId, Ks)]) {
				$(
					let our_keys = validators.iter()
						.map(|k| (&k.0, k.1.get::<$t::Key>(<$t::Key as TypedKey>::KEY_TYPE)
							.unwrap_or_default()));
					$t::on_new_session(changed, our_keys);
				)*
			}
			fn on_disabled(i: usize) {
				$(
					$t::on_disabled(i);
				)*
			}
		}
	}
}

for_each_tuple!(impl_session_handlers);

/// Handler for selecting the genesis validator set.
pub trait SelectInitialValidators<ValidatorId> {
	/// Returns the initial validator set. If `None` is returned
	/// all accounts that have session keys set in the genesis block
	/// will be validators.
	fn select_initial_validators() -> Option<Vec<ValidatorId>>;
}

/// Implementation of `SelectInitialValidators` that does nothing.
impl<V> SelectInitialValidators<V> for () {
	fn select_initial_validators() -> Option<Vec<V>> {
		None
	}
}

pub trait Trait: system::Trait {
	/// The overarching event type.
	type Event: From<Event> + Into<<Self as system::Trait>::Event>;

	/// A stable ID for a validator.
	type ValidatorId: Member + Parameter;

	/// A conversion to validator ID to account ID.
	type ValidatorIdOf: Convert<Self::AccountId, Option<Self::ValidatorId>>;

	/// Indicator for when to end the session.
	type ShouldEndSession: ShouldEndSession<Self::BlockNumber>;

	/// Handler for when a session is about to end.
	type OnSessionEnding: OnSessionEnding<Self::ValidatorId>;

	/// Handler when a session has changed.
	type SessionHandler: SessionHandler<Self::ValidatorId>;

	/// The keys.
	type Keys: OpaqueKeys + Member + Parameter + Default;

	/// Select initial validators.
	type SelectInitialValidators: SelectInitialValidators<Self::ValidatorId>;
}

const DEDUP_KEY_LEN: usize = 13;
const DEDUP_KEY_PREFIX: &[u8; DEDUP_KEY_LEN] = b":session:keys";

decl_storage! {
	trait Store for Module<T: Trait> as Session {
		/// The current set of validators.
		Validators get(validators): Vec<T::ValidatorId>;

		/// Current index of the session.
		CurrentIndex get(current_index): SessionIndex;

		/// True if anything has changed in this session.
		Changed: bool;

		/// Queued keys changed.
		QueuedChanged: bool;

		/// The queued keys for the next session. When the next session begins, these keys
		/// will be used to determine the validator's session keys.
		QueuedKeys get(queued_keys): Vec<(T::ValidatorId, T::Keys)>;

	}
	add_extra_genesis {
		config(keys): Vec<(T::ValidatorId, T::Keys)>;
		build(|
			storage: &mut primitives::StorageOverlay,
			_: &mut primitives::ChildrenStorageOverlay,
			config: &GenesisConfig<T>
		| {
			runtime_io::with_storage(storage, || {
				for (who, keys) in config.keys.iter().cloned() {
					assert!(
						<Module<T>>::load_keys(&who).is_none(),
						"genesis config contained duplicate validator {:?}", who,
					);

					<Module<T>>::do_set_keys(&who, keys)
						.expect("genesis config must not contain duplicates; qed");
				}

				let initial_validators = T::SelectInitialValidators::select_initial_validators()
					.unwrap_or_else(|| config.keys.iter().map(|(ref v, _)| v.clone()).collect());

				assert!(!initial_validators.is_empty(), "Empty validator set in genesis block!");

				let queued_keys: Vec<_> = initial_validators
					.iter()
					.cloned()
					.map(|v| (
						v.clone(),
						<Module<T>>::load_keys(&v).unwrap_or_default(),
					))
					.collect();

				<Validators<T>>::put(initial_validators);
				<QueuedKeys<T>>::put(queued_keys);
			});
		});
	}
}

decl_event!(
	pub enum Event {
		/// New session has happened. Note that the argument is the session index, not the block
		/// number as the type might suggest.
		NewSession(SessionIndex),
	}
);

decl_module! {
	pub struct Module<T: Trait> for enum Call where origin: T::Origin {
		fn deposit_event() = default;

		/// Sets the session key(s) of the function caller to `key`.
		/// Allows an account to set its session key prior to becoming a validator.
		/// This doesn't take effect until the next session.
		///
		/// The dispatch origin of this function must be signed.
		///
		/// # <weight>
		/// - O(log n) in number of accounts.
		/// - One extra DB entry.
		/// # </weight>
		fn set_keys(origin, keys: T::Keys, proof: Vec<u8>) -> Result {
			let who = ensure_signed(origin)?;

			ensure!(keys.ownership_proof_is_valid(&proof), "invalid ownership proof");

			let who = match T::ValidatorIdOf::convert(who) {
				Some(val_id) => val_id,
				None => return Err("no associated validator ID for account."),
			};

			Self::do_set_keys(&who, keys)?;

			// Something changed.
			Changed::put(true);

			Ok(())
		}

		/// Called when a block is finalized. Will rotate session if it is the last
		/// block of the current session.
		fn on_initialize(n: T::BlockNumber) {
			if T::ShouldEndSession::should_end_session(n) {
				Self::rotate_session();
			}
		}
	}
}

impl<T: Trait> Module<T> {
	/// Move on to next session. Register new validator set and session keys. Changes
	/// to the validator set have a session of delay to take effect. This allows for
	/// equivocation punishment after a fork.
	pub fn rotate_session() {
		let session_index = CurrentIndex::get();

		let changed = QueuedChanged::get();
		let mut next_changed = Changed::take();

		// Get queued session keys and validators.
		let session_keys = <QueuedKeys<T>>::get();
		let validators = session_keys.iter()
			.map(|(validator, _)| validator.clone())
			.collect::<Vec<_>>();
		<Validators<T>>::put(&validators);

		let applied_at = session_index + 2;

		// Get next validator set.
		let maybe_validators = T::OnSessionEnding::on_session_ending(session_index, applied_at);
		let next_validators = if let Some(validators) = maybe_validators {
			next_changed = true;
			validators
		} else {
			<Validators<T>>::get()
		};

		// Increment session index.
		let session_index = session_index + 1;
		CurrentIndex::put(session_index);

		// Queue next session keys.
		let queued_amalgamated = next_validators.into_iter()
			.map(|a| { let k = Self::load_keys(&a).unwrap_or_default(); (a, k) })
			.collect::<Vec<_>>();

		<QueuedKeys<T>>::put(queued_amalgamated);
		QueuedChanged::put(next_changed);

		// Record that this happened.
		Self::deposit_event(Event::NewSession(session_index));

		// Tell everyone about the new session keys.
		T::SessionHandler::on_new_session::<T::Keys>(changed, &session_keys);
	}

	/// Disable the validator of index `i`.
	pub fn disable_index(i: usize) {
		T::SessionHandler::on_disabled(i);
		Changed::put(true);
	}

	/// Disable the validator identified by `c`. (If using with the staking module, this would be
	/// their *stash* account.)
	pub fn disable(c: &T::ValidatorId) -> rstd::result::Result<(), ()> {
		Self::validators().iter().position(|i| i == c).map(Self::disable_index).ok_or(())
	}

	// perform the set_key operation, checking for duplicates.
	// does not set `Changed`.
	fn do_set_keys(who: &T::ValidatorId, keys: T::Keys) -> Result {
		let old_keys = Self::load_keys(&who);

		for id in T::Keys::key_ids() {
			let key = keys.get_raw(id);

			// ensure keys are without duplication.
			ensure!(
				Self::key_owner(id, key).map_or(true, |owner| &owner == who),
				"registered duplicate key"
			);

			if let Some(old) = old_keys.as_ref().map(|k| k.get_raw(id)) {
				if key == old {
					continue;
				}

				Self::clear_key_owner(id, old);
			}

			Self::put_key_owner(id, key, &who);
		}

		Self::put_keys(&who, &keys);

		Ok(())
	}

	fn prune_dead_keys(who: &T::ValidatorId) {
		if let Some(old_keys) = Self::take_keys(who) {
			for id in T::Keys::key_ids() {
				let key_data = old_keys.get_raw(id);
				Self::clear_key_owner(id, key_data);
			}

			Changed::put(true);
		}
	}

	// Child trie storage.

	fn load_keys(v: &T::ValidatorId) -> Option<T::Keys> {
		storage::unhashed::get(&dedup_trie_key::<T, _>(v))
	}

	fn take_keys(v: &T::ValidatorId) -> Option<T::Keys> {
		storage::unhashed::take(&dedup_trie_key::<T, _>(v))
	}

	fn put_keys(v: &T::ValidatorId, keys: &T::Keys) {
		storage::unhashed::put(&dedup_trie_key::<T, _>(v), keys)
	}

	fn key_owner(id: KeyTypeId, key_data: &[u8]) -> Option<T::ValidatorId> {
		storage::unhashed::get(&dedup_trie_key::<T, _>(&(id, key_data)))
	}

	fn put_key_owner(id: KeyTypeId, key_data: &[u8], v: &T::ValidatorId) {
		storage::unhashed::put(&dedup_trie_key::<T, _>(&(id, key_data)), v);
	}

	fn clear_key_owner(id: KeyTypeId, key_data: &[u8]) {
		storage::unhashed::kill(&dedup_trie_key::<T, _>(&(id, key_data)));
	}
}

fn dedup_trie_key<T: Trait, K: Encode>(key: &K) -> [u8; 32 + DEDUP_KEY_LEN] {
	key.using_encoded(|s| {
		// take at most 32 bytes from the hash of the value.
		let hash = <T as system::Trait>::Hashing::hash(s);
		let hash: &[u8] = hash.as_ref();
		let len = rstd::cmp::min(hash.len(), 32);

		let mut data = [0; 32 + DEDUP_KEY_LEN];
		data[..DEDUP_KEY_LEN].copy_from_slice(DEDUP_KEY_PREFIX);
		data[DEDUP_KEY_LEN..][..len].copy_from_slice(hash);
		data
	})
}

impl<T: Trait> OnFreeBalanceZero<T::ValidatorId> for Module<T> {
	fn on_free_balance_zero(who: &T::ValidatorId) {
		Self::prune_dead_keys(who);
	}
}

/// Wraps the author-scraping logic for consensus engines that can recover
/// the canonical index of an author. This then transforms it into the
/// registering account-ID of that session key index.
pub struct FindAccountFromAuthorIndex<T, Inner>(rstd::marker::PhantomData<(T, Inner)>);

impl<T: Trait, Inner: FindAuthor<u32>> FindAuthor<T::ValidatorId>
	for FindAccountFromAuthorIndex<T, Inner>
{
	fn find_author<'a, I>(digests: I) -> Option<T::ValidatorId>
		where I: 'a + IntoIterator<Item=(ConsensusEngineId, &'a [u8])>
	{
		let i = Inner::find_author(digests)?;

		let validators = <Module<T>>::validators();
		validators.get(i as usize).map(|k| k.clone())
	}
}

#[cfg(test)]
mod tests {
	use super::*;
	use srml_support::assert_ok;
	use runtime_io::with_externalities;
	use substrate_primitives::Blake2Hasher;
	use primitives::{
		traits::OnInitialize,
		testing::UintAuthorityId,
	};
	use mock::{
		NEXT_VALIDATORS, SESSION_CHANGED, TEST_SESSION_CHANGED, authorities, force_new_session,
		set_next_validators, set_session_length, session_changed, Test, Origin, System, Session,
	};

	fn new_test_ext() -> runtime_io::TestExternalities<Blake2Hasher> {
		let mut t = system::GenesisConfig::default().build_storage::<Test>().unwrap();
<<<<<<< HEAD
		timestamp::GenesisConfig::<Test> {
			minimum_period: 5,
		}.assimilate_storage(&mut t.top, &mut t.children).unwrap();
=======
>>>>>>> f923ae2a
		GenesisConfig::<Test> {
			keys: NEXT_VALIDATORS.with(|l|
				l.borrow().iter().cloned().map(|i| (i, UintAuthorityId(i))).collect()
			),
		}.assimilate_storage(&mut t.top, &mut t.children).unwrap();
		runtime_io::TestExternalities::new_with_children(t)
	}

	fn initialize_block(block: u64) {
		SESSION_CHANGED.with(|l| *l.borrow_mut() = false);
		System::set_block_number(block);
		Session::on_initialize(block);
	}

	#[test]
	fn simple_setup_should_work() {
		with_externalities(&mut new_test_ext(), || {
			assert_eq!(authorities(), vec![UintAuthorityId(1), UintAuthorityId(2), UintAuthorityId(3)]);
			assert_eq!(Session::validators(), vec![1, 2, 3]);
		});
	}

	#[test]
	fn put_get_keys() {
		with_externalities(&mut new_test_ext(), || {
			Session::put_keys(&10, &UintAuthorityId(10));
			assert_eq!(Session::load_keys(&10), Some(UintAuthorityId(10)));
		})
	}

	#[test]
	fn keys_cleared_on_kill() {
		let mut ext = new_test_ext();
		with_externalities(&mut ext, || {
			assert_eq!(Session::validators(), vec![1, 2, 3]);
			assert_eq!(Session::load_keys(&1), Some(UintAuthorityId(1)));

			let id = <UintAuthorityId as TypedKey>::KEY_TYPE;
			assert_eq!(Session::key_owner(id, UintAuthorityId(1).get_raw(id)), Some(1));

			Session::on_free_balance_zero(&1);
			assert_eq!(Session::load_keys(&1), None);
			assert_eq!(Session::key_owner(id, UintAuthorityId(1).get_raw(id)), None);

			assert!(Changed::get());
		})
	}

	#[test]
	fn authorities_should_track_validators() {
		with_externalities(&mut new_test_ext(), || {
			set_next_validators(vec![1, 2]);
			force_new_session();
			initialize_block(1);
			assert_eq!(Session::queued_keys(), vec![
				(1, UintAuthorityId(1)),
				(2, UintAuthorityId(2)),
			]);
			assert_eq!(Session::validators(), vec![1, 2, 3]);
			assert_eq!(authorities(), vec![UintAuthorityId(1), UintAuthorityId(2), UintAuthorityId(3)]);

			force_new_session();
			initialize_block(2);
			assert_eq!(Session::queued_keys(), vec![
				(1, UintAuthorityId(1)),
				(2, UintAuthorityId(2)),
			]);
			assert_eq!(Session::validators(), vec![1, 2]);
			assert_eq!(authorities(), vec![UintAuthorityId(1), UintAuthorityId(2)]);

			set_next_validators(vec![1, 2, 4]);
			assert_ok!(Session::set_keys(Origin::signed(4), UintAuthorityId(4), vec![]));
			force_new_session();
			initialize_block(3);
			assert_eq!(Session::queued_keys(), vec![
				(1, UintAuthorityId(1)),
				(2, UintAuthorityId(2)),
				(4, UintAuthorityId(4)),
			]);
			assert_eq!(Session::validators(), vec![1, 2]);
			assert_eq!(authorities(), vec![UintAuthorityId(1), UintAuthorityId(2)]);

			force_new_session();
			initialize_block(4);
			assert_eq!(Session::queued_keys(), vec![
				(1, UintAuthorityId(1)),
				(2, UintAuthorityId(2)),
				(4, UintAuthorityId(4)),
			]);
			assert_eq!(Session::validators(), vec![1, 2, 4]);
			assert_eq!(authorities(), vec![UintAuthorityId(1), UintAuthorityId(2), UintAuthorityId(4)]);
		});
	}

	#[test]
	fn should_work_with_early_exit() {
		with_externalities(&mut new_test_ext(), || {
			set_session_length(10);

			initialize_block(1);
			assert_eq!(Session::current_index(), 0);

			initialize_block(2);
			assert_eq!(Session::current_index(), 0);

			force_new_session();
			initialize_block(3);
			assert_eq!(Session::current_index(), 1);

			initialize_block(9);
			assert_eq!(Session::current_index(), 1);

			initialize_block(10);
			assert_eq!(Session::current_index(), 2);
		});
	}

	#[test]
	fn session_change_should_work() {
		with_externalities(&mut new_test_ext(), || {
			// Block 1: No change
			initialize_block(1);
			assert_eq!(authorities(), vec![UintAuthorityId(1), UintAuthorityId(2), UintAuthorityId(3)]);

			// Block 2: Session rollover, but no change.
			initialize_block(2);
			assert_eq!(authorities(), vec![UintAuthorityId(1), UintAuthorityId(2), UintAuthorityId(3)]);

			// Block 3: Set new key for validator 2; no visible change.
			initialize_block(3);
			assert_ok!(Session::set_keys(Origin::signed(2), UintAuthorityId(5), vec![]));
			assert_eq!(authorities(), vec![UintAuthorityId(1), UintAuthorityId(2), UintAuthorityId(3)]);

			// Block 4: Session rollover; no visible change.
			initialize_block(4);
			assert_eq!(authorities(), vec![UintAuthorityId(1), UintAuthorityId(2), UintAuthorityId(3)]);

			// Block 5: No change.
			initialize_block(5);
			assert_eq!(authorities(), vec![UintAuthorityId(1), UintAuthorityId(2), UintAuthorityId(3)]);

			// Block 6: Session rollover; authority 2 changes.
			initialize_block(6);
			assert_eq!(authorities(), vec![UintAuthorityId(1), UintAuthorityId(5), UintAuthorityId(3)]);
		});
	}

	#[test]
	fn duplicates_are_not_allowed() {
		with_externalities(&mut new_test_ext(), || {
			System::set_block_number(1);
			Session::on_initialize(1);
			assert!(Session::set_keys(Origin::signed(4), UintAuthorityId(1), vec![]).is_err());
			assert!(Session::set_keys(Origin::signed(1), UintAuthorityId(10), vec![]).is_ok());

			// is fine now that 1 has migrated off.
			assert!(Session::set_keys(Origin::signed(4), UintAuthorityId(1), vec![]).is_ok());
		});
	}

	#[test]
	fn session_changed_flag_works() {
		with_externalities(&mut new_test_ext(), || {
			TEST_SESSION_CHANGED.with(|l| *l.borrow_mut() = true);

			force_new_session();
			initialize_block(1);
			assert!(!session_changed());

			force_new_session();
			initialize_block(2);
			assert!(!session_changed());

			Session::disable_index(0);
			force_new_session();
			initialize_block(3);
			assert!(!session_changed());

			force_new_session();
			initialize_block(4);
			assert!(session_changed());

			force_new_session();
			initialize_block(5);
			assert!(!session_changed());

			assert_ok!(Session::set_keys(Origin::signed(2), UintAuthorityId(5), vec![]));
			force_new_session();
			initialize_block(6);
			assert!(!session_changed());

			force_new_session();
			initialize_block(7);
			assert!(session_changed());
		});
	}

	#[test]
	fn periodic_session_works() {
		struct Period;
		struct Offset;

		impl Get<u64> for Period {
			fn get() -> u64 { 10 }
		}

		impl Get<u64> for Offset {
			fn get() -> u64 { 3 }
		}


		type P = PeriodicSessions<Period, Offset>;

		for i in 0..3 {
			assert!(!P::should_end_session(i));
		}

		assert!(P::should_end_session(3));

		for i in (1..10).map(|i| 3 + i) {
			assert!(!P::should_end_session(i));
		}

		assert!(P::should_end_session(13));
	}
}<|MERGE_RESOLUTION|>--- conflicted
+++ resolved
@@ -565,12 +565,6 @@
 
 	fn new_test_ext() -> runtime_io::TestExternalities<Blake2Hasher> {
 		let mut t = system::GenesisConfig::default().build_storage::<Test>().unwrap();
-<<<<<<< HEAD
-		timestamp::GenesisConfig::<Test> {
-			minimum_period: 5,
-		}.assimilate_storage(&mut t.top, &mut t.children).unwrap();
-=======
->>>>>>> f923ae2a
 		GenesisConfig::<Test> {
 			keys: NEXT_VALIDATORS.with(|l|
 				l.borrow().iter().cloned().map(|i| (i, UintAuthorityId(i))).collect()
