// Copyright 2017-2019 Parity Technologies (UK) Ltd.
// This file is part of Substrate.

// Substrate is free software: you can redistribute it and/or modify
// it under the terms of the GNU General Public License as published by
// the Free Software Foundation, either version 3 of the License, or
// (at your option) any later version.

// Substrate is distributed in the hope that it will be useful,
// but WITHOUT ANY WARRANTY; without even the implied warranty of
// MERCHANTABILITY or FITNESS FOR A PARTICULAR PURPOSE.  See the
// GNU General Public License for more details.

// You should have received a copy of the GNU General Public License
// along with Substrate.  If not, see <http://www.gnu.org/licenses/>.

//! # Session Module
//!
//! The Session module allows validators to manage their session keys, provides a function for changing
//! the session length, and handles session rotation.
//!
//! - [`session::Trait`](./trait.Trait.html)
//! - [`Call`](./enum.Call.html)
//! - [`Module`](./struct.Module.html)
//!
//! ## Overview
//!
//! ### Terminology
//! <!-- Original author of paragraph: @gavofyork -->
//!
//! - **Session:** A session is a period of time that has a constant set of validators. Validators can only join
//! or exit the validator set at a session change. It is measured in block numbers. The block where a session is
//! ended is determined by the `ShouldSessionEnd` trait. When the session is ending, a new validator set
//! can be chosen by `OnSessionEnding` implementations.
//! - **Session key:** A session key is actually several keys kept together that provide the various signing
//! functions required by network authorities/validators in pursuit of their duties.
//! - **Validator ID:** Every account has an associated validator ID. For some simple staking systems, this
//! may just be the same as the account ID. For staking systems using a stash/controller model,
//! the validator ID would be the stash account ID of the controller.
//! - **Session key configuration process:** A session key is set using `set_key` for use in the
//! next session. It is stored in `NextKeyFor`, a mapping between the caller's `ValidatorId` and the session
//! keys provided. `set_key` allows users to set their session key prior to being selected as validator.
//! It is a public call since it uses `ensure_signed`, which checks that the origin is a signed account.
//! As such, the account ID of the origin stored in in `NextKeyFor` may not necessarily be associated with
//! a block author or a validator. The session keys of accounts are removed once their account balance is zero.
//! - **Validator set session key configuration process:** Each session we iterate through the current
//! set of validator account IDs to check if a session key was created for it in the previous session
//! using `set_key`. If it was then we call `set_authority` from the [Consensus module](../srml_consensus/index.html)
//! and pass it a set of session keys (each associated with an account ID) as the session keys for the new
//! validator set. Lastly, if the session key of the current authority does not match any session keys stored under
//! its validator index in the `AuthorityStorageVec` mapping, then we update the mapping with its session
//! key and update the saved list of original authorities if necessary
//! (see https://github.com/paritytech/substrate/issues/1290). Note: Authorities are stored in the Consensus module.
//! They are represented by a validator account ID index from the Session module and allocated with a session
//! key for the length of the session.
//! - **Session length change process:** At the start of the next session we allocate a session index and record the
//! timestamp when the session started. If a `NextSessionLength` was recorded in the previous session, we record
//! it as the new session length. Additionally, if the new session length differs from the length of the
//! next session then we record a `LastLengthChange`.
//! - **Session rotation configuration:** Configure as either a 'normal' (rewardable session where rewards are
//! applied) or 'exceptional' (slashable) session rotation.
//! - **Session rotation process:** The session is changed at the end of the final block of the current session
//! using the `on_finalize` method. It may be called by either an origin or internally from another runtime
//! module at the end of each block.
//!
//! ### Goals
//!
//! The Session module in Substrate is designed to make the following possible:
//!
//! - Set session keys of the validator set for the next session.
//! - Set the length of a session.
//! - Configure and switch between either normal or exceptional session rotations.
//!
//! ## Interface
//!
//! ### Dispatchable Functions
//!
//! - `set_key` - Set a validator's session key for the next session.
//! - `set_length` - Set a new session length to be applied upon the next session change.
//! - `force_new_session` - Force a new session that should be considered either a normal (rewardable)
//! or exceptional rotation.
//! - `on_finalize` - Called when a block is finalized. Will rotate session if it is the last
//! block of the current session.
//!
//! ### Public Functions
//!
//! - `validator_count` - Get the current number of validators.
//! - `last_length_change` - Get the block number when the session length last changed.
//! - `apply_force_new_session` - Force a new session. Can be called by other runtime modules.
//! - `set_validators` - Set the current set of validators. Can only be called by the Staking module.
//! - `check_rotate_session` - Rotate the session and apply rewards if necessary. Called after the Staking
//! module updates the authorities to the new validator set.
//! - `rotate_session` - Change to the next session. Register the new authority set. Update session keys.
//! Enact session length change if applicable.
//! - `ideal_session_duration` - Get the time of an ideal session.
//! - `blocks_remaining` - Get the number of blocks remaining in the current session,
//! excluding the current block.
//!
//! ## Usage
//!
//! ### Example from the SRML
//!
//! The [Staking module](../srml_staking/index.html) uses the Session module to get the validator set.
//!
//! ```
//! use srml_session as session;
//! # fn not_executed<T: session::Trait>() {
//!
//! let validators = <session::Module<T>>::validators();
//! # }
//! # fn main(){}
//! ```
//!
//! ## Related Modules
//!
//! - [Consensus](../srml_consensus/index.html)
//! - [Staking](../srml_staking/index.html)
//! - [Timestamp](../srml_timestamp/index.html)

#![cfg_attr(not(feature = "std"), no_std)]

use rstd::{prelude::*, marker::PhantomData, ops::{Sub, Rem}};
use codec::Decode;
use sr_primitives::{KeyTypeId, AppKey};
use sr_primitives::weights::SimpleDispatchInfo;
use sr_primitives::traits::{Convert, Zero, Member, OpaqueKeys};
use srml_support::{
	dispatch::Result, ConsensusEngineId, StorageValue, StorageDoubleMap, for_each_tuple,
	decl_module, decl_event, decl_storage,
};
use srml_support::{ensure, traits::{OnFreeBalanceZero, Get, FindAuthor}, Parameter};
use system::{self, ensure_signed};

#[cfg(test)]
mod mock;

#[cfg(feature = "historical")]
pub mod historical;

/// Simple index type with which we can count sessions.
pub type SessionIndex = u32;

/// Decides whether the session should be ended.
pub trait ShouldEndSession<BlockNumber> {
	/// Return `true` if the session should be ended.
	fn should_end_session(now: BlockNumber) -> bool;
}

/// Ends the session after a fixed period of blocks.
///
/// The first session will have length of `Offset`, and
/// the following sessions will have length of `Period`.
/// This may prove nonsensical if `Offset` >= `Period`.
pub struct PeriodicSessions<
	Period,
	Offset,
>(PhantomData<(Period, Offset)>);

impl<
	BlockNumber: Rem<Output=BlockNumber> + Sub<Output=BlockNumber> + Zero + PartialOrd,
	Period: Get<BlockNumber>,
	Offset: Get<BlockNumber>,
> ShouldEndSession<BlockNumber> for PeriodicSessions<Period, Offset> {
	fn should_end_session(now: BlockNumber) -> bool {
		let offset = Offset::get();
		now >= offset && ((now - offset) % Period::get()).is_zero()
	}
}

/// An event handler for when the session is ending.
pub trait OnSessionEnding<ValidatorId> {
	/// Handle the fact that the session is ending, and optionally provide the new validator set.
	///
	/// `ending_index` is the index of the currently ending session.
	/// The returned validator set, if any, will not be applied until `will_apply_at`.
	/// `will_apply_at` is guaranteed to be at least `ending_index + 1`, since session indices don't
	/// repeat, but it could be some time after in case we are staging authority set changes.
	fn on_session_ending(
		ending_index: SessionIndex,
		will_apply_at: SessionIndex
	) -> Option<Vec<ValidatorId>>;
}

impl<A> OnSessionEnding<A> for () {
	fn on_session_ending(_: SessionIndex, _: SessionIndex) -> Option<Vec<A>> { None }
}

/// Handler for when a session keys set changes.
pub trait SessionHandler<ValidatorId> {
	/// Session set has changed; act appropriately.
	fn on_new_session<Ks: OpaqueKeys>(
		changed: bool,
		validators: &[(ValidatorId, Ks)],
		queued_validators: &[(ValidatorId, Ks)],
	);

	/// A validator got disabled. Act accordingly until a new session begins.
	fn on_disabled(validator_index: usize);
}

/// One session-key type handler.
pub trait OneSessionHandler<ValidatorId> {
	/// The key type expected.
	type Key: Decode + Default + AppKey;

	fn on_new_session<'a, I: 'a>(changed: bool, validators: I, queued_validators: I)
		where I: Iterator<Item=(&'a ValidatorId, Self::Key)>, ValidatorId: 'a;
	fn on_disabled(i: usize);
}

macro_rules! impl_session_handlers {
	() => (
		impl<AId> SessionHandler<AId> for () {
			fn on_new_session<Ks: OpaqueKeys>(_: bool, _: &[(AId, Ks)], _: &[(AId, Ks)]) {}
			fn on_disabled(_: usize) {}
		}
	);

	( $($t:ident)* ) => {
		impl<AId, $( $t: OneSessionHandler<AId> ),*> SessionHandler<AId> for ( $( $t , )* ) {
			fn on_new_session<Ks: OpaqueKeys>(
				changed: bool,
				validators: &[(AId, Ks)],
				queued_validators: &[(AId, Ks)],
			) {
				$(
					let our_keys: Box<dyn Iterator<Item=_>> = Box::new(validators.iter()
						.map(|k| (&k.0, k.1.get::<$t::Key>(<$t::Key as AppKey>::ID)
							.unwrap_or_default())));
					let queued_keys: Box<dyn Iterator<Item=_>> = Box::new(queued_validators.iter()
						.map(|k| (&k.0, k.1.get::<$t::Key>(<$t::Key as AppKey>::ID)
							.unwrap_or_default())));
					$t::on_new_session(changed, our_keys, queued_keys);
				)*
			}
			fn on_disabled(i: usize) {
				$(
					$t::on_disabled(i);
				)*
			}
		}
	}
}

for_each_tuple!(impl_session_handlers);

/// Handler for selecting the genesis validator set.
pub trait SelectInitialValidators<ValidatorId> {
	/// Returns the initial validator set. If `None` is returned
	/// all accounts that have session keys set in the genesis block
	/// will be validators.
	fn select_initial_validators() -> Option<Vec<ValidatorId>>;
}

/// Implementation of `SelectInitialValidators` that does nothing.
impl<V> SelectInitialValidators<V> for () {
	fn select_initial_validators() -> Option<Vec<V>> {
		None
	}
}

pub trait Trait: system::Trait {
	/// The overarching event type.
	type Event: From<Event> + Into<<Self as system::Trait>::Event>;

	/// A stable ID for a validator.
	type ValidatorId: Member + Parameter;

	/// A conversion to validator ID to account ID.
	type ValidatorIdOf: Convert<Self::AccountId, Option<Self::ValidatorId>>;

	/// Indicator for when to end the session.
	type ShouldEndSession: ShouldEndSession<Self::BlockNumber>;

	/// Handler for when a session is about to end.
	type OnSessionEnding: OnSessionEnding<Self::ValidatorId>;

	/// Handler when a session has changed.
	type SessionHandler: SessionHandler<Self::ValidatorId>;

	/// The keys.
	type Keys: OpaqueKeys + Member + Parameter + Default;

	/// Select initial validators.
	type SelectInitialValidators: SelectInitialValidators<Self::ValidatorId>;
}

const DEDUP_KEY_PREFIX: &[u8] = b":session:keys";

decl_storage! {
	trait Store for Module<T: Trait> as Session {
		/// The current set of validators.
		Validators get(validators): Vec<T::ValidatorId>;

		/// Current index of the session.
		CurrentIndex get(current_index): SessionIndex;

		/// True if anything has changed in this session.
		Changed: bool;

		/// Queued keys changed.
		QueuedChanged: bool;

		/// The queued keys for the next session. When the next session begins, these keys
		/// will be used to determine the validator's session keys.
		QueuedKeys get(queued_keys): Vec<(T::ValidatorId, T::Keys)>;

		/// The next session keys for a validator.
		///
		/// The first key is always `DEDUP_KEY_PREFIX` to have all the data in the same branch of
		/// the trie. Having all data in the same branch should prevent slowing down other queries.
		NextKeys: double_map hasher(twox_64_concat) Vec<u8>, blake2_256(T::ValidatorId) => Option<T::Keys>;

		/// The owner of a key. The second key is the `KeyTypeId` + the encoded key.
		///
		/// The first key is always `DEDUP_KEY_PREFIX` to have all the data in the same branch of
		/// the trie. Having all data in the same branch should prevent slowing down other queries.
		KeyOwner: double_map hasher(twox_64_concat) Vec<u8>, blake2_256((KeyTypeId, Vec<u8>)) => Option<T::ValidatorId>;
	}
	add_extra_genesis {
		config(keys): Vec<(T::ValidatorId, T::Keys)>;
		build(|
			storage: &mut sr_primitives::MapTransaction,
			config: &GenesisConfig<T>
		| {
			runtime_io::with_storage(storage, || {
				for (who, keys) in config.keys.iter().cloned() {
					assert!(
						<Module<T>>::load_keys(&who).is_none(),
						"genesis config contained duplicate validator {:?}", who,
					);

					<Module<T>>::do_set_keys(&who, keys)
						.expect("genesis config must not contain duplicates; qed");
				}

				let initial_validators = T::SelectInitialValidators::select_initial_validators()
					.unwrap_or_else(|| config.keys.iter().map(|(ref v, _)| v.clone()).collect());

				assert!(!initial_validators.is_empty(), "Empty validator set in genesis block!");

				let queued_keys: Vec<_> = initial_validators
					.iter()
					.cloned()
					.map(|v| (
						v.clone(),
						<Module<T>>::load_keys(&v).unwrap_or_default(),
					))
					.collect();

				<Validators<T>>::put(initial_validators);
				<QueuedKeys<T>>::put(queued_keys);
			});
		});
	}
}

decl_event!(
	pub enum Event {
		/// New session has happened. Note that the argument is the session index, not the block
		/// number as the type might suggest.
		NewSession(SessionIndex),
	}
);

decl_module! {
	pub struct Module<T: Trait> for enum Call where origin: T::Origin {
		/// Used as first key for `NextKeys` and `KeyOwner` to put all the data into the same branch
		/// of the trie.
		const DEDUP_KEY_PREFIX: &[u8] = DEDUP_KEY_PREFIX;

		fn deposit_event() = default;

		/// Sets the session key(s) of the function caller to `key`.
		/// Allows an account to set its session key prior to becoming a validator.
		/// This doesn't take effect until the next session.
		///
		/// The dispatch origin of this function must be signed.
		///
		/// # <weight>
		/// - O(log n) in number of accounts.
		/// - One extra DB entry.
		/// # </weight>
		#[weight = SimpleDispatchInfo::FixedNormal(150_000)]
		fn set_keys(origin, keys: T::Keys, proof: Vec<u8>) -> Result {
			let who = ensure_signed(origin)?;

			ensure!(keys.ownership_proof_is_valid(&proof), "invalid ownership proof");

			let who = match T::ValidatorIdOf::convert(who) {
				Some(val_id) => val_id,
				None => return Err("no associated validator ID for account."),
			};

			Self::do_set_keys(&who, keys)?;

			// Something changed.
			Changed::put(true);

			Ok(())
		}

		/// Called when a block is finalized. Will rotate session if it is the last
		/// block of the current session.
		fn on_initialize(n: T::BlockNumber) {
			if T::ShouldEndSession::should_end_session(n) {
				Self::rotate_session();
			}
		}
	}
}

impl<T: Trait> Module<T> {
	/// Move on to next session. Register new validator set and session keys. Changes
	/// to the validator set have a session of delay to take effect. This allows for
	/// equivocation punishment after a fork.
	pub fn rotate_session() {
		let session_index = CurrentIndex::get();

		let changed = QueuedChanged::get();
		let mut next_changed = Changed::take();

		// Get queued session keys and validators.
		let session_keys = <QueuedKeys<T>>::get();
		let validators = session_keys.iter()
			.map(|(validator, _)| validator.clone())
			.collect::<Vec<_>>();
		<Validators<T>>::put(&validators);

		let applied_at = session_index + 2;

		// Get next validator set.
		let maybe_validators = T::OnSessionEnding::on_session_ending(session_index, applied_at);
		let next_validators = if let Some(validators) = maybe_validators {
			next_changed = true;
			validators
		} else {
			<Validators<T>>::get()
		};

		// Increment session index.
		let session_index = session_index + 1;
		CurrentIndex::put(session_index);

		// Queue next session keys.
		let queued_amalgamated = next_validators.into_iter()
			.map(|a| { let k = Self::load_keys(&a).unwrap_or_default(); (a, k) })
			.collect::<Vec<_>>();

		<QueuedKeys<T>>::put(queued_amalgamated.clone());
		QueuedChanged::put(next_changed);

		// Record that this happened.
		Self::deposit_event(Event::NewSession(session_index));

		// Tell everyone about the new session keys.
		T::SessionHandler::on_new_session::<T::Keys>(changed, &session_keys, &queued_amalgamated);
	}

	/// Disable the validator of index `i`.
	pub fn disable_index(i: usize) {
		T::SessionHandler::on_disabled(i);
		Changed::put(true);
	}

	/// Disable the validator identified by `c`. (If using with the staking module, this would be
	/// their *stash* account.)
	pub fn disable(c: &T::ValidatorId) -> rstd::result::Result<(), ()> {
		Self::validators().iter().position(|i| i == c).map(Self::disable_index).ok_or(())
	}

	// perform the set_key operation, checking for duplicates.
	// does not set `Changed`.
	fn do_set_keys(who: &T::ValidatorId, keys: T::Keys) -> Result {
		let old_keys = Self::load_keys(&who);

		for id in T::Keys::key_ids() {
			let key = keys.get_raw(id);

			// ensure keys are without duplication.
			ensure!(
				Self::key_owner(id, key).map_or(true, |owner| &owner == who),
				"registered duplicate key"
			);

			if let Some(old) = old_keys.as_ref().map(|k| k.get_raw(id)) {
				if key == old {
					continue;
				}

				Self::clear_key_owner(id, old);
			}

			Self::put_key_owner(id, key, &who);
		}

		Self::put_keys(&who, &keys);

		Ok(())
	}

	fn prune_dead_keys(who: &T::ValidatorId) {
		if let Some(old_keys) = Self::take_keys(who) {
			for id in T::Keys::key_ids() {
				let key_data = old_keys.get_raw(id);
				Self::clear_key_owner(id, key_data);
			}

			Changed::put(true);
		}
	}

	fn load_keys(v: &T::ValidatorId) -> Option<T::Keys> {
		<NextKeys<T>>::get(DEDUP_KEY_PREFIX, v)
	}

	fn take_keys(v: &T::ValidatorId) -> Option<T::Keys> {
		<NextKeys<T>>::take(DEDUP_KEY_PREFIX, v)
	}

	fn put_keys(v: &T::ValidatorId, keys: &T::Keys) {
		<NextKeys<T>>::insert(DEDUP_KEY_PREFIX, v, keys);
	}

	fn key_owner(id: KeyTypeId, key_data: &[u8]) -> Option<T::ValidatorId> {
		<KeyOwner<T>>::get(DEDUP_KEY_PREFIX, &(id, key_data.to_vec()))
	}

	fn put_key_owner(id: KeyTypeId, key_data: &[u8], v: &T::ValidatorId) {
		<KeyOwner<T>>::insert(DEDUP_KEY_PREFIX, &(id, key_data.to_vec()), v)
	}

	fn clear_key_owner(id: KeyTypeId, key_data: &[u8]) {
		<KeyOwner<T>>::remove(DEDUP_KEY_PREFIX, &(id, key_data.to_vec()));
	}
}

impl<T: Trait> OnFreeBalanceZero<T::ValidatorId> for Module<T> {
	fn on_free_balance_zero(who: &T::ValidatorId) {
		Self::prune_dead_keys(who);
	}
}

/// Wraps the author-scraping logic for consensus engines that can recover
/// the canonical index of an author. This then transforms it into the
/// registering account-ID of that session key index.
pub struct FindAccountFromAuthorIndex<T, Inner>(rstd::marker::PhantomData<(T, Inner)>);

impl<T: Trait, Inner: FindAuthor<u32>> FindAuthor<T::ValidatorId>
	for FindAccountFromAuthorIndex<T, Inner>
{
	fn find_author<'a, I>(digests: I) -> Option<T::ValidatorId>
		where I: 'a + IntoIterator<Item=(ConsensusEngineId, &'a [u8])>
	{
		let i = Inner::find_author(digests)?;

		let validators = <Module<T>>::validators();
		validators.get(i as usize).map(|k| k.clone())
	}
}

#[cfg(test)]
mod tests {
	use super::*;
	use srml_support::assert_ok;
	use runtime_io::with_externalities;
	use primitives::{Blake2Hasher, crypto::key_types::DUMMY};
	use sr_primitives::{
		traits::OnInitialize,
		testing::UintAuthorityId,
	};
	use mock::{
		NEXT_VALIDATORS, SESSION_CHANGED, TEST_SESSION_CHANGED, authorities, force_new_session,
		set_next_validators, set_session_length, session_changed, Test, Origin, System, Session,
	};

	fn new_test_ext() -> runtime_io::TestExternalities<Blake2Hasher> {
		let mut t = system::GenesisConfig::default().build_storage::<Test>().unwrap();
		GenesisConfig::<Test> {
			keys: NEXT_VALIDATORS.with(|l|
				l.borrow().iter().cloned().map(|i| (i, UintAuthorityId(i).into())).collect()
			),
<<<<<<< HEAD
		}.assimilate_storage(&mut t.top, &mut t.children).unwrap();
		runtime_io::TestExternalities::new_with_children(t)
=======
		}.assimilate_storage(&mut t).unwrap();
		runtime_io::TestExternalities::new(t)
>>>>>>> 7d96338b
	}

	fn initialize_block(block: u64) {
		SESSION_CHANGED.with(|l| *l.borrow_mut() = false);
		System::set_block_number(block);
		Session::on_initialize(block);
	}

	#[test]
	fn simple_setup_should_work() {
		with_externalities(&mut new_test_ext(), || {
			assert_eq!(authorities(), vec![UintAuthorityId(1), UintAuthorityId(2), UintAuthorityId(3)]);
			assert_eq!(Session::validators(), vec![1, 2, 3]);
		});
	}

	#[test]
	fn put_get_keys() {
		with_externalities(&mut new_test_ext(), || {
			Session::put_keys(&10, &UintAuthorityId(10).into());
			assert_eq!(Session::load_keys(&10), Some(UintAuthorityId(10).into()));
		})
	}

	#[test]
	fn keys_cleared_on_kill() {
		let mut ext = new_test_ext();
		with_externalities(&mut ext, || {
			assert_eq!(Session::validators(), vec![1, 2, 3]);
			assert_eq!(Session::load_keys(&1), Some(UintAuthorityId(1).into()));

			let id = DUMMY;
			assert_eq!(Session::key_owner(id, UintAuthorityId(1).get_raw(id)), Some(1));

			Session::on_free_balance_zero(&1);
			assert_eq!(Session::load_keys(&1), None);
			assert_eq!(Session::key_owner(id, UintAuthorityId(1).get_raw(id)), None);

			assert!(Changed::get());
		})
	}

	#[test]
	fn authorities_should_track_validators() {
		with_externalities(&mut new_test_ext(), || {
			set_next_validators(vec![1, 2]);
			force_new_session();
			initialize_block(1);
			assert_eq!(Session::queued_keys(), vec![
				(1, UintAuthorityId(1).into()),
				(2, UintAuthorityId(2).into()),
			]);
			assert_eq!(Session::validators(), vec![1, 2, 3]);
			assert_eq!(authorities(), vec![UintAuthorityId(1), UintAuthorityId(2), UintAuthorityId(3)]);

			force_new_session();
			initialize_block(2);
			assert_eq!(Session::queued_keys(), vec![
				(1, UintAuthorityId(1).into()),
				(2, UintAuthorityId(2).into()),
			]);
			assert_eq!(Session::validators(), vec![1, 2]);
			assert_eq!(authorities(), vec![UintAuthorityId(1), UintAuthorityId(2)]);

			set_next_validators(vec![1, 2, 4]);
			assert_ok!(Session::set_keys(Origin::signed(4), UintAuthorityId(4).into(), vec![]));
			force_new_session();
			initialize_block(3);
			assert_eq!(Session::queued_keys(), vec![
				(1, UintAuthorityId(1).into()),
				(2, UintAuthorityId(2).into()),
				(4, UintAuthorityId(4).into()),
			]);
			assert_eq!(Session::validators(), vec![1, 2]);
			assert_eq!(authorities(), vec![UintAuthorityId(1), UintAuthorityId(2)]);

			force_new_session();
			initialize_block(4);
			assert_eq!(Session::queued_keys(), vec![
				(1, UintAuthorityId(1).into()),
				(2, UintAuthorityId(2).into()),
				(4, UintAuthorityId(4).into()),
			]);
			assert_eq!(Session::validators(), vec![1, 2, 4]);
			assert_eq!(authorities(), vec![UintAuthorityId(1), UintAuthorityId(2), UintAuthorityId(4)]);
		});
	}

	#[test]
	fn should_work_with_early_exit() {
		with_externalities(&mut new_test_ext(), || {
			set_session_length(10);

			initialize_block(1);
			assert_eq!(Session::current_index(), 0);

			initialize_block(2);
			assert_eq!(Session::current_index(), 0);

			force_new_session();
			initialize_block(3);
			assert_eq!(Session::current_index(), 1);

			initialize_block(9);
			assert_eq!(Session::current_index(), 1);

			initialize_block(10);
			assert_eq!(Session::current_index(), 2);
		});
	}

	#[test]
	fn session_change_should_work() {
		with_externalities(&mut new_test_ext(), || {
			// Block 1: No change
			initialize_block(1);
			assert_eq!(authorities(), vec![UintAuthorityId(1), UintAuthorityId(2), UintAuthorityId(3)]);

			// Block 2: Session rollover, but no change.
			initialize_block(2);
			assert_eq!(authorities(), vec![UintAuthorityId(1), UintAuthorityId(2), UintAuthorityId(3)]);

			// Block 3: Set new key for validator 2; no visible change.
			initialize_block(3);
			assert_ok!(Session::set_keys(Origin::signed(2), UintAuthorityId(5).into(), vec![]));
			assert_eq!(authorities(), vec![UintAuthorityId(1), UintAuthorityId(2), UintAuthorityId(3)]);

			// Block 4: Session rollover; no visible change.
			initialize_block(4);
			assert_eq!(authorities(), vec![UintAuthorityId(1), UintAuthorityId(2), UintAuthorityId(3)]);

			// Block 5: No change.
			initialize_block(5);
			assert_eq!(authorities(), vec![UintAuthorityId(1), UintAuthorityId(2), UintAuthorityId(3)]);

			// Block 6: Session rollover; authority 2 changes.
			initialize_block(6);
			assert_eq!(authorities(), vec![UintAuthorityId(1), UintAuthorityId(5), UintAuthorityId(3)]);
		});
	}

	#[test]
	fn duplicates_are_not_allowed() {
		with_externalities(&mut new_test_ext(), || {
			System::set_block_number(1);
			Session::on_initialize(1);
			assert!(Session::set_keys(Origin::signed(4), UintAuthorityId(1).into(), vec![]).is_err());
			assert!(Session::set_keys(Origin::signed(1), UintAuthorityId(10).into(), vec![]).is_ok());

			// is fine now that 1 has migrated off.
			assert!(Session::set_keys(Origin::signed(4), UintAuthorityId(1).into(), vec![]).is_ok());
		});
	}

	#[test]
	fn session_changed_flag_works() {
		with_externalities(&mut new_test_ext(), || {
			TEST_SESSION_CHANGED.with(|l| *l.borrow_mut() = true);

			force_new_session();
			initialize_block(1);
			assert!(!session_changed());

			force_new_session();
			initialize_block(2);
			assert!(!session_changed());

			Session::disable_index(0);
			force_new_session();
			initialize_block(3);
			assert!(!session_changed());

			force_new_session();
			initialize_block(4);
			assert!(session_changed());

			force_new_session();
			initialize_block(5);
			assert!(!session_changed());

			assert_ok!(Session::set_keys(Origin::signed(2), UintAuthorityId(5).into(), vec![]));
			force_new_session();
			initialize_block(6);
			assert!(!session_changed());

			force_new_session();
			initialize_block(7);
			assert!(session_changed());
		});
	}

	#[test]
	fn periodic_session_works() {
		struct Period;
		struct Offset;

		impl Get<u64> for Period {
			fn get() -> u64 { 10 }
		}

		impl Get<u64> for Offset {
			fn get() -> u64 { 3 }
		}


		type P = PeriodicSessions<Period, Offset>;

		for i in 0..3 {
			assert!(!P::should_end_session(i));
		}

		assert!(P::should_end_session(3));

		for i in (1..10).map(|i| 3 + i) {
			assert!(!P::should_end_session(i));
		}

		assert!(P::should_end_session(13));
	}

	#[test]
	fn session_keys_generate_output_works_as_set_keys_input() {
		with_externalities(&mut new_test_ext(), || {
			let new_keys = mock::MockSessionKeys::generate(None);
			assert_ok!(
				Session::set_keys(
					Origin::signed(2),
					<mock::Test as Trait>::Keys::decode(&mut &new_keys[..]).expect("Decode keys"),
					vec![],
				)
			);
		});
	}
}<|MERGE_RESOLUTION|>--- conflicted
+++ resolved
@@ -580,13 +580,8 @@
 			keys: NEXT_VALIDATORS.with(|l|
 				l.borrow().iter().cloned().map(|i| (i, UintAuthorityId(i).into())).collect()
 			),
-<<<<<<< HEAD
-		}.assimilate_storage(&mut t.top, &mut t.children).unwrap();
-		runtime_io::TestExternalities::new_with_children(t)
-=======
 		}.assimilate_storage(&mut t).unwrap();
 		runtime_io::TestExternalities::new(t)
->>>>>>> 7d96338b
 	}
 
 	fn initialize_block(block: u64) {
