// Copyright 2017-2018 Parity Technologies (UK) Ltd.
// This file is part of Substrate.

// Substrate is free software: you can redistribute it and/or modify
// it under the terms of the GNU General Public License as published by
// the Free Software Foundation, either version 3 of the License, or
// (at your option) any later version.

// Substrate is distributed in the hope that it will be useful,
// but WITHOUT ANY WARRANTY; without even the implied warranty of
// MERCHANTABILITY or FITNESS FOR A PARTICULAR PURPOSE.  See the
// GNU General Public License for more details.

// You should have received a copy of the GNU General Public License
// along with Substrate.  If not, see <http://www.gnu.org/licenses/>.

//! Session manager: is told the validators and allows them to manage their session keys for the
//! consensus module.

#![cfg_attr(not(feature = "std"), no_std)]

<<<<<<< HEAD
#[macro_use]
extern crate sr_std as rstd;

#[macro_use]
extern crate srml_support as runtime_support;

extern crate parity_codec_derive;

extern crate substrate_metadata;
#[macro_use]
extern crate substrate_metadata_derive;

#[cfg(test)]
extern crate substrate_primitives;
#[cfg(test)]
extern crate sr_io as runtime_io;
extern crate parity_codec as codec;
extern crate sr_primitives as primitives;
extern crate srml_consensus as consensus;
extern crate srml_system as system;
extern crate srml_timestamp as timestamp;

=======
>>>>>>> 6288a477
use rstd::prelude::*;
use primitives::traits::{As, Zero, One, Convert};
use srml_support::{StorageValue, StorageMap, for_each_tuple, decl_module, decl_event, decl_storage};
use srml_support::dispatch::Result;
use system::ensure_signed;
use rstd::ops::Mul;

/// A session has changed.
pub trait OnSessionChange<T> {
	/// Session has changed.
	fn on_session_change(time_elapsed: T, should_reward: bool);
}

macro_rules! impl_session_change {
	() => (
		impl<T> OnSessionChange<T> for () {
			fn on_session_change(_: T, _: bool) {}
		}
	);

	( $($t:ident)* ) => {
		impl<T: Clone, $($t: OnSessionChange<T>),*> OnSessionChange<T> for ($($t,)*) {
			fn on_session_change(time_elapsed: T, should_reward: bool) {
				$($t::on_session_change(time_elapsed.clone(), should_reward);)*
			}
		}
	}
}

for_each_tuple!(impl_session_change);

pub trait Trait: timestamp::Trait {
	type ConvertAccountIdToSessionKey: Convert<Self::AccountId, Self::SessionKey>;
	type OnSessionChange: OnSessionChange<Self::Moment>;
	type Event: From<Event<Self>> + Into<<Self as system::Trait>::Event>;
}

decl_module! {
	pub struct Module<T: Trait> for enum Call where origin: T::Origin {
		fn deposit_event<T>() = default;

		/// Sets the session key of `_validator` to `_key`. This doesn't take effect until the next
		/// session.
		fn set_key(origin, key: T::SessionKey) {
			let who = ensure_signed(origin)?;
			// set new value for next session
			<NextKeyFor<T>>::insert(who, key);
		}

		/// Set a new session length. Won't kick in until the next session change (at current length).
		fn set_length(#[compact] new: T::BlockNumber) {
			<NextSessionLength<T>>::put(new);
		}

		/// Forces a new session.
		fn force_new_session(apply_rewards: bool) -> Result {
			Self::apply_force_new_session(apply_rewards)
		}

		fn on_finalise(n: T::BlockNumber) {
			Self::check_rotate_session(n);
		}
	}
}

/// An event in this module.
decl_event!(
	pub enum Event<T> where <T as system::Trait>::BlockNumber {
		/// New session has happened. Note that the argument is the session index, not the block
		/// number as the type might suggest.
		NewSession(BlockNumber),
	}
);

decl_storage! {
	trait Store for Module<T: Trait> as Session {
		/// The current set of validators.
		pub Validators get(validators) config(): Vec<T::AccountId>;
		/// Current length of the session.
		pub SessionLength get(length) config(session_length): T::BlockNumber = T::BlockNumber::sa(1000);
		/// Current index of the session.
		pub CurrentIndex get(current_index) build(|_| T::BlockNumber::sa(0)): T::BlockNumber;
		/// Timestamp when current session started.
		pub CurrentStart get(current_start) build(|_| T::Moment::zero()): T::Moment;

		/// New session is being forced is this entry exists; in which case, the boolean value is whether
		/// the new session should be considered a normal rotation (rewardable) or exceptional (slashable).
		pub ForcingNewSession get(forcing_new_session): Option<bool>;
		/// Block at which the session length last changed.
		LastLengthChange: Option<T::BlockNumber>;
		/// The next key for a given validator.
		NextKeyFor: map T::AccountId => Option<T::SessionKey>;
		/// The next session length.
		NextSessionLength: Option<T::BlockNumber>;
	}
}

impl<T: Trait> Module<T> {
	/// The number of validators currently.
	pub fn validator_count() -> u32 {
		<Validators<T>>::get().len() as u32
	}

	/// The last length change, if there was one, zero if not.
	pub fn last_length_change() -> T::BlockNumber {
		<LastLengthChange<T>>::get().unwrap_or_else(T::BlockNumber::zero)
	}

	// INTERNAL API (available to other runtime modules)
	/// Forces a new session, no origin.
	pub fn apply_force_new_session(apply_rewards: bool) -> Result {
		<ForcingNewSession<T>>::put(apply_rewards);
		Ok(())
	}

	/// Set the current set of validators.
	///
	/// Called by `staking::new_era()` only. `next_session` should be called after this in order to
	/// update the session keys to the next validator set.
	pub fn set_validators(new: &[T::AccountId]) {
		<Validators<T>>::put(&new.to_vec());
		<consensus::Module<T>>::set_authorities(
			&new.iter().cloned().map(T::ConvertAccountIdToSessionKey::convert).collect::<Vec<_>>()
		);
	}

	/// Hook to be called after transaction processing.
	pub fn check_rotate_session(block_number: T::BlockNumber) {
		// do this last, after the staking system has had chance to switch out the authorities for the
		// new set.
		// check block number and call next_session if necessary.
		let is_final_block = ((block_number - Self::last_length_change()) % Self::length()).is_zero();
		let (should_end_session, apply_rewards) = <ForcingNewSession<T>>::take()
			.map_or((is_final_block, is_final_block), |apply_rewards| (true, apply_rewards));
		if should_end_session {
			Self::rotate_session(is_final_block, apply_rewards);
		}
	}

	/// Move onto next session: register the new authority set.
	pub fn rotate_session(is_final_block: bool, apply_rewards: bool) {
		let now = <timestamp::Module<T>>::get();
		let time_elapsed = now.clone() - Self::current_start();
		let session_index = <CurrentIndex<T>>::get() + One::one();

		Self::deposit_event(RawEvent::NewSession(session_index));

		// Increment current session index.
		<CurrentIndex<T>>::put(session_index);
		<CurrentStart<T>>::put(now);

		// Enact session length change.
		let len_changed = if let Some(next_len) = <NextSessionLength<T>>::take() {
			<SessionLength<T>>::put(next_len);
			true
		} else {
			false
		};
		if len_changed || !is_final_block {
			let block_number = <system::Module<T>>::block_number();
			<LastLengthChange<T>>::put(block_number);
		}

		T::OnSessionChange::on_session_change(time_elapsed, apply_rewards);

		// Update any changes in session keys.
		Self::validators().iter().enumerate().for_each(|(i, v)| {
			if let Some(n) = <NextKeyFor<T>>::take(v) {
				<consensus::Module<T>>::set_authority(i as u32, &n);
			}
		});
	}

	/// Get the time that should have elapsed over a session if everything was working perfectly.
	pub fn ideal_session_duration() -> T::Moment {
		let block_period: T::Moment = <timestamp::Module<T>>::block_period();
		let session_length: T::BlockNumber = Self::length();
		Mul::<T::BlockNumber>::mul(block_period, session_length)
	}

	/// Number of blocks remaining in this session, not counting this one. If the session is
	/// due to rotate at the end of this block, then it will return 0. If the just began, then
	/// it will return `Self::length() - 1`.
	pub fn blocks_remaining() -> T::BlockNumber {
		let length = Self::length();
		let length_minus_1 = length - One::one();
		let block_number = <system::Module<T>>::block_number();
		length_minus_1 - (block_number - Self::last_length_change() + length_minus_1) % length
	}
}

#[cfg(test)]
mod tests {
	use super::*;
	use srml_support::{impl_outer_origin, assert_ok};
	use runtime_io::with_externalities;
	use substrate_primitives::{H256, Blake2Hasher};
	use primitives::BuildStorage;
	use primitives::traits::{BlakeTwo256, IdentityLookup};
	use primitives::testing::{Digest, DigestItem, Header, UintAuthorityId, ConvertUintAuthorityId};

	impl_outer_origin!{
		pub enum Origin for Test {}
	}

	#[derive(Clone, Eq, PartialEq)]
	pub struct Test;
	impl consensus::Trait for Test {
		type Log = DigestItem;
		type SessionKey = UintAuthorityId;
		type InherentOfflineReport = ();
	}
	impl system::Trait for Test {
		type Origin = Origin;
		type Index = u64;
		type BlockNumber = u64;
		type Hash = H256;
		type Hashing = BlakeTwo256;
		type Digest = Digest;
		type AccountId = u64;
		type Lookup = IdentityLookup<u64>;
		type Header = Header;
		type Event = ();
		type Log = DigestItem;
	}
	impl timestamp::Trait for Test {
		type Moment = u64;
		type OnTimestampSet = ();
	}
	impl Trait for Test {
		type ConvertAccountIdToSessionKey = ConvertUintAuthorityId;
		type OnSessionChange = ();
		type Event = ();
	}

	type System = system::Module<Test>;
	type Consensus = consensus::Module<Test>;
	type Session = Module<Test>;

	fn new_test_ext() -> runtime_io::TestExternalities<Blake2Hasher> {
		let mut t = system::GenesisConfig::<Test>::default().build_storage().unwrap().0;
		t.extend(consensus::GenesisConfig::<Test>{
			code: vec![],
			authorities: vec![UintAuthorityId(1), UintAuthorityId(2), UintAuthorityId(3)],
		}.build_storage().unwrap().0);
		t.extend(timestamp::GenesisConfig::<Test>{
			period: 5,
		}.build_storage().unwrap().0);
		t.extend(GenesisConfig::<Test>{
			session_length: 2,
			validators: vec![1, 2, 3],
		}.build_storage().unwrap().0);
		runtime_io::TestExternalities::new(t)
	}

	#[test]
	fn simple_setup_should_work() {
		with_externalities(&mut new_test_ext(), || {
			assert_eq!(Consensus::authorities(), vec![UintAuthorityId(1).into(), UintAuthorityId(2).into(), UintAuthorityId(3).into()]);
			assert_eq!(Session::length(), 2);
			assert_eq!(Session::validators(), vec![1, 2, 3]);
		});
	}

	#[test]
	fn should_work_with_early_exit() {
		with_externalities(&mut new_test_ext(), || {
			System::set_block_number(1);
			assert_ok!(Session::set_length(10));
			assert_eq!(Session::blocks_remaining(), 1);
			Session::check_rotate_session(1);

			System::set_block_number(2);
			assert_eq!(Session::blocks_remaining(), 0);
			Session::check_rotate_session(2);
			assert_eq!(Session::length(), 10);

			System::set_block_number(7);
			assert_eq!(Session::current_index(), 1);
			assert_eq!(Session::blocks_remaining(), 5);
			assert_ok!(Session::force_new_session(false));
			Session::check_rotate_session(7);

			System::set_block_number(8);
			assert_eq!(Session::current_index(), 2);
			assert_eq!(Session::blocks_remaining(), 9);
			Session::check_rotate_session(8);

			System::set_block_number(17);
			assert_eq!(Session::current_index(), 2);
			assert_eq!(Session::blocks_remaining(), 0);
			Session::check_rotate_session(17);

			System::set_block_number(18);
			assert_eq!(Session::current_index(), 3);
		});
	}

	#[test]
	fn session_length_change_should_work() {
		with_externalities(&mut new_test_ext(), || {
			// Block 1: Change to length 3; no visible change.
			System::set_block_number(1);
			assert_ok!(Session::set_length(3));
			Session::check_rotate_session(1);
			assert_eq!(Session::length(), 2);
			assert_eq!(Session::current_index(), 0);

			// Block 2: Length now changed to 3. Index incremented.
			System::set_block_number(2);
			assert_ok!(Session::set_length(3));
			Session::check_rotate_session(2);
			assert_eq!(Session::length(), 3);
			assert_eq!(Session::current_index(), 1);

			// Block 3: Length now changed to 3. Index incremented.
			System::set_block_number(3);
			Session::check_rotate_session(3);
			assert_eq!(Session::length(), 3);
			assert_eq!(Session::current_index(), 1);

			// Block 4: Change to length 2; no visible change.
			System::set_block_number(4);
			assert_ok!(Session::set_length(2));
			Session::check_rotate_session(4);
			assert_eq!(Session::length(), 3);
			assert_eq!(Session::current_index(), 1);

			// Block 5: Length now changed to 2. Index incremented.
			System::set_block_number(5);
			Session::check_rotate_session(5);
			assert_eq!(Session::length(), 2);
			assert_eq!(Session::current_index(), 2);

			// Block 6: No change.
			System::set_block_number(6);
			Session::check_rotate_session(6);
			assert_eq!(Session::length(), 2);
			assert_eq!(Session::current_index(), 2);

			// Block 7: Next index.
			System::set_block_number(7);
			Session::check_rotate_session(7);
			assert_eq!(Session::length(), 2);
			assert_eq!(Session::current_index(), 3);
		});
	}

	#[test]
	fn session_change_should_work() {
		with_externalities(&mut new_test_ext(), || {
			// Block 1: No change
			System::set_block_number(1);
			Session::check_rotate_session(1);
			assert_eq!(Consensus::authorities(), vec![UintAuthorityId(1), UintAuthorityId(2), UintAuthorityId(3)]);

			// Block 2: Session rollover, but no change.
			System::set_block_number(2);
			Session::check_rotate_session(2);
			assert_eq!(Consensus::authorities(), vec![UintAuthorityId(1), UintAuthorityId(2), UintAuthorityId(3)]);

			// Block 3: Set new key for validator 2; no visible change.
			System::set_block_number(3);
			assert_ok!(Session::set_key(Origin::signed(2), UintAuthorityId(5)));
			assert_eq!(Consensus::authorities(), vec![UintAuthorityId(1), UintAuthorityId(2), UintAuthorityId(3)]);

			Session::check_rotate_session(3);
			assert_eq!(Consensus::authorities(), vec![UintAuthorityId(1), UintAuthorityId(2), UintAuthorityId(3)]);

			// Block 4: Session rollover, authority 2 changes.
			System::set_block_number(4);
			Session::check_rotate_session(4);
			assert_eq!(Consensus::authorities(), vec![UintAuthorityId(1), UintAuthorityId(5), UintAuthorityId(3)]);
		});
	}
}<|MERGE_RESOLUTION|>--- conflicted
+++ resolved
@@ -19,37 +19,13 @@
 
 #![cfg_attr(not(feature = "std"), no_std)]
 
-<<<<<<< HEAD
-#[macro_use]
-extern crate sr_std as rstd;
-
-#[macro_use]
-extern crate srml_support as runtime_support;
-
-extern crate parity_codec_derive;
-
-extern crate substrate_metadata;
-#[macro_use]
-extern crate substrate_metadata_derive;
-
-#[cfg(test)]
-extern crate substrate_primitives;
-#[cfg(test)]
-extern crate sr_io as runtime_io;
-extern crate parity_codec as codec;
-extern crate sr_primitives as primitives;
-extern crate srml_consensus as consensus;
-extern crate srml_system as system;
-extern crate srml_timestamp as timestamp;
-
-=======
->>>>>>> 6288a477
 use rstd::prelude::*;
 use primitives::traits::{As, Zero, One, Convert};
 use srml_support::{StorageValue, StorageMap, for_each_tuple, decl_module, decl_event, decl_storage};
 use srml_support::dispatch::Result;
 use system::ensure_signed;
 use rstd::ops::Mul;
+use substrate_metadata_derive::EncodeMetadata;
 
 /// A session has changed.
 pub trait OnSessionChange<T> {
