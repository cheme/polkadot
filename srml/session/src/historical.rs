--- conflicted
+++ resolved
@@ -324,22 +324,12 @@
 
 	fn new_test_ext() -> runtime_io::TestExternalities<Blake2Hasher> {
 		let mut t = system::GenesisConfig::default().build_storage::<Test>().unwrap();
-<<<<<<< HEAD
-		let storage = crate::GenesisConfig::<Test> {
-			keys: NEXT_VALIDATORS.with(|l|
-				l.borrow().iter().cloned().map(|i| (i, UintAuthorityId(i).into())).collect()
-			),
-		}.build_storage().unwrap();
-		t.extend(storage);
-		runtime_io::TestExternalities::new_with_children(t)
-=======
 		crate::GenesisConfig::<Test> {
 			keys: NEXT_VALIDATORS.with(|l|
 				l.borrow().iter().cloned().map(|i| (i, UintAuthorityId(i).into())).collect()
 			),
 		}.assimilate_storage(&mut t).unwrap();
 		runtime_io::TestExternalities::new(t)
->>>>>>> 35128f74
 	}
 
 	#[test]
