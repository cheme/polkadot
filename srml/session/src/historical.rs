--- conflicted
+++ resolved
@@ -326,16 +326,8 @@
 	type Historical = Module<Test>;
 
 	fn new_test_ext() -> runtime_io::TestExternalities<Blake2Hasher> {
-<<<<<<< HEAD
 		let mut t = system::GenesisConfig::default().build_storage::<Test>().unwrap();
-		t.extend(timestamp::GenesisConfig::<Test> {
-			minimum_period: 5,
-		}.build_storage().unwrap());
 		let storage = crate::GenesisConfig::<Test> {
-=======
-		let mut t = system::GenesisConfig::default().build_storage::<Test>().unwrap().0;
-		let (storage, _child_storage) = crate::GenesisConfig::<Test> {
->>>>>>> f923ae2a
 			keys: NEXT_VALIDATORS.with(|l|
 				l.borrow().iter().cloned().map(|i| (i, UintAuthorityId(i))).collect()
 			),
