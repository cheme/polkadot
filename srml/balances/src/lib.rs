--- conflicted
+++ resolved
@@ -257,18 +257,6 @@
 	}
 }
 
-<<<<<<< HEAD
-/// Whatever happened about the hint given when creating the new account.
-#[cfg_attr(feature = "std", derive(Debug))]
-#[derive(Encode, Decode, PartialEq, Eq, Clone, Copy, EncodeMetadata)]
-pub enum NewAccountOutcome {
-	NoHint,
-	GoodHint,
-	BadHint,
-}
-
-=======
->>>>>>> c118f72d
 /// Outcome of a balance update.
 pub enum UpdateBalanceOutcome {
 	/// Account balance was simply updated.
