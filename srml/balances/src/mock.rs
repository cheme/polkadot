--- conflicted
+++ resolved
@@ -181,11 +181,7 @@
 	pub fn build(self) -> runtime_io::TestExternalities<Blake2Hasher> {
 		self.set_associated_consts();
 		let mut t = system::GenesisConfig::default().build_storage::<Runtime>().unwrap();
-<<<<<<< HEAD
-		t.extend(GenesisConfig::<Runtime> {
-=======
 		GenesisConfig::<Runtime> {
->>>>>>> 7d96338b
 			balances: if self.monied {
 				vec![
 					(1, 10 * self.existential_deposit),
@@ -206,11 +202,7 @@
 			} else {
 				vec![]
 			},
-<<<<<<< HEAD
-		}.build_storage().unwrap());
-=======
 		}.assimilate_storage(&mut t).unwrap();
->>>>>>> 7d96338b
 		t.into()
 	}
 }
