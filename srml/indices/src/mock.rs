// Copyright 2018-2019 Parity Technologies (UK) Ltd.
// This file is part of Substrate.

// Substrate is free software: you can redistribute it and/or modify
// it under the terms of the GNU General Public License as published by
// the Free Software Foundation, either version 3 of the License, or
// (at your option) any later version.

// Substrate is distributed in the hope that it will be useful,
// but WITHOUT ANY WARRANTY; without even the implied warranty of
// MERCHANTABILITY or FITNESS FOR A PARTICULAR PURPOSE.  See the
// GNU General Public License for more details.

// You should have received a copy of the GNU General Public License
// along with Substrate.  If not, see <http://www.gnu.org/licenses/>.

//! Test utilities

#![cfg(test)]

use std::collections::HashSet;
use ref_thread_local::{ref_thread_local, RefThreadLocal};
use sr_primitives::testing::Header;
use sr_primitives::Perbill;
use primitives::{H256, Blake2Hasher};
use srml_support::{impl_outer_origin, parameter_types};
use {runtime_io, system};
use crate::{GenesisConfig, Module, Trait, IsDeadAccount, OnNewAccount, ResolveHint};

impl_outer_origin!{
	pub enum Origin for Runtime {}
}

ref_thread_local! {
	static managed ALIVE: HashSet<u64> = HashSet::new();
}

pub fn make_account(who: u64) {
	ALIVE.borrow_mut().insert(who);
	Indices::on_new_account(&who);
}

pub fn kill_account(who: u64) {
	ALIVE.borrow_mut().remove(&who);
}

pub struct TestIsDeadAccount {}
impl IsDeadAccount<u64> for TestIsDeadAccount {
	fn is_dead_account(who: &u64) -> bool {
		!ALIVE.borrow_mut().contains(who)
	}
}

pub struct TestResolveHint;
impl ResolveHint<u64, u64> for TestResolveHint {
	fn resolve_hint(who: &u64) -> Option<u64> {
		if *who < 256 {
			None
		} else {
			Some(*who - 256)
		}
	}
}

// Workaround for https://github.com/rust-lang/rust/issues/26925 . Remove when sorted.
#[derive(Clone, PartialEq, Eq, Debug)]
pub struct Runtime;
parameter_types! {
	pub const BlockHashCount: u64 = 250;
	pub const MaximumBlockWeight: u32 = 1024;
	pub const MaximumBlockLength: u32 = 2 * 1024;
	pub const AvailableBlockRatio: Perbill = Perbill::one();
}
impl system::Trait for Runtime {
	type Origin = Origin;
	type Index = u64;
	type BlockNumber = u64;
	type Call = ();
	type Hash = H256;
	type Hashing = ::sr_primitives::traits::BlakeTwo256;
	type AccountId = u64;
	type Lookup = Indices;
	type Header = Header;
	type WeightMultiplierUpdate = ();
	type Event = ();
	type BlockHashCount = BlockHashCount;
	type MaximumBlockWeight = MaximumBlockWeight;
	type MaximumBlockLength = MaximumBlockLength;
	type AvailableBlockRatio = AvailableBlockRatio;
}
impl Trait for Runtime {
	type AccountIndex = u64;
	type IsDeadAccount = TestIsDeadAccount;
	type ResolveHint = TestResolveHint;
	type Event = ();
}

pub fn new_test_ext() -> runtime_io::TestExternalities<Blake2Hasher> {
	{
		let mut h = ALIVE.borrow_mut();
		h.clear();
		for i in 1..5 { h.insert(i); }
	}

	let mut t = system::GenesisConfig::default().build_storage::<Runtime>().unwrap();
<<<<<<< HEAD
	t.extend(GenesisConfig::<Runtime> {
		ids: vec![1, 2, 3, 4]
	}.build_storage().unwrap());
=======
	GenesisConfig::<Runtime> {
		ids: vec![1, 2, 3, 4]
	}.assimilate_storage(&mut t).unwrap();
>>>>>>> 7d96338b
	t.into()
}

pub type Indices = Module<Runtime>;<|MERGE_RESOLUTION|>--- conflicted
+++ resolved
@@ -103,15 +103,9 @@
 	}
 
 	let mut t = system::GenesisConfig::default().build_storage::<Runtime>().unwrap();
-<<<<<<< HEAD
-	t.extend(GenesisConfig::<Runtime> {
-		ids: vec![1, 2, 3, 4]
-	}.build_storage().unwrap());
-=======
 	GenesisConfig::<Runtime> {
 		ids: vec![1, 2, 3, 4]
 	}.assimilate_storage(&mut t).unwrap();
->>>>>>> 7d96338b
 	t.into()
 }
 
