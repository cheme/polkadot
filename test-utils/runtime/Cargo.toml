--- conflicted
+++ resolved
@@ -35,12 +35,8 @@
 sc-client = { version = "2.0.0", optional = true, path = "../../client" }
 sp-trie = { version = "2.0.0", default-features = false, path = "../../primitives/trie" }
 sp-transaction-pool = { version = "2.0.0", default-features = false, path = "../../primitives/transaction-pool" }
-<<<<<<< HEAD
-trie-db = { version = "0.16.0", default-features = false }
 sp-historical-data = { path = "../../primitives/historical-data", default-features = false }
-=======
 trie-db = { version = "0.18.1", default-features = false }
->>>>>>> 67493b07
 
 [dev-dependencies]
 sc-executor = { version = "2.0.0", path = "../../client/executor" }
