// Copyright 2017-2018 Parity Technologies (UK) Ltd.
// This file is part of Substrate.

// Substrate is free software: you can redistribute it and/or modify
// it under the terms of the GNU General Public License as published by
// the Free Software Foundation, either version 3 of the License, or
// (at your option) any later version.

// Substrate is distributed in the hope that it will be useful,
// but WITHOUT ANY WARRANTY; without even the implied warranty of
// MERCHANTABILITY or FITNESS FOR A PARTICULAR PURPOSE.  See the
// GNU General Public License for more details.

// You should have received a copy of the GNU General Public License
// along with Substrate.  If not, see <http://www.gnu.org/licenses/>.

#[cfg(feature = "std")]
use serde::{Serialize, Serializer, Deserialize, Deserializer};
use H256;

/// An identifier for an authority in the consensus algorithm. The same size as ed25519::Public.
<<<<<<< HEAD
#[derive(Clone, Copy, PartialEq, Eq, Default, Encode, Decode, EncodeMetadata)]
pub struct AuthorityId(pub [u8; 32]);
=======
#[derive(Clone, Copy, PartialEq, Eq, Default, Encode, Decode)]
pub struct Ed25519AuthorityId(pub [u8; 32]);
>>>>>>> c118f72d

#[cfg(feature = "std")]
impl ::std::fmt::Display for Ed25519AuthorityId {
	fn fmt(&self, f: &mut ::std::fmt::Formatter) -> ::std::fmt::Result {
		write!(f, "{}", ::ed25519::Public(self.0).to_ss58check())
	}
}

#[cfg(feature = "std")]
impl ::std::fmt::Debug for Ed25519AuthorityId {
	fn fmt(&self, f: &mut ::std::fmt::Formatter) -> ::std::fmt::Result {
		let h = format!("{}", ::hexdisplay::HexDisplay::from(&self.0));
		write!(f, "{} ({}…{})", ::ed25519::Public(self.0).to_ss58check(), &h[0..8], &h[60..])
	}
}

#[cfg(feature = "std")]
impl ::std::hash::Hash for Ed25519AuthorityId {
	fn hash<H: ::std::hash::Hasher>(&self, state: &mut H) {
		self.0.hash(state);
	}
}

impl AsRef<[u8; 32]> for Ed25519AuthorityId {
	fn as_ref(&self) -> &[u8; 32] {
		&self.0
	}
}

impl AsRef<[u8]> for Ed25519AuthorityId {
	fn as_ref(&self) -> &[u8] {
		&self.0[..]
	}
}

impl Into<[u8; 32]> for Ed25519AuthorityId {
	fn into(self) -> [u8; 32] {
		self.0
	}
}

impl From<[u8; 32]> for Ed25519AuthorityId {
	fn from(a: [u8; 32]) -> Self {
		Ed25519AuthorityId(a)
	}
}

impl AsRef<Ed25519AuthorityId> for Ed25519AuthorityId {
	fn as_ref(&self) -> &Ed25519AuthorityId {
		&self
	}
}

impl Into<H256> for Ed25519AuthorityId {
	fn into(self) -> H256 {
		self.0.into()
	}
}

#[cfg(feature = "std")]
impl Serialize for Ed25519AuthorityId {
	fn serialize<S>(&self, serializer: S) -> Result<S::Ok, S::Error> where S: Serializer {
		::ed25519::serialize(&self, serializer)
	}
}

#[cfg(feature = "std")]
impl<'de> Deserialize<'de> for Ed25519AuthorityId {
	fn deserialize<D>(deserializer: D) -> Result<Self, D::Error> where D: Deserializer<'de> {
		::ed25519::deserialize(deserializer)
	}
}<|MERGE_RESOLUTION|>--- conflicted
+++ resolved
@@ -19,13 +19,8 @@
 use H256;
 
 /// An identifier for an authority in the consensus algorithm. The same size as ed25519::Public.
-<<<<<<< HEAD
 #[derive(Clone, Copy, PartialEq, Eq, Default, Encode, Decode, EncodeMetadata)]
-pub struct AuthorityId(pub [u8; 32]);
-=======
-#[derive(Clone, Copy, PartialEq, Eq, Default, Encode, Decode)]
 pub struct Ed25519AuthorityId(pub [u8; 32]);
->>>>>>> c118f72d
 
 #[cfg(feature = "std")]
 impl ::std::fmt::Display for Ed25519AuthorityId {
