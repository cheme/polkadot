--- conflicted
+++ resolved
@@ -42,18 +42,13 @@
 pub type KeySpace = Vec<u8>;
 
 
-<<<<<<< HEAD
+#[cfg(not(feature = "legacy-trie"))]
 /// Keyspace to use for the parent trie key.
 pub const NO_CHILD_KEYSPACE: [u8;2] = [0, 0];
-=======
-#[cfg(not(feature = "legacy-trie"))]
-// Keyspace to use for the parent trie key.
-const NO_CHILD_KEYSPACE: [u8;1] = [0u8];
+
 #[cfg(feature = "legacy-trie")]
 // Keyspace to use for the parent trie key.
 const NO_CHILD_KEYSPACE: [u8;0] = [];
-const CHILD_KEYSPACE_HEAD: u8 = 1;
->>>>>>> 9d3d9e25
 
 /// Generate a new keyspace for a child trie.
 pub fn generate_keyspace<N>(block_nb: &N, parent_trie: &ParentTrie) -> Vec<u8>
