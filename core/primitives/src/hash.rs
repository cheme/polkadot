--- conflicted
+++ resolved
@@ -16,75 +16,7 @@
 
 //! A fixed hash type.
 
-<<<<<<< HEAD
-#[cfg(feature = "std")]
-use serde::{Serialize, Serializer, Deserialize, Deserializer};
-
-#[cfg(feature = "std")]
-use bytes;
-
-macro_rules! impl_rest {
-	($name: ident, $len: expr) => {
-		#[cfg(feature = "std")]
-		impl Serialize for $name {
-			fn serialize<S>(&self, serializer: S) -> Result<S::Ok, S::Error> where S: Serializer {
-				bytes::serialize(&self.0, serializer)
-			}
-		}
-
-		#[cfg(feature = "std")]
-		impl<'de> Deserialize<'de> for $name {
-			fn deserialize<D>(deserializer: D) -> Result<Self, D::Error> where D: Deserializer<'de> {
-				bytes::deserialize_check_len(deserializer, bytes::ExpectedLen::Exact($len))
-					.map(|x| $name::from_slice(&x))
-			}
-		}
-
-		impl ::codec::Encode for $name {
-			fn using_encoded<R, F: FnOnce(&[u8]) -> R>(&self, f: F) -> R {
-				self.0.using_encoded(f)
-			}
-		}
-		impl ::codec::Decode for $name {
-			fn decode<I: ::codec::Input>(input: &mut I) -> Option<Self> {
-				<[u8; $len] as ::codec::Decode>::decode(input).map($name)
-			}
-		}
-
-		impl ::substrate_metadata::EncodeMetadata for $name {
-			fn type_metadata() -> ::substrate_metadata::Metadata {
-				<[u8; $len] as ::substrate_metadata::EncodeMetadata>::type_metadata()
-			}
-		}
-
-		#[cfg(feature = "std")]
-		impl From<u64> for $name {
-			fn from(val: u64) -> Self {
-				Self::from_low_u64_be(val)
-			}
-		}
-	}
-}
-
-construct_fixed_hash!{
-	/// Fixed-size uninterpreted hash type with 20 bytes (160 bits) size.
-	pub struct H160(20);
-}
-construct_fixed_hash!{
-	/// Fixed-size uninterpreted hash type with 32 bytes (256 bits) size.
-	pub struct H256(32);
-}
-construct_fixed_hash!{
-	/// Fixed-size uninterpreted hash type with 64 bytes (512 bits) size.
-	pub struct H512(64);
-}
-
-impl_rest!(H160, 20);
-impl_rest!(H256, 32);
-impl_rest!(H512, 64);
-=======
 pub use primitive_types::{H160, H256, H512};
->>>>>>> c118f72d
 
 /// Hash conversion. Used to convert between unbound associated hash types in traits,
 /// implemented by the same hash type.
