// Copyright 2017-2019 Parity Technologies (UK) Ltd.
// This file is part of Substrate.

// Substrate is free software: you can redistribute it and/or modify
// it under the terms of the GNU General Public License as published by
// the Free Software Foundation, either version 3 of the License, or
// (at your option) any later version.

// Substrate is distributed in the hope that it will be useful,
// but WITHOUT ANY WARRANTY; without even the implied warranty of
// MERCHANTABILITY or FITNESS FOR A PARTICULAR PURPOSE.  See the
// GNU General Public License for more details.

// You should have received a copy of the GNU General Public License
// along with Substrate.  If not, see <http://www.gnu.org/licenses/>.

//! Shareable Substrate types.

#![warn(missing_docs)]

#![cfg_attr(not(feature = "std"), no_std)]

/// Initialize a key-value collection from array.
///
/// Creates a vector of given pairs and calls `collect` on the iterator from it.
/// Can be used to create a `HashMap`.
#[macro_export]
macro_rules! map {
	($( $name:expr => $value:expr ),*) => (
		vec![ $( ( $name, $value ) ),* ].into_iter().collect()
	)
}

use rstd::prelude::*;
use rstd::ops::Deref;
#[cfg(feature = "std")]
use std::borrow::Cow;
#[cfg(feature = "std")]
use serde::{Serialize, Deserialize};
#[cfg(feature = "std")]
pub use serde;// << for macro
pub use codec::{Encode, Decode};// << for macro

#[cfg(feature = "std")]
pub use impl_serde::serialize as bytes;

#[cfg(feature = "std")]
pub mod hashing;
#[cfg(feature = "std")]
pub use hashing::{blake2_128, blake2_256, twox_64, twox_128, twox_256};
#[cfg(feature = "std")]
pub mod hexdisplay;
pub mod crypto;

pub mod u32_trait;

pub mod ed25519;
pub mod sr25519;
pub mod hash;
mod hasher;
pub mod offchain;
pub mod sandbox;
pub mod storage;
pub mod uint;
mod changes_trie;
<<<<<<< HEAD
pub mod child_trie;
=======
pub mod traits;
pub mod testing;
>>>>>>> 27cb884a

#[cfg(test)]
mod tests;

pub use self::hash::{H160, H256, H512, convert_hash};
pub use self::uint::U256;
pub use changes_trie::ChangesTrieConfiguration;
#[cfg(feature = "std")]
pub use crypto::{DeriveJunction, Pair, Public};

pub use hash_db::Hasher;
// Switch back to Blake after PoC-3 is out
// pub use self::hasher::blake::BlakeHasher;
pub use self::hasher::blake2::Blake2Hasher;

/// Context for executing a call into the runtime.
pub enum ExecutionContext {
	/// Context for general importing (including own blocks).
	Importing,
	/// Context used when syncing the blockchain.
	Syncing,
	/// Context used for block construction.
	BlockConstruction,
	/// Offchain worker context.
	OffchainWorker(Box<dyn offchain::Externalities>),
	/// Context used for other calls.
	Other,
}

impl ExecutionContext {
	/// Returns if the keystore should be enabled for the current context.
	pub fn enable_keystore(&self) -> bool {
		use ExecutionContext::*;
		match self {
			Importing | Syncing | BlockConstruction => false,
			OffchainWorker(_) | Other => true,
		}
	}
}

/// Hex-serialized shim for `Vec<u8>`.
#[derive(PartialEq, Eq, Clone)]
#[cfg_attr(feature = "std", derive(Serialize, Deserialize, Debug, Hash, PartialOrd, Ord))]
pub struct Bytes(#[cfg_attr(feature = "std", serde(with="bytes"))] pub Vec<u8>);

impl From<Vec<u8>> for Bytes {
	fn from(s: Vec<u8>) -> Self { Bytes(s) }
}

impl From<OpaqueMetadata> for Bytes {
	fn from(s: OpaqueMetadata) -> Self { Bytes(s.0) }
}

impl Deref for Bytes {
	type Target = [u8];
	fn deref(&self) -> &[u8] { &self.0[..] }
}

/// Stores the encoded `RuntimeMetadata` for the native side as opaque type.
#[derive(Encode, Decode, PartialEq)]
pub struct OpaqueMetadata(Vec<u8>);

impl OpaqueMetadata {
	/// Creates a new instance with the given metadata blob.
	pub fn new(metadata: Vec<u8>) -> Self {
		OpaqueMetadata(metadata)
	}
}

impl rstd::ops::Deref for OpaqueMetadata {
	type Target = Vec<u8>;

	fn deref(&self) -> &Self::Target {
		&self.0
	}
}

/// Something that is either a native or an encoded value.
#[cfg(feature = "std")]
pub enum NativeOrEncoded<R> {
	/// The native representation.
	Native(R),
	/// The encoded representation.
	Encoded(Vec<u8>)
}

#[cfg(feature = "std")]
impl<R: codec::Encode> ::std::fmt::Debug for NativeOrEncoded<R> {
	fn fmt(&self, f: &mut ::std::fmt::Formatter) -> ::std::fmt::Result {
		self.as_encoded().as_ref().fmt(f)
	}
}

#[cfg(feature = "std")]
impl<R: codec::Encode> NativeOrEncoded<R> {
	/// Return the value as the encoded format.
	pub fn as_encoded(&self) -> Cow<'_, [u8]> {
		match self {
			NativeOrEncoded::Encoded(e) => Cow::Borrowed(e.as_slice()),
			NativeOrEncoded::Native(n) => Cow::Owned(n.encode()),
		}
	}

	/// Return the value as the encoded format.
	pub fn into_encoded(self) -> Vec<u8> {
		match self {
			NativeOrEncoded::Encoded(e) => e,
			NativeOrEncoded::Native(n) => n.encode(),
		}
	}
}

#[cfg(feature = "std")]
impl<R: PartialEq + codec::Decode> PartialEq for NativeOrEncoded<R> {
	fn eq(&self, other: &Self) -> bool {
		match (self, other) {
			(NativeOrEncoded::Native(l), NativeOrEncoded::Native(r)) => l == r,
			(NativeOrEncoded::Native(n), NativeOrEncoded::Encoded(e)) |
			(NativeOrEncoded::Encoded(e), NativeOrEncoded::Native(n)) =>
				Some(n) == codec::Decode::decode(&mut &e[..]).ok().as_ref(),
			(NativeOrEncoded::Encoded(l), NativeOrEncoded::Encoded(r)) => l == r,
		}
	}
}

/// A value that is never in a native representation.
/// This is type is useful in conjuction with `NativeOrEncoded`.
#[cfg(feature = "std")]
#[derive(PartialEq)]
pub enum NeverNativeValue {}

#[cfg(feature = "std")]
impl codec::Encode for NeverNativeValue {
	fn encode(&self) -> Vec<u8> {
		// The enum is not constructable, so this function should never be callable!
		unreachable!()
	}
}

#[cfg(feature = "std")]
impl codec::EncodeLike for NeverNativeValue {}

#[cfg(feature = "std")]
impl codec::Decode for NeverNativeValue {
	fn decode<I: codec::Input>(_: &mut I) -> Result<Self, codec::Error> {
		Err("`NeverNativeValue` should never be decoded".into())
	}
}
<|MERGE_RESOLUTION|>--- conflicted
+++ resolved
@@ -63,12 +63,9 @@
 pub mod storage;
 pub mod uint;
 mod changes_trie;
-<<<<<<< HEAD
 pub mod child_trie;
-=======
 pub mod traits;
 pub mod testing;
->>>>>>> 27cb884a
 
 #[cfg(test)]
 mod tests;
