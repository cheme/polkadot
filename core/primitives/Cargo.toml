--- conflicted
+++ resolved
@@ -13,15 +13,9 @@
 byteorder = { version = "1.3.1", default-features = false }
 primitive-types = { version = "0.4.0", default-features = false, features = ["codec"] }
 impl-serde = { version = "0.1", optional = true }
-<<<<<<< HEAD
-wasmi = { version = "0.4.3", optional = true }
+wasmi = { version = "0.5.0", optional = true }
 hash-db = { version = "0.15.0", default-features = false }
 hash256-std-hasher = { version = "0.15.0", default-features = false }
-=======
-wasmi = { version = "0.5.0", optional = true }
-hash-db = { version = "0.14.0", default-features = false }
-hash256-std-hasher = { version = "0.14.0", default-features = false }
->>>>>>> 713ba033
 ed25519-dalek = { version = "1.0.0-pre.1", optional = true }
 base58 = { version = "0.1", optional = true }
 blake2-rfc = { version = "0.2.18", optional = true }
