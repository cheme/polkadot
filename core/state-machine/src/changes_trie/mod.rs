// Copyright 2017-2019 Parity Technologies (UK) Ltd.
// This file is part of Substrate.

// Substrate is free software: you can redistribute it and/or modify
// it under the terms of the GNU General Public License as published by
// the Free Software Foundation, either version 3 of the License, or
// (at your option) any later version.

// Substrate is distributed in the hope that it will be useful,
// but WITHOUT ANY WARRANTY; without even the implied warranty of
// MERCHANTABILITY or FITNESS FOR A PARTICULAR PURPOSE.  See the
// GNU General Public License for more details.

// You should have received a copy of the GNU General Public License
// along with Substrate.  If not, see <http://www.gnu.org/licenses/>.

//! Changes trie related structures and functions.
//!
//! Changes trie is a trie built of { storage key => extrinsiscs } pairs
//! at the end of each block. For every changed storage key it contains
//! a pair, mapping key to the set of extrinsics where it has been changed.
//!
//! Optionally, every N blocks, additional level1-digest nodes are appended
//! to the changes trie, containing pairs { storage key => blocks }. For every
//! storage key that has been changed in PREVIOUS N-1 blocks (except for genesis
//! block) it contains a pair, mapping this key to the set of blocks where it
//! has been changed.
//!
//! Optionally, every N^digest_level (where digest_level > 1) blocks, additional
//! digest_level digest is created. It is built out of pairs { storage key => digest
//! block }, containing entries for every storage key that has been changed in
//! the last N*digest_level-1 blocks (except for genesis block), mapping these keys
//! to the set of lower-level digest blocks.
//!
//! Changes trie configuration could change within a time. The range of blocks, where
//! configuration has been active, is given by two blocks: zero and end. Zero block is
//! the block where configuration has been set. But the first changes trie that uses
//! this configuration will be built at the block zero+1. If configuration deactivates
//! at some block, this will be the end block of the configuration. It is also the
//! zero block of the next configuration.
//!
//! If configuration has the end block, it also means that 'skewed digest' has/should
//! been built at that block. If this is the block where max-level digest should have
//! been created, than it is simply max-level digest of this configuration. Otherwise,
//! it is the digest that covers all blocks since last max-level digest block was
//! created.
//!
//! Changes trie only contains the top level storage changes. Sub-level changes
//! are propagated through its storage root on the top level storage.

mod build;
mod build_cache;
mod build_iterator;
mod changes_iterator;
mod input;
mod prune;
mod storage;
mod surface_iterator;

pub use self::build_cache::{BuildCache, CachedBuildData};
pub use self::storage::InMemoryStorage;
pub use self::changes_iterator::{
	key_changes, key_changes_proof,
	key_changes_proof_check, key_changes_proof_check_with_db,
};
pub use self::prune::{prune, oldest_non_pruned_trie};

<<<<<<< HEAD
use std::collections::HashSet;
=======
use std::convert::TryInto;
>>>>>>> 7276eeab
use hash_db::{Hasher, Prefix};
use crate::backend::Backend;
use num_traits::{One, Zero};
use codec::{Decode, Encode};
use primitives;
use crate::changes_trie::build::prepare_input;
use crate::changes_trie::build_cache::IncompleteCachedBuildData;
use crate::overlayed_changes::OverlayedChanges;
use trie::{MemoryDB, DBValue, TrieMut};
use trie::trie_types::TrieDBMut;

/// Changes that are made outside of extrinsics are marked with this index;
pub const NO_EXTRINSIC_INDEX: u32 = 0xffffffff;

/// Requirements for block number that can be used with changes tries.
pub trait BlockNumber:
	Send + Sync + 'static +
	::std::fmt::Display +
	Clone +
	From<u32> + TryInto<u32> + One + Zero +
	PartialEq + Ord +
	::std::hash::Hash +
	::std::ops::Add<Self, Output=Self> + ::std::ops::Sub<Self, Output=Self> +
	::std::ops::Mul<Self, Output=Self> + ::std::ops::Div<Self, Output=Self> +
	::std::ops::Rem<Self, Output=Self> +
	::std::ops::AddAssign<Self> +
	num_traits::CheckedMul + num_traits::CheckedSub +
	Decode + Encode
{}

impl<T> BlockNumber for T where T:
	Send + Sync + 'static +
	::std::fmt::Display +
	Clone +
	From<u32> + TryInto<u32> + One + Zero +
	PartialEq + Ord +
	::std::hash::Hash +
	::std::ops::Add<Self, Output=Self> + ::std::ops::Sub<Self, Output=Self> +
	::std::ops::Mul<Self, Output=Self> + ::std::ops::Div<Self, Output=Self> +
	::std::ops::Rem<Self, Output=Self> +
	::std::ops::AddAssign<Self> +
	num_traits::CheckedMul + num_traits::CheckedSub +
	Decode + Encode,
{}

/// Block identifier that could be used to determine fork of this block.
#[derive(Debug)]
pub struct AnchorBlockId<Hash: ::std::fmt::Debug, Number: BlockNumber> {
	/// Hash of this block.
	pub hash: Hash,
	/// Number of this block.
	pub number: Number,
}

/// Changes trie storage. Provides access to trie roots and trie nodes.
pub trait RootsStorage<H: Hasher, Number: BlockNumber>: Send + Sync {
	/// Resolve hash of the block into anchor.
	fn build_anchor(&self, hash: H::Out) -> Result<AnchorBlockId<H::Out, Number>, String>;
	/// Get changes trie root for the block with given number which is an ancestor (or the block
	/// itself) of the anchor_block (i.e. anchor_block.number >= block).
	fn root(&self, anchor: &AnchorBlockId<H::Out, Number>, block: Number) -> Result<Option<H::Out>, String>;
}

/// Changes trie storage. Provides access to trie roots and trie nodes.
pub trait Storage<H: Hasher, Number: BlockNumber>: RootsStorage<H, Number> {
<<<<<<< HEAD
	/// Get cached changed keys at trie with given root. Returns None if entry is missing from the cache.
	fn cached_changed_keys(&self, root: &H::Out) -> Option<HashSet<Vec<u8>>>;
=======
	/// Casts from self reference to RootsStorage reference.
	fn as_roots_storage(&self) -> &dyn RootsStorage<H, Number>;
>>>>>>> 7276eeab
	/// Get a trie node.
	fn get(&self, key: &H::Out, prefix: Prefix) -> Result<Option<DBValue>, String>;
}

/// Changes trie storage -> trie backend essence adapter.
pub struct TrieBackendStorageAdapter<'a, H: Hasher, Number: BlockNumber>(pub &'a dyn Storage<H, Number>);

impl<'a, H: Hasher, N: BlockNumber> crate::TrieBackendStorage<H> for TrieBackendStorageAdapter<'a, H, N> {
	type Overlay = trie::MemoryDB<H>;

	fn get(&self, key: &H::Out, prefix: Prefix) -> Result<Option<DBValue>, String> {
		self.0.get(key, prefix)
	}
}

/// Changes trie configuration.
pub type Configuration = primitives::ChangesTrieConfiguration;

/// Blocks range where configuration has been constant.
#[derive(Clone)]
pub struct ConfigurationRange<'a, N> {
	/// Active configuration.
	pub config: &'a Configuration,
	/// Zero block of this configuration. The configuration is active starting from the next block.
	pub zero: N,
	/// End block of this configuration. It is the last block where configuration has been active.
	pub end: Option<N>,
}

/// Compute the changes trie root and transaction for given block.
/// Returns Err(()) if unknown `parent_hash` has been passed.
/// Returns Ok(None) if there's no data to perform computation.
/// Panics if background storage returns an error OR if insert to MemoryDB fails.
pub fn build_changes_trie<'a, B: Backend<H>, S: Storage<H, Number>, H: Hasher, Number: BlockNumber>(
	backend: &B,
	storage: Option<&'a S>,
	changes: &OverlayedChanges,
	parent_hash: H::Out,
) -> Result<Option<(MemoryDB<H>, H::Out, Option<CachedBuildData<H::Out, Number>>)>, ()>
	where
		H::Out: Ord + 'static,
{
	let (storage, config) = match (storage, changes.changes_trie_config.as_ref()) {
		(Some(storage), Some(config)) => (storage, config),
		_ => return Ok(None),
	};

	// FIXME: remove this in https://github.com/paritytech/substrate/pull/3201
	let config = ConfigurationRange {
		config,
		zero: Zero::zero(),
		end: None,
	};

	// build_anchor error should not be considered fatal
	let parent = storage.build_anchor(parent_hash).map_err(|_| ())?;
	let block = parent.number.clone() + One::one();

	// storage errors are considered fatal (similar to situations when runtime fetches values from storage)
<<<<<<< HEAD
	let (input_pairs, digest_input_blocks) = prepare_input::<B, S, H, Number>(backend, storage, config, changes, &parent)
		.expect("changes trie: storage access is not allowed to fail within runtime");

	// prepare cached data
	let mut cached_data = prepare_cached_build_data(config, block.clone());
	cached_data = cached_data
		.map(|cached_data| cached_data.set_digest_input_blocks(digest_input_blocks));
	
	let mut root = Default::default();
=======
	let (input_pairs, child_input_pairs) = prepare_input::<B, H, Number>(
		backend,
		storage,
		config,
		changes,
		&parent,
	).expect("changes trie: storage access is not allowed to fail within runtime");
>>>>>>> 7276eeab
	let mut mdb = MemoryDB::default();
	let mut child_roots = Vec::with_capacity(child_input_pairs.len());
	for (child_index, input_pairs) in child_input_pairs {
		let mut not_empty = false;
		let mut root = Default::default();
		{
			let mut trie = TrieDBMut::<H>::new(&mut mdb, &mut root);
			for (key, value) in input_pairs.map(Into::into) {
				not_empty = true;
				trie.insert(&key, &value)
					.expect("changes trie: insertion to trie is not allowed to fail within runtime");
			}
		}
		if not_empty {
			child_roots.push(input::InputPair::ChildIndex(child_index, root.as_ref().to_vec()));
		}
	}
	let mut root = Default::default();
	{
		let mut trie = TrieDBMut::<H>::new(&mut mdb, &mut root);
<<<<<<< HEAD
		for input_pair in input_pairs {
			cached_data = cached_data
				.map(|cached_data| cached_data.insert(input_pair.key().to_vec()));

			let (key, value) = input_pair.into();
=======
		for (key, value) in input_pairs.chain(child_roots.into_iter()).map(Into::into) {
>>>>>>> 7276eeab
			trie.insert(&key, &value)
				.expect("changes trie: insertion to trie is not allowed to fail within runtime");
		}
	}

	let cached_data = cached_data.map(|d| d.complete(block, root.clone()));
	Ok(Some((mdb, root, cached_data)))
}

/// Prepare empty cached build data for given block.
fn prepare_cached_build_data<Number: BlockNumber>(
	config: &Configuration,
	block: Number,
) -> Option<IncompleteCachedBuildData<Number>> {
	// when digests are not enabled in configuration, we do not need to cache anything
	// because it'll never be used again for building other tries
	if !config.is_digest_build_enabled() {
		return None;
	}

	// we do not need to cache anything when top-level digest trie is created, because
	// it'll never be used again for building other tries
	//
	// but we still want to use cache data to purge obsolete entries from the cache
	let is_top_level_digest = match config.digest_level_at_block(block) {
		Some((digest_level, _, _)) => digest_level == config.digest_levels,
		_ => false,
	};

	Some(IncompleteCachedBuildData::new(is_top_level_digest))
}

#[cfg(test)]
mod tests {
	use super::*;

	#[test]
	fn build_data_is_not_cached_when_digests_are_disabled() {
		let config = Configuration { digest_interval: 0, digest_levels: 0 };
		assert_eq!(prepare_cached_build_data(&config, 8u32), None);
	}

	#[test]
	fn build_data_is_cached_when_digests_are_enabled() {
		let config = Configuration { digest_interval: 8, digest_levels: 2 };
		assert_eq!(prepare_cached_build_data(&config, 4u32).unwrap().is_top_level_digest(), false);
		assert_eq!(prepare_cached_build_data(&config, 8u32).unwrap().is_top_level_digest(), false);
	}

	#[test]
	fn build_data_is_not_cached_when_digests_are_enabled_and_top_level_digest_is_built() {
		let config = Configuration { digest_interval: 8, digest_levels: 2 };
		assert_eq!(prepare_cached_build_data(&config, 64u32).unwrap().is_top_level_digest(), true);
	}
}<|MERGE_RESOLUTION|>--- conflicted
+++ resolved
@@ -57,7 +57,7 @@
 mod storage;
 mod surface_iterator;
 
-pub use self::build_cache::{BuildCache, CachedBuildData};
+pub use self::build_cache::{BuildCache, CachedBuildData, CacheAction};
 pub use self::storage::InMemoryStorage;
 pub use self::changes_iterator::{
 	key_changes, key_changes_proof,
@@ -65,11 +65,8 @@
 };
 pub use self::prune::{prune, oldest_non_pruned_trie};
 
-<<<<<<< HEAD
-use std::collections::HashSet;
-=======
+use std::collections::{HashMap, HashSet};
 use std::convert::TryInto;
->>>>>>> 7276eeab
 use hash_db::{Hasher, Prefix};
 use crate::backend::Backend;
 use num_traits::{One, Zero};
@@ -135,13 +132,10 @@
 
 /// Changes trie storage. Provides access to trie roots and trie nodes.
 pub trait Storage<H: Hasher, Number: BlockNumber>: RootsStorage<H, Number> {
-<<<<<<< HEAD
-	/// Get cached changed keys at trie with given root. Returns None if entry is missing from the cache.
-	fn cached_changed_keys(&self, root: &H::Out) -> Option<HashSet<Vec<u8>>>;
-=======
 	/// Casts from self reference to RootsStorage reference.
 	fn as_roots_storage(&self) -> &dyn RootsStorage<H, Number>;
->>>>>>> 7276eeab
+	/// Get cached changed keys at trie with given root. Returns None if entry is missing from the cache.
+	fn cached_changed_keys(&self, root: &H::Out) -> Option<HashMap<Option<Vec<u8>>, HashSet<Vec<u8>>>>;
 	/// Get a trie node.
 	fn get(&self, key: &H::Out, prefix: Prefix) -> Result<Option<DBValue>, String>;
 }
@@ -180,7 +174,7 @@
 	storage: Option<&'a S>,
 	changes: &OverlayedChanges,
 	parent_hash: H::Out,
-) -> Result<Option<(MemoryDB<H>, H::Out, Option<CachedBuildData<H::Out, Number>>)>, ()>
+) -> Result<Option<(MemoryDB<H>, H::Out, Option<CacheAction<H::Out, Number>>)>, ()>
 	where
 		H::Out: Ord + 'static,
 {
@@ -199,27 +193,22 @@
 	// build_anchor error should not be considered fatal
 	let parent = storage.build_anchor(parent_hash).map_err(|_| ())?;
 	let block = parent.number.clone() + One::one();
+	let is_end_block = Some(&block) == config.end.as_ref();
 
 	// storage errors are considered fatal (similar to situations when runtime fetches values from storage)
-<<<<<<< HEAD
-	let (input_pairs, digest_input_blocks) = prepare_input::<B, S, H, Number>(backend, storage, config, changes, &parent)
-		.expect("changes trie: storage access is not allowed to fail within runtime");
+	let (input_pairs, child_input_pairs, digest_input_blocks) = prepare_input::<B, H, Number>(
+		backend,
+		storage,
+		config.clone(),
+		changes,
+		&parent,
+	).expect("changes trie: storage access is not allowed to fail within runtime");
 
 	// prepare cached data
 	let mut cached_data = prepare_cached_build_data(config, block.clone());
 	cached_data = cached_data
 		.map(|cached_data| cached_data.set_digest_input_blocks(digest_input_blocks));
-	
-	let mut root = Default::default();
-=======
-	let (input_pairs, child_input_pairs) = prepare_input::<B, H, Number>(
-		backend,
-		storage,
-		config,
-		changes,
-		&parent,
-	).expect("changes trie: storage access is not allowed to fail within runtime");
->>>>>>> 7276eeab
+
 	let mut mdb = MemoryDB::default();
 	let mut child_roots = Vec::with_capacity(child_input_pairs.len());
 	for (child_index, input_pairs) in child_input_pairs {
@@ -227,11 +216,23 @@
 		let mut root = Default::default();
 		{
 			let mut trie = TrieDBMut::<H>::new(&mut mdb, &mut root);
-			for (key, value) in input_pairs.map(Into::into) {
+			let mut storage_changed_keys = HashSet::new();
+			for input_pair in input_pairs {
+				if let Some(key) = input_pair.key() {
+					storage_changed_keys.insert(key.to_vec());
+				}
+
+				let (key, value) = input_pair.into();
 				not_empty = true;
 				trie.insert(&key, &value)
 					.expect("changes trie: insertion to trie is not allowed to fail within runtime");
 			}
+
+			cached_data = cached_data
+				.map(|cached_data| cached_data.insert(
+					Some(child_index.storage_key.clone()),
+					storage_changed_keys,
+				));
 		}
 		if not_empty {
 			child_roots.push(input::InputPair::ChildIndex(child_index, root.as_ref().to_vec()));
@@ -240,32 +241,51 @@
 	let mut root = Default::default();
 	{
 		let mut trie = TrieDBMut::<H>::new(&mut mdb, &mut root);
-<<<<<<< HEAD
-		for input_pair in input_pairs {
-			cached_data = cached_data
-				.map(|cached_data| cached_data.insert(input_pair.key().to_vec()));
-
-			let (key, value) = input_pair.into();
-=======
-		for (key, value) in input_pairs.chain(child_roots.into_iter()).map(Into::into) {
->>>>>>> 7276eeab
+		for (key, value) in child_roots.into_iter().map(Into::into) {
 			trie.insert(&key, &value)
 				.expect("changes trie: insertion to trie is not allowed to fail within runtime");
 		}
+
+		let mut storage_changed_keys = HashSet::new();
+		for input_pair in input_pairs {
+			if let Some(key) = input_pair.key() {
+				storage_changed_keys.insert(key.to_vec());
+			}
+
+			let (key, value) = input_pair.into();
+			trie.insert(&key, &value)
+				.expect("changes trie: insertion to trie is not allowed to fail within runtime");
+		}
+		cached_data = cached_data
+			.map(|cached_data| cached_data.insert(
+				None,
+				storage_changed_keys,
+			));
 	}
 
 	let cached_data = cached_data.map(|d| d.complete(block, root.clone()));
-	Ok(Some((mdb, root, cached_data)))
+	let cache_action = match is_end_block {
+		false => cached_data.map(CacheAction::CacheBuildData),
+		true => Some(CacheAction::Clear),
+	};
+	
+	Ok(Some((mdb, root, cache_action)))
 }
 
 /// Prepare empty cached build data for given block.
 fn prepare_cached_build_data<Number: BlockNumber>(
-	config: &Configuration,
+	config: ConfigurationRange<Number>,
 	block: Number,
 ) -> Option<IncompleteCachedBuildData<Number>> {
 	// when digests are not enabled in configuration, we do not need to cache anything
 	// because it'll never be used again for building other tries
-	if !config.is_digest_build_enabled() {
+	if !config.config.is_digest_build_enabled() {
+		return None;
+	}
+
+	// when this is the last block where current configuration is active => there
+	// are no reason to cache anything
+	if config.end.as_ref() == Some(&block) {
 		return None;
 	}
 
@@ -273,8 +293,8 @@
 	// it'll never be used again for building other tries
 	//
 	// but we still want to use cache data to purge obsolete entries from the cache
-	let is_top_level_digest = match config.digest_level_at_block(block) {
-		Some((digest_level, _, _)) => digest_level == config.digest_levels,
+	let is_top_level_digest = match config.config.digest_level_at_block(config.zero.clone(), block) {
+		Some((digest_level, _, _)) => digest_level == config.config.digest_levels,
 		_ => false,
 	};
 
@@ -288,19 +308,29 @@
 	#[test]
 	fn build_data_is_not_cached_when_digests_are_disabled() {
 		let config = Configuration { digest_interval: 0, digest_levels: 0 };
-		assert_eq!(prepare_cached_build_data(&config, 8u32), None);
+		let config_range = ConfigurationRange { zero: 0, end: None, config: &config };
+		assert_eq!(prepare_cached_build_data(config_range, 8u32), None);
 	}
 
 	#[test]
 	fn build_data_is_cached_when_digests_are_enabled() {
 		let config = Configuration { digest_interval: 8, digest_levels: 2 };
-		assert_eq!(prepare_cached_build_data(&config, 4u32).unwrap().is_top_level_digest(), false);
-		assert_eq!(prepare_cached_build_data(&config, 8u32).unwrap().is_top_level_digest(), false);
+		let config_range = ConfigurationRange { zero: 0, end: None, config: &config };
+		assert_eq!(prepare_cached_build_data(config_range.clone(), 4u32).unwrap().is_top_level_digest(), false);
+		assert_eq!(prepare_cached_build_data(config_range, 8u32).unwrap().is_top_level_digest(), false);
 	}
 
 	#[test]
 	fn build_data_is_not_cached_when_digests_are_enabled_and_top_level_digest_is_built() {
 		let config = Configuration { digest_interval: 8, digest_levels: 2 };
-		assert_eq!(prepare_cached_build_data(&config, 64u32).unwrap().is_top_level_digest(), true);
+		let config_range = ConfigurationRange { zero: 0, end: None, config: &config };
+		assert_eq!(prepare_cached_build_data(config_range, 64u32).unwrap().is_top_level_digest(), true);
+	}
+
+	#[test]
+	fn build_data_is_not_cached_when_end_block_of_configuration_is_built() {
+		let config = Configuration { digest_interval: 8, digest_levels: 2 };
+		let config_range = ConfigurationRange { zero: 0, end: Some(4u32), config: &config };
+		assert_eq!(prepare_cached_build_data(config_range.clone(), 4u32), None);
 	}
 }