--- conflicted
+++ resolved
@@ -25,13 +25,9 @@
 use crate::overlayed_changes::OverlayedChanges;
 use crate::trie_backend_essence::TrieBackendEssence;
 use crate::changes_trie::build_iterator::digest_build_iterator;
-<<<<<<< HEAD
-use crate::changes_trie::input::{InputKey, InputPair, DigestIndex, ExtrinsicIndex, ChildIndex};
-use crate::changes_trie::{AnchorBlockId, Configuration, Storage, BlockNumber};
-=======
 use crate::changes_trie::input::{InputKey, InputPair, DigestIndex, ExtrinsicIndex};
 use crate::changes_trie::{AnchorBlockId, ConfigurationRange, Storage, BlockNumber};
->>>>>>> b14ce6de
+use crate::changes_trie::input::ChildIndex;
 
 /// Prepare input pairs for building a changes trie of given block.
 ///
@@ -53,24 +49,15 @@
 		Number: BlockNumber,
 {
 	let number = parent.number.clone() + One::one();
-<<<<<<< HEAD
-	let (digest_input, mut children_digest_input) = prepare_digest_input::<_, H, Number>(
-=======
-	let extrinsics_input = prepare_extrinsics_input(
+	let (extrinsics_input, children_extrinsics_input) = prepare_extrinsics_input(
 		backend,
 		&number,
 		changes)?;
-	let digest_input = prepare_digest_input::<H, Number>(
->>>>>>> b14ce6de
+	let (digest_input, mut children_digest_input) = prepare_digest_input::<H, Number>(
 		parent,
 		config,
 		&number,
 		storage)?;
-	let (extrinsics_input, children_extrinsics_input) = prepare_extrinsics_input(
-		backend,
-		&number,
-		changes,
-	)?;
 
 	let mut children_digest = Vec::with_capacity(children_extrinsics_input.len());
 	for (child_index, ext_iter) in children_extrinsics_input.into_iter() {
@@ -196,76 +183,18 @@
 /// Prepare DigestIndex input pairs.
 fn prepare_digest_input<'a, H, Number>(
 	parent: &'a AnchorBlockId<H::Out, Number>,
-<<<<<<< HEAD
-	config: &Configuration,
+	config: ConfigurationRange<'a, Number>,
 	block: &Number,
-	storage: &'a S
+	storage: &'a dyn Storage<H, Number>,
 ) -> Result<(
 		impl Iterator<Item=InputPair<Number>> + 'a,
 		BTreeMap<ChildIndex<Number>, impl Iterator<Item=InputPair<Number>> + 'a>,
 	), String>
-=======
-	config: ConfigurationRange<'a, Number>,
-	block: Number,
-	storage: &'a dyn Storage<H, Number>,
-) -> Result<impl Iterator<Item=InputPair<Number>> + 'a, String>
->>>>>>> b14ce6de
 	where
 		H: Hasher,
 		H::Out: 'a,
 		Number: BlockNumber,
 {
-<<<<<<< HEAD
-	digest_build_iterator(config, block.clone())
-		.try_fold(
-			(BTreeMap::new(), BTreeMap::new()),
-			move |(mut map, mut child_map),
-			digest_build_block| {
-				let extrinsic_prefix = ExtrinsicIndex::key_neutral_prefix(digest_build_block.clone());
-				let digest_prefix = DigestIndex::key_neutral_prefix(digest_build_block.clone());
-				let trie_root = storage.root(parent, digest_build_block.clone())?;
-				let trie_root = trie_root.ok_or_else(|| format!("No changes trie root for block {}", digest_build_block.clone()))?;
-				
-				let child_prefix = ChildIndex::key_neutral_prefix(digest_build_block.clone());
-
-				let insert_to_map = |map: &mut BTreeMap<_,_>, key: Vec<u8>| {
-					match map.entry(key.clone()) {
-						Entry::Vacant(entry) => {
-							entry.insert((DigestIndex {
-								block: block.clone(),
-								key,
-							}, vec![digest_build_block.clone()]));
-						},
-						Entry::Occupied(mut entry) => {
-							// DigestIndexValue must be sorted. Here we are relying on the fact that digest_build_iterator()
-							// returns blocks in ascending order => we only need to check for duplicates
-							//
-							// is_dup_block could be true when key has been changed in both digest block
-							// AND other blocks that it covers
-							let is_dup_block = entry.get().1.last() == Some(&digest_build_block);
-							if !is_dup_block {
-								entry.get_mut().1.push(digest_build_block.clone());
-							}
-						},
-					}
-				};
-
-
-				let mut children_roots = BTreeMap::<Vec<u8>, _>::new();
-				{
-					let trie_storage = TrieBackendEssence::<_, H>::new(
-						crate::changes_trie::TrieBackendStorageAdapter(storage),
-						trie_root,
-					);
-
-					trie_storage.for_key_values_with_prefix(&child_prefix, |key, value| {
-						if let Ok(InputKey::ChildIndex::<Number>(trie_key)) = Decode::decode(&mut &key[..]) {
-							if let Ok(value) = <Vec<u8>>::decode(&mut &value[..]) {
-								let mut trie_root = <H as Hasher>::Out::default();
-								trie_root.as_mut().copy_from_slice(&value[..]);
-								children_roots.insert(trie_key.storage_key, trie_root);
-							}
-=======
 	let build_skewed_digest = config.end.as_ref() == Some(&block);
 	let block_for_digest = if build_skewed_digest {
 		config.config.next_max_level_digest_range(config.zero.clone(), block.clone())
@@ -276,15 +205,16 @@
 	};
 
 	digest_build_iterator(config, block_for_digest)
-		.try_fold(BTreeMap::new(), move |mut map, digest_build_block| {
+		.try_fold(
+			(BTreeMap::new(), BTreeMap::new()),
+			move |(mut map, mut child_map), digest_build_block| {
+			let extrinsic_prefix = ExtrinsicIndex::key_neutral_prefix(digest_build_block.clone());
+			let digest_prefix = DigestIndex::key_neutral_prefix(digest_build_block.clone());
+			let child_prefix = ChildIndex::key_neutral_prefix(digest_build_block.clone());
 			let trie_root = storage.root(parent, digest_build_block.clone())?;
 			let trie_root = trie_root.ok_or_else(|| format!("No changes trie root for block {}", digest_build_block.clone()))?;
-			let trie_storage = TrieBackendEssence::<_, H>::new(
-				crate::changes_trie::TrieBackendStorageAdapter(storage),
-				trie_root,
-			);
-
-			let mut insert_to_map = |key: Vec<u8>| {
+			
+			let insert_to_map = |map: &mut BTreeMap<_,_>, key: Vec<u8>| {
 				match map.entry(key.clone()) {
 					Entry::Vacant(entry) => {
 						entry.insert((DigestIndex {
@@ -301,45 +231,60 @@
 						let is_dup_block = entry.get().1.last() == Some(&digest_build_block);
 						if !is_dup_block {
 							entry.get_mut().1.push(digest_build_block.clone());
->>>>>>> b14ce6de
+						}
+					},
+				}
+			};
+
+			let mut children_roots = BTreeMap::<Vec<u8>, _>::new();
+			{
+				let trie_storage = TrieBackendEssence::<_, H>::new(
+					crate::changes_trie::TrieBackendStorageAdapter(storage),
+					trie_root,
+				);
+
+				trie_storage.for_key_values_with_prefix(&child_prefix, |key, value|
+					if let Ok(InputKey::ChildIndex::<Number>(trie_key)) = Decode::decode(&mut &key[..]) {
+						if let Ok(value) = <Vec<u8>>::decode(&mut &value[..]) {
+							let mut trie_root = <H as Hasher>::Out::default();
+							trie_root.as_mut().copy_from_slice(&value[..]);
+							children_roots.insert(trie_key.storage_key, trie_root);
 						}
 					});
 
-
-					trie_storage.for_keys_with_prefix(&extrinsic_prefix, |key|
-						if let Ok(InputKey::ExtrinsicIndex::<Number>(trie_key)) = Decode::decode(&mut &key[..]) {
-							insert_to_map(&mut map, trie_key.key);
-						});
-
-					trie_storage.for_keys_with_prefix(&digest_prefix, |key|
-						if let Ok(InputKey::DigestIndex::<Number>(trie_key)) = Decode::decode(&mut &key[..]) {
-							insert_to_map(&mut map, trie_key.key);
-						});
-				}
-
-
-				for (storage_key, trie_root) in children_roots.into_iter() {
-					let child_index = ChildIndex::<Number> {
-						block: block.clone(),
-						storage_key,
-					};
-
-					let mut map = child_map.entry(child_index).or_insert_with(|| BTreeMap::<Vec<u8>, _>::new());
-					let trie_storage = TrieBackendEssence::<_, H>::new(
-						crate::changes_trie::TrieBackendStorageAdapter(storage),
-						trie_root,
-					);
-					trie_storage.for_keys_with_prefix(&extrinsic_prefix, |key|
-						if let Ok(InputKey::ExtrinsicIndex::<Number>(trie_key)) = Decode::decode(&mut &key[..]) {
-							insert_to_map(&mut map, trie_key.key);
-						});
-
-					trie_storage.for_keys_with_prefix(&digest_prefix, |key|
-						if let Ok(InputKey::DigestIndex::<Number>(trie_key)) = Decode::decode(&mut &key[..]) {
-							insert_to_map(&mut map, trie_key.key);
-						});
-				}
-				Ok((map, child_map))
+				trie_storage.for_keys_with_prefix(&extrinsic_prefix, |key|
+					if let Ok(InputKey::ExtrinsicIndex::<Number>(trie_key)) = Decode::decode(&mut &key[..]) {
+						insert_to_map(&mut map, trie_key.key);
+					});
+
+				trie_storage.for_keys_with_prefix(&digest_prefix, |key|
+					if let Ok(InputKey::DigestIndex::<Number>(trie_key)) = Decode::decode(&mut &key[..]) {
+						insert_to_map(&mut map, trie_key.key);
+					});
+			}
+
+			for (storage_key, trie_root) in children_roots.into_iter() {
+				let child_index = ChildIndex::<Number> {
+					block: block.clone(),
+					storage_key,
+				};
+
+				let mut map = child_map.entry(child_index).or_insert_with(|| BTreeMap::<Vec<u8>, _>::new());
+				let trie_storage = TrieBackendEssence::<_, H>::new(
+					crate::changes_trie::TrieBackendStorageAdapter(storage),
+					trie_root,
+				);
+				trie_storage.for_keys_with_prefix(&extrinsic_prefix, |key|
+					if let Ok(InputKey::ExtrinsicIndex::<Number>(trie_key)) = Decode::decode(&mut &key[..]) {
+						insert_to_map(&mut map, trie_key.key);
+					});
+
+				trie_storage.for_keys_with_prefix(&digest_prefix, |key|
+					if let Ok(InputKey::DigestIndex::<Number>(trie_key)) = Decode::decode(&mut &key[..]) {
+						insert_to_map(&mut map, trie_key.key);
+					});
+			}
+			Ok((map, child_map))
 
 		})
 
@@ -409,28 +354,23 @@
 			(zero + 8, vec![
 				InputPair::DigestIndex(DigestIndex { block: zero + 8, key: vec![105] }, vec![zero + 6]),
 			]),
-<<<<<<< HEAD
-			(9, Vec::new()), (10, Vec::new()), (11, Vec::new()), (12, Vec::new()), (13, Vec::new()),
-			(14, Vec::new()), (15, Vec::new()),
+			(zero + 9, Vec::new()), (zero + 10, Vec::new()), (zero + 11, Vec::new()), (zero + 12, Vec::new()),
+			(zero + 13, Vec::new()), (zero + 14, Vec::new()), (zero + 15, Vec::new()),
 		], vec![(child_trie_key1.clone(), vec![
-				(1, vec![
-					InputPair::ExtrinsicIndex(ExtrinsicIndex { block: 1, key: vec![100] }, vec![1, 3]),
-					InputPair::ExtrinsicIndex(ExtrinsicIndex { block: 1, key: vec![101] }, vec![0, 2]),
-					InputPair::ExtrinsicIndex(ExtrinsicIndex { block: 1, key: vec![105] }, vec![0, 2, 4]),
+				(zero + 1, vec![
+					InputPair::ExtrinsicIndex(ExtrinsicIndex { block: zero + 1, key: vec![100] }, vec![1, 3]),
+					InputPair::ExtrinsicIndex(ExtrinsicIndex { block: zero + 1, key: vec![101] }, vec![0, 2]),
+					InputPair::ExtrinsicIndex(ExtrinsicIndex { block: zero + 1, key: vec![105] }, vec![0, 2, 4]),
 				]),
-				(2, vec![
-					InputPair::ExtrinsicIndex(ExtrinsicIndex { block: 2, key: vec![102] }, vec![0]),
+				(zero + 2, vec![
+					InputPair::ExtrinsicIndex(ExtrinsicIndex { block: zero + 2, key: vec![102] }, vec![0]),
 				]),
-				(4, vec![
-					InputPair::ExtrinsicIndex(ExtrinsicIndex { block: 2, key: vec![102] }, vec![0, 3]),
-
-					InputPair::DigestIndex(DigestIndex { block: 4, key: vec![102] }, vec![2]),
+				(zero + 4, vec![
+					InputPair::ExtrinsicIndex(ExtrinsicIndex { block: zero + 2, key: vec![102] }, vec![0, 3]),
+
+					InputPair::DigestIndex(DigestIndex { block: zero + 4, key: vec![102] }, vec![zero + 2]),
 				]),
 			]),
-=======
-			(zero + 9, Vec::new()), (zero + 10, Vec::new()), (zero + 11, Vec::new()), (zero + 12, Vec::new()),
-			(zero + 13, Vec::new()), (zero + 14, Vec::new()), (zero + 15, Vec::new()),
->>>>>>> b14ce6de
 		]);
 		let changes = OverlayedChanges {
 			prospective: OverlayedChangeSet { top: vec![
@@ -472,7 +412,6 @@
 					extrinsics: Some(vec![1].into_iter().collect())
 				}),
 			].into_iter().collect(),
-<<<<<<< HEAD
 				children: vec![
 					(child_trie_key1, vec![
 						(vec![100], OverlayedValue {
@@ -482,10 +421,7 @@
 					].into_iter().collect()),
 				].into_iter().collect(),
 			},
-			changes_trie_config: Some(Configuration { digest_interval: 4, digest_levels: 2 }),
-=======
 			changes_trie_config: Some(config.clone()),
->>>>>>> b14ce6de
 		};
 
 		(backend, storage, changes, config)
@@ -501,34 +437,6 @@
 
 	#[test]
 	fn build_changes_trie_nodes_on_non_digest_block() {
-<<<<<<< HEAD
-		let (backend, storage, changes) = prepare_for_build();
-		let config = changes.changes_trie_config.as_ref().unwrap();
-		let parent = AnchorBlockId { hash: Default::default(), number: 4 };
-		let changes_trie_nodes = prepare_input(
-			&backend,
-			&storage,
-			config,
-			&changes,
-			&parent,
-		).unwrap();
-		assert_eq!(changes_trie_nodes.0.collect::<Vec<InputPair<u64>>>(), vec![
-				InputPair::ExtrinsicIndex(ExtrinsicIndex { block: 5, key: vec![100] }, vec![0, 2, 3]),
-				InputPair::ExtrinsicIndex(ExtrinsicIndex { block: 5, key: vec![101] }, vec![1]),
-				InputPair::ExtrinsicIndex(ExtrinsicIndex { block: 5, key: vec![103] }, vec![0, 1]),
-			]);
-		assert_eq!(changes_trie_nodes.1.into_iter()
-			.map(|(k,v)| (k, v.collect::<Vec<_>>())).collect::<Vec<_>>(), vec![
-			(ChildIndex { block: 5u64, storage_key: b"1".to_vec() },
-				vec![
-					InputPair::ExtrinsicIndex(ExtrinsicIndex { block: 5u64, key: vec![100] }, vec![0, 2, 3]),
-				]),
-			(ChildIndex { block: 5, storage_key: b"2".to_vec() },
-				vec![
-					InputPair::ExtrinsicIndex(ExtrinsicIndex { block: 5, key: vec![100] }, vec![0, 2]),
-				]),
-		]);
-=======
 		fn test_with_zero(zero: u64) {
 			let (backend, storage, changes, config) = prepare_for_build(zero);
 			let parent = AnchorBlockId { hash: Default::default(), number: zero + 4 };
@@ -539,59 +447,32 @@
 				&changes,
 				&parent,
 			).unwrap();
-			assert_eq!(changes_trie_nodes.collect::<Vec<InputPair<u64>>>(), vec![
+			assert_eq!(changes_trie_nodes.0.collect::<Vec<InputPair<u64>>>(), vec![
 				InputPair::ExtrinsicIndex(ExtrinsicIndex { block: zero + 5, key: vec![100] }, vec![0, 2, 3]),
 				InputPair::ExtrinsicIndex(ExtrinsicIndex { block: zero + 5, key: vec![101] }, vec![1]),
 				InputPair::ExtrinsicIndex(ExtrinsicIndex { block: zero + 5, key: vec![103] }, vec![0, 1]),
 			]);
+			assert_eq!(changes_trie_nodes.1.into_iter()
+				.map(|(k,v)| (k, v.collect::<Vec<_>>())).collect::<Vec<_>>(), vec![
+				(ChildIndex { block: zero + 5u64, storage_key: b"1".to_vec() },
+					vec![
+						InputPair::ExtrinsicIndex(ExtrinsicIndex { block: zero + 5u64, key: vec![100] }, vec![0, 2, 3]),
+					]),
+				(ChildIndex { block: zero + 5, storage_key: b"2".to_vec() },
+					vec![
+						InputPair::ExtrinsicIndex(ExtrinsicIndex { block: zero + 5, key: vec![100] }, vec![0, 2]),
+					]),
+			]);
+
 		}
 
 		test_with_zero(0);
 		test_with_zero(16);
 		test_with_zero(17);
->>>>>>> b14ce6de
 	}
 
 	#[test]
 	fn build_changes_trie_nodes_on_digest_block_l1() {
-<<<<<<< HEAD
-		let (backend, storage, changes) = prepare_for_build();
-		let config = changes.changes_trie_config.as_ref().unwrap();
-		let parent = AnchorBlockId { hash: Default::default(), number: 3 };
-		let changes_trie_nodes = prepare_input(
-			&backend,
-			&storage,
-			config,
-			&changes,
-			&parent,
-		).unwrap();
-		assert_eq!(changes_trie_nodes.0.collect::<Vec<InputPair<u64>>>(), vec![
-			InputPair::ExtrinsicIndex(ExtrinsicIndex { block: 4, key: vec![100] }, vec![0, 2, 3]),
-			InputPair::ExtrinsicIndex(ExtrinsicIndex { block: 4, key: vec![101] }, vec![1]),
-			InputPair::ExtrinsicIndex(ExtrinsicIndex { block: 4, key: vec![103] }, vec![0, 1]),
-
-			InputPair::DigestIndex(DigestIndex { block: 4, key: vec![100] }, vec![1, 3]),
-			InputPair::DigestIndex(DigestIndex { block: 4, key: vec![101] }, vec![1]),
-			InputPair::DigestIndex(DigestIndex { block: 4, key: vec![102] }, vec![2]),
-			InputPair::DigestIndex(DigestIndex { block: 4, key: vec![105] }, vec![1, 3]),
-		]);
-		assert_eq!(changes_trie_nodes.1.into_iter()
-			.map(|(k,v)| (k, v.collect::<Vec<_>>())).collect::<Vec<_>>(), vec![
-			(ChildIndex { block: 4u64, storage_key: b"1".to_vec() },
-				vec![
-					InputPair::ExtrinsicIndex(ExtrinsicIndex { block: 4u64, key: vec![100] }, vec![0, 2, 3]),
-
-					InputPair::DigestIndex(DigestIndex { block: 4, key: vec![100] }, vec![1]),
-					InputPair::DigestIndex(DigestIndex { block: 4, key: vec![101] }, vec![1]),
-					InputPair::DigestIndex(DigestIndex { block: 4, key: vec![102] }, vec![2]),
-					InputPair::DigestIndex(DigestIndex { block: 4, key: vec![105] }, vec![1]),
-				]),
-			(ChildIndex { block: 4, storage_key: b"2".to_vec() },
-				vec![
-					InputPair::ExtrinsicIndex(ExtrinsicIndex { block: 4, key: vec![100] }, vec![0, 2]),
-				]),
-		]);
-=======
 		fn test_with_zero(zero: u64) {
 			let (backend, storage, changes, config) = prepare_for_build(zero);
 			let parent = AnchorBlockId { hash: Default::default(), number: zero + 3 };
@@ -602,7 +483,7 @@
 				&changes,
 				&parent,
 			).unwrap();
-			assert_eq!(changes_trie_nodes.collect::<Vec<InputPair<u64>>>(), vec![
+			assert_eq!(changes_trie_nodes.0.collect::<Vec<InputPair<u64>>>(), vec![
 				InputPair::ExtrinsicIndex(ExtrinsicIndex { block: zero + 4, key: vec![100] }, vec![0, 2, 3]),
 				InputPair::ExtrinsicIndex(ExtrinsicIndex { block: zero + 4, key: vec![101] }, vec![1]),
 				InputPair::ExtrinsicIndex(ExtrinsicIndex { block: zero + 4, key: vec![103] }, vec![0, 1]),
@@ -612,52 +493,32 @@
 				InputPair::DigestIndex(DigestIndex { block: zero + 4, key: vec![102] }, vec![zero + 2]),
 				InputPair::DigestIndex(DigestIndex { block: zero + 4, key: vec![105] }, vec![zero + 1, zero + 3]),
 			]);
+			assert_eq!(changes_trie_nodes.1.into_iter()
+				.map(|(k,v)| (k, v.collect::<Vec<_>>())).collect::<Vec<_>>(), vec![
+				(ChildIndex { block: zero + 4u64, storage_key: b"1".to_vec() },
+					vec![
+						InputPair::ExtrinsicIndex(ExtrinsicIndex { block: zero + 4u64, key: vec![100] }, vec![0, 2, 3]),
+
+						InputPair::DigestIndex(DigestIndex { block: zero + 4, key: vec![100] }, vec![zero + 1]),
+						InputPair::DigestIndex(DigestIndex { block: zero + 4, key: vec![101] }, vec![zero + 1]),
+						InputPair::DigestIndex(DigestIndex { block: zero + 4, key: vec![102] }, vec![zero + 2]),
+						InputPair::DigestIndex(DigestIndex { block: zero + 4, key: vec![105] }, vec![zero + 1]),
+					]),
+				(ChildIndex { block: zero + 4, storage_key: b"2".to_vec() },
+					vec![
+						InputPair::ExtrinsicIndex(ExtrinsicIndex { block: zero + 4, key: vec![100] }, vec![0, 2]),
+					]),
+			]);
+
 		}
 
 		test_with_zero(0);
 		test_with_zero(16);
 		test_with_zero(17);
->>>>>>> b14ce6de
 	}
 
 	#[test]
 	fn build_changes_trie_nodes_on_digest_block_l2() {
-<<<<<<< HEAD
-		let (backend, storage, changes) = prepare_for_build();
-		let config = changes.changes_trie_config.as_ref().unwrap();
-		let parent = AnchorBlockId { hash: Default::default(), number: 15 };
-		let changes_trie_nodes = prepare_input(
-			&backend,
-			&storage,
-			config,
-			&changes,
-			&parent,
-		).unwrap();
-		assert_eq!(changes_trie_nodes.0.collect::<Vec<InputPair<u64>>>(), vec![
-			InputPair::ExtrinsicIndex(ExtrinsicIndex { block: 16, key: vec![100] }, vec![0, 2, 3]),
-			InputPair::ExtrinsicIndex(ExtrinsicIndex { block: 16, key: vec![101] }, vec![1]),
-			InputPair::ExtrinsicIndex(ExtrinsicIndex { block: 16, key: vec![103] }, vec![0, 1]),
-
-			InputPair::DigestIndex(DigestIndex { block: 16, key: vec![100] }, vec![4]),
-			InputPair::DigestIndex(DigestIndex { block: 16, key: vec![101] }, vec![4]),
-			InputPair::DigestIndex(DigestIndex { block: 16, key: vec![102] }, vec![4]),
-			InputPair::DigestIndex(DigestIndex { block: 16, key: vec![103] }, vec![4]),
-			InputPair::DigestIndex(DigestIndex { block: 16, key: vec![105] }, vec![4, 8]),
-		]);
-		assert_eq!(changes_trie_nodes.1.into_iter()
-			.map(|(k,v)| (k, v.collect::<Vec<_>>())).collect::<Vec<_>>(), vec![
-			(ChildIndex { block: 16u64, storage_key: b"1".to_vec() },
-				vec![
-					InputPair::ExtrinsicIndex(ExtrinsicIndex { block: 16u64, key: vec![100] }, vec![0, 2, 3]),
-
-					InputPair::DigestIndex(DigestIndex { block: 16, key: vec![102] }, vec![4]),
-				]),
-			(ChildIndex { block: 16, storage_key: b"2".to_vec() },
-				vec![
-					InputPair::ExtrinsicIndex(ExtrinsicIndex { block: 16, key: vec![100] }, vec![0, 2]),
-				]),
-		]);
-=======
 		fn test_with_zero(zero: u64) {
 			let (backend, storage, changes, config) = prepare_for_build(zero);
 			let parent = AnchorBlockId { hash: Default::default(), number: zero + 15 };
@@ -668,7 +529,7 @@
 				&changes,
 				&parent,
 			).unwrap();
-			assert_eq!(changes_trie_nodes.collect::<Vec<InputPair<u64>>>(), vec![
+			assert_eq!(changes_trie_nodes.0.collect::<Vec<InputPair<u64>>>(), vec![
 				InputPair::ExtrinsicIndex(ExtrinsicIndex { block: zero + 16, key: vec![100] }, vec![0, 2, 3]),
 				InputPair::ExtrinsicIndex(ExtrinsicIndex { block: zero + 16, key: vec![101] }, vec![1]),
 				InputPair::ExtrinsicIndex(ExtrinsicIndex { block: zero + 16, key: vec![103] }, vec![0, 1]),
@@ -679,6 +540,20 @@
 				InputPair::DigestIndex(DigestIndex { block: zero + 16, key: vec![103] }, vec![zero + 4]),
 				InputPair::DigestIndex(DigestIndex { block: zero + 16, key: vec![105] }, vec![zero + 4, zero + 8]),
 			]);
+			assert_eq!(changes_trie_nodes.1.into_iter()
+				.map(|(k,v)| (k, v.collect::<Vec<_>>())).collect::<Vec<_>>(), vec![
+				(ChildIndex { block: zero + 16u64, storage_key: b"1".to_vec() },
+					vec![
+						InputPair::ExtrinsicIndex(ExtrinsicIndex { block: zero + 16u64, key: vec![100] }, vec![0, 2, 3]),
+
+						InputPair::DigestIndex(DigestIndex { block: zero + 16, key: vec![102] }, vec![zero + 4]),
+					]),
+				(ChildIndex { block: zero + 16, storage_key: b"2".to_vec() },
+					vec![
+						InputPair::ExtrinsicIndex(ExtrinsicIndex { block: zero + 16, key: vec![100] }, vec![0, 2]),
+					]),
+			]);
+
 		}
 
 		test_with_zero(0);
@@ -700,7 +575,7 @@
 				&changes,
 				&parent,
 			).unwrap();
-			assert_eq!(changes_trie_nodes.collect::<Vec<InputPair<u64>>>(), vec![
+			assert_eq!(changes_trie_nodes.0.collect::<Vec<InputPair<u64>>>(), vec![
 				InputPair::ExtrinsicIndex(ExtrinsicIndex { block: zero + 11, key: vec![100] }, vec![0, 2, 3]),
 				InputPair::ExtrinsicIndex(ExtrinsicIndex { block: zero + 11, key: vec![101] }, vec![1]),
 				InputPair::ExtrinsicIndex(ExtrinsicIndex { block: zero + 11, key: vec![103] }, vec![0, 1]),
@@ -714,7 +589,7 @@
 				&changes,
 				&parent,
 			).unwrap();
-			assert_eq!(changes_trie_nodes.collect::<Vec<InputPair<u64>>>(), vec![
+			assert_eq!(changes_trie_nodes.0.collect::<Vec<InputPair<u64>>>(), vec![
 				InputPair::ExtrinsicIndex(ExtrinsicIndex { block: zero + 11, key: vec![100] }, vec![0, 2, 3]),
 				InputPair::ExtrinsicIndex(ExtrinsicIndex { block: zero + 11, key: vec![101] }, vec![1]),
 				InputPair::ExtrinsicIndex(ExtrinsicIndex { block: zero + 11, key: vec![103] }, vec![0, 1]),
@@ -730,56 +605,10 @@
 		test_with_zero(0);
 		test_with_zero(16);
 		test_with_zero(17);
->>>>>>> b14ce6de
 	}
 
 	#[test]
 	fn build_changes_trie_nodes_ignores_temporary_storage_values() {
-<<<<<<< HEAD
-		let (backend, storage, mut changes) = prepare_for_build();
-
-		// 110: missing from backend, set to None in overlay
-		changes.prospective.top.insert(vec![110], OverlayedValue {
-			value: None,
-			extrinsics: Some(vec![1].into_iter().collect())
-		});
-
-		let config = changes.changes_trie_config.as_ref().unwrap();
-		let parent = AnchorBlockId { hash: Default::default(), number: 3 };
-		let changes_trie_nodes = prepare_input(
-			&backend,
-			&storage,
-			config,
-			&changes,
-			&parent,
-		).unwrap();
-		assert_eq!(changes_trie_nodes.0.collect::<Vec<InputPair<u64>>>(), vec![
-			InputPair::ExtrinsicIndex(ExtrinsicIndex { block: 4, key: vec![100] }, vec![0, 2, 3]),
-			InputPair::ExtrinsicIndex(ExtrinsicIndex { block: 4, key: vec![101] }, vec![1]),
-			InputPair::ExtrinsicIndex(ExtrinsicIndex { block: 4, key: vec![103] }, vec![0, 1]),
-
-			InputPair::DigestIndex(DigestIndex { block: 4, key: vec![100] }, vec![1, 3]),
-			InputPair::DigestIndex(DigestIndex { block: 4, key: vec![101] }, vec![1]),
-			InputPair::DigestIndex(DigestIndex { block: 4, key: vec![102] }, vec![2]),
-			InputPair::DigestIndex(DigestIndex { block: 4, key: vec![105] }, vec![1, 3]),
-		]);
-		assert_eq!(changes_trie_nodes.1.into_iter()
-			.map(|(k,v)| (k, v.collect::<Vec<_>>())).collect::<Vec<_>>(), vec![
-			(ChildIndex { block: 4u64, storage_key: b"1".to_vec() },
-				vec![
-					InputPair::ExtrinsicIndex(ExtrinsicIndex { block: 4u64, key: vec![100] }, vec![0, 2, 3]),
-
-					InputPair::DigestIndex(DigestIndex { block: 4, key: vec![100] }, vec![1]),
-					InputPair::DigestIndex(DigestIndex { block: 4, key: vec![101] }, vec![1]),
-					InputPair::DigestIndex(DigestIndex { block: 4, key: vec![102] }, vec![2]),
-					InputPair::DigestIndex(DigestIndex { block: 4, key: vec![105] }, vec![1]),
-				]),
-			(ChildIndex { block: 4, storage_key: b"2".to_vec() },
-				vec![
-					InputPair::ExtrinsicIndex(ExtrinsicIndex { block: 4, key: vec![100] }, vec![0, 2]),
-				]),
-		]);
-=======
 		fn test_with_zero(zero: u64) {
 			let (backend, storage, mut changes, config) = prepare_for_build(zero);
 
@@ -797,7 +626,7 @@
 				&changes,
 				&parent,
 			).unwrap();
-			assert_eq!(changes_trie_nodes.collect::<Vec<InputPair<u64>>>(), vec![
+			assert_eq!(changes_trie_nodes.0.collect::<Vec<InputPair<u64>>>(), vec![
 				InputPair::ExtrinsicIndex(ExtrinsicIndex { block: zero + 4, key: vec![100] }, vec![0, 2, 3]),
 				InputPair::ExtrinsicIndex(ExtrinsicIndex { block: zero + 4, key: vec![101] }, vec![1]),
 				InputPair::ExtrinsicIndex(ExtrinsicIndex { block: zero + 4, key: vec![103] }, vec![0, 1]),
@@ -807,11 +636,27 @@
 				InputPair::DigestIndex(DigestIndex { block: zero + 4, key: vec![102] }, vec![zero + 2]),
 				InputPair::DigestIndex(DigestIndex { block: zero + 4, key: vec![105] }, vec![zero + 1, zero + 3]),
 			]);
+			assert_eq!(changes_trie_nodes.1.into_iter()
+				.map(|(k,v)| (k, v.collect::<Vec<_>>())).collect::<Vec<_>>(), vec![
+				(ChildIndex { block: zero + 4u64, storage_key: b"1".to_vec() },
+					vec![
+						InputPair::ExtrinsicIndex(ExtrinsicIndex { block: zero + 4u64, key: vec![100] }, vec![0, 2, 3]),
+
+						InputPair::DigestIndex(DigestIndex { block: zero + 4, key: vec![100] }, vec![zero + 1]),
+						InputPair::DigestIndex(DigestIndex { block: zero + 4, key: vec![101] }, vec![zero + 1]),
+						InputPair::DigestIndex(DigestIndex { block: zero + 4, key: vec![102] }, vec![zero + 2]),
+						InputPair::DigestIndex(DigestIndex { block: zero + 4, key: vec![105] }, vec![zero + 1]),
+					]),
+				(ChildIndex { block: zero + 4, storage_key: b"2".to_vec() },
+					vec![
+						InputPair::ExtrinsicIndex(ExtrinsicIndex { block: zero + 4, key: vec![100] }, vec![0, 2]),
+					]),
+			]);
+
 		}
 
 		test_with_zero(0);
 		test_with_zero(16);
 		test_with_zero(17);
->>>>>>> b14ce6de
 	}
 }