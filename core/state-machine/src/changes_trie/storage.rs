// Copyright 2017-2019 Parity Technologies (UK) Ltd.
// This file is part of Substrate.

// Substrate is free software: you can redistribute it and/or modify
// it under the terms of the GNU General Public License as published by
// the Free Software Foundation, either version 3 of the License, or
// (at your option) any later version.

// Substrate is distributed in the hope that it will be useful,
// but WITHOUT ANY WARRANTY; without even the implied warranty of
// MERCHANTABILITY or FITNESS FOR A PARTICULAR PURPOSE.  See the
// GNU General Public License for more details.

// You should have received a copy of the GNU General Public License
// along with Substrate.  If not, see <http://www.gnu.org/licenses/>.

//! Changes trie storage utilities.

<<<<<<< HEAD
use std::collections::{BTreeMap, HashSet};
use hash_db::{Hasher, Prefix};
=======
use std::collections::BTreeMap;
use hash_db::{Hasher, Prefix, EMPTY_PREFIX};
>>>>>>> 7276eeab
use trie::DBValue;
use trie::MemoryDB;
use parking_lot::RwLock;
use crate::changes_trie::{BuildCache, RootsStorage, Storage, AnchorBlockId, BlockNumber};
use crate::trie_backend_essence::TrieBackendStorage;

#[cfg(test)]
use crate::backend::insert_into_memory_db;
#[cfg(test)]
use crate::changes_trie::input::{InputPair, ChildIndex};

/// In-memory implementation of changes trie storage.
pub struct InMemoryStorage<H: Hasher, Number: BlockNumber> {
	data: RwLock<InMemoryStorageData<H, Number>>,
	cache: BuildCache<H::Out, Number>,
}

/// Adapter for using changes trie storage as a TrieBackendEssence' storage.
pub struct TrieBackendAdapter<'a, H: Hasher, Number: BlockNumber> {
	storage: &'a dyn Storage<H, Number>,
	_hasher: ::std::marker::PhantomData<(H, Number)>,
}

struct InMemoryStorageData<H: Hasher, Number: BlockNumber> {
	roots: BTreeMap<Number, H::Out>,
	mdb: MemoryDB<H>,
}

impl<H: Hasher, Number: BlockNumber> InMemoryStorage<H, Number> {
	/// Creates storage from given in-memory database.
	pub fn with_db(mdb: MemoryDB<H>) -> Self {
		Self {
			data: RwLock::new(InMemoryStorageData {
				roots: BTreeMap::new(),
				mdb,
			}),
			cache: BuildCache::new(),
		}
	}

	/// Creates storage with empty database.
	pub fn new() -> Self {
		Self::with_db(Default::default())
	}

<<<<<<< HEAD
	/// Get mutable cache reference.
	pub fn cache_mut(&mut self) -> &mut BuildCache<H::Out, Number> {
		&mut self.cache
=======
	/// Creates storage with given proof.
	pub fn with_proof(proof: Vec<Vec<u8>>) -> Self {
		use hash_db::HashDB;

 		let mut proof_db = MemoryDB::<H>::default();
		for item in proof {
			proof_db.insert(EMPTY_PREFIX, &item);
		}
		Self::with_db(proof_db)
>>>>>>> 7276eeab
	}

	/// Create the storage with given blocks.
	pub fn with_blocks(blocks: Vec<(Number, H::Out)>) -> Self {
		Self {
			data: RwLock::new(InMemoryStorageData {
				roots: blocks.into_iter().collect(),
				mdb: MemoryDB::default(),
			}),
			cache: BuildCache::new(),
		}
	}

	#[cfg(test)]
	pub fn with_inputs(
		mut top_inputs: Vec<(Number, Vec<InputPair<Number>>)>,
		children_inputs: Vec<(Vec<u8>, Vec<(Number, Vec<InputPair<Number>>)>)>,
	) -> Self {
		let mut mdb = MemoryDB::default();
		let mut roots = BTreeMap::new();
		for (storage_key, child_input) in children_inputs {
			for (block, pairs) in child_input {
				let root = insert_into_memory_db::<H, _>(&mut mdb, pairs.into_iter().map(Into::into));
		
				if let Some(root) = root {
					let ix = if let Some(ix) = top_inputs.iter().position(|v| v.0 == block) {
						ix
					} else {
						top_inputs.push((block.clone(), Default::default()));
						top_inputs.len() - 1
					};
					top_inputs[ix].1.push(InputPair::ChildIndex(
						ChildIndex { block: block.clone(), storage_key: storage_key.clone() },
						root.as_ref().to_vec(),
					));
				}
			}
		}

		for (block, pairs) in top_inputs {
			let root = insert_into_memory_db::<H, _>(&mut mdb, pairs.into_iter().map(Into::into));
			if let Some(root) = root {
				roots.insert(block, root);
			}
		}

		InMemoryStorage {
			data: RwLock::new(InMemoryStorageData {
				roots,
				mdb,
			}),
			cache: BuildCache::new(),
		}
	}

	#[cfg(test)]
	pub fn clear_storage(&self) {
		self.data.write().mdb = MemoryDB::default();	// use new to be more correct
	}

	#[cfg(test)]
	pub fn remove_from_storage(&self, keys: &HashSet<H::Out>) {
		let mut data = self.data.write();
		for key in keys {
			data.mdb.remove_and_purge(key, hash_db::EMPTY_PREFIX);
		}
	}

	#[cfg(test)]
	pub fn into_mdb(self) -> MemoryDB<H> {
		self.data.into_inner().mdb
	}

	/// Insert changes trie for given block.
	pub fn insert(&self, block: Number, changes_trie_root: H::Out, trie: MemoryDB<H>) {
		let mut data = self.data.write();
		data.roots.insert(block, changes_trie_root);
		data.mdb.consolidate(trie);
	}
}

impl<H: Hasher, Number: BlockNumber> RootsStorage<H, Number> for InMemoryStorage<H, Number> {
	fn build_anchor(&self, parent_hash: H::Out) -> Result<AnchorBlockId<H::Out, Number>, String> {
		self.data.read().roots.iter()
			.find(|(_, v)| **v == parent_hash)
			.map(|(k, _)| AnchorBlockId { hash: parent_hash, number: k.clone() })
			.ok_or_else(|| format!("Can't find associated number for block {:?}", parent_hash))
	}

	fn root(&self, _anchor_block: &AnchorBlockId<H::Out, Number>, block: Number) -> Result<Option<H::Out>, String> {
		Ok(self.data.read().roots.get(&block).cloned())
	}
}

impl<H: Hasher, Number: BlockNumber> Storage<H, Number> for InMemoryStorage<H, Number> {
<<<<<<< HEAD
	fn cached_changed_keys(&self, root: &H::Out) -> Option<HashSet<Vec<u8>>> {
		self.cache.get(root).cloned()
=======
	fn as_roots_storage(&self) -> &dyn RootsStorage<H, Number> {
		self
>>>>>>> 7276eeab
	}

	fn get(&self, key: &H::Out, prefix: Prefix) -> Result<Option<DBValue>, String> {
		MemoryDB::<H>::get(&self.data.read().mdb, key, prefix)
	}
}

impl<'a, H: Hasher, Number: BlockNumber> TrieBackendAdapter<'a, H, Number> {
	pub fn new(storage: &'a dyn Storage<H, Number>) -> Self {
		Self { storage, _hasher: Default::default() }
	}
}

impl<'a, H, Number> TrieBackendStorage<H> for TrieBackendAdapter<'a, H, Number>
	where
		Number: BlockNumber,
		H: Hasher,
{
	type Overlay = MemoryDB<H>;

	fn get(&self, key: &H::Out, prefix: Prefix) -> Result<Option<DBValue>, String> {
		self.storage.get(key, prefix)
	}
}<|MERGE_RESOLUTION|>--- conflicted
+++ resolved
@@ -16,13 +16,8 @@
 
 //! Changes trie storage utilities.
 
-<<<<<<< HEAD
-use std::collections::{BTreeMap, HashSet};
-use hash_db::{Hasher, Prefix};
-=======
-use std::collections::BTreeMap;
+use std::collections::{BTreeMap, HashSet, HashMap};
 use hash_db::{Hasher, Prefix, EMPTY_PREFIX};
->>>>>>> 7276eeab
 use trie::DBValue;
 use trie::MemoryDB;
 use parking_lot::RwLock;
@@ -68,21 +63,20 @@
 		Self::with_db(Default::default())
 	}
 
-<<<<<<< HEAD
+	/// Creates storage with given proof.
+	pub fn with_proof(proof: Vec<Vec<u8>>) -> Self {
+		use hash_db::HashDB;
+
+ 		let mut proof_db = MemoryDB::<H>::default();
+		for item in proof {
+			proof_db.insert(EMPTY_PREFIX, &item);
+		}
+		Self::with_db(proof_db)
+	}
+
 	/// Get mutable cache reference.
 	pub fn cache_mut(&mut self) -> &mut BuildCache<H::Out, Number> {
 		&mut self.cache
-=======
-	/// Creates storage with given proof.
-	pub fn with_proof(proof: Vec<Vec<u8>>) -> Self {
-		use hash_db::HashDB;
-
- 		let mut proof_db = MemoryDB::<H>::default();
-		for item in proof {
-			proof_db.insert(EMPTY_PREFIX, &item);
-		}
-		Self::with_db(proof_db)
->>>>>>> 7276eeab
 	}
 
 	/// Create the storage with given blocks.
@@ -178,13 +172,12 @@
 }
 
 impl<H: Hasher, Number: BlockNumber> Storage<H, Number> for InMemoryStorage<H, Number> {
-<<<<<<< HEAD
-	fn cached_changed_keys(&self, root: &H::Out) -> Option<HashSet<Vec<u8>>> {
-		self.cache.get(root).cloned()
-=======
 	fn as_roots_storage(&self) -> &dyn RootsStorage<H, Number> {
 		self
->>>>>>> 7276eeab
+	}
+
+	fn cached_changed_keys(&self, root: &H::Out) -> Option<HashMap<Option<Vec<u8>>, HashSet<Vec<u8>>>> {
+		self.cache.get(root).cloned()
 	}
 
 	fn get(&self, key: &H::Out, prefix: Prefix) -> Result<Option<DBValue>, String> {
