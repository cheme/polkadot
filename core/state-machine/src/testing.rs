// Copyright 2017-2019 Parity Technologies (UK) Ltd.
// This file is part of Substrate.

// Substrate is free software: you can redistribute it and/or modify
// it under the terms of the GNU General Public License as published by
// the Free Software Foundation, either version 3 of the License, or
// (at your option) any later version.

// Substrate is distributed in the hope that it will be useful,
// but WITHOUT ANY WARRANTY; without even the implied warranty of
// MERCHANTABILITY or FITNESS FOR A PARTICULAR PURPOSE.  See the
// GNU General Public License for more details.

// You should have received a copy of the GNU General Public License
// along with Substrate.  If not, see <http://www.gnu.org/licenses/>.

//! Test implementation for Externalities.

use std::{collections::HashMap, any::{Any, TypeId}};
use hash_db::Hasher;
use crate::{
	backend::{InMemory, InMemoryTransaction, Backend}, OverlayedChanges,
	changes_trie::{
		build_changes_trie, InMemoryStorage as ChangesTrieInMemoryStorage,
		BlockNumber as ChangesTrieBlockNumber,
	},
};
use primitives::{
	storage::{
		ChildStorageKey,
		well_known_keys::{CHANGES_TRIE_CONFIG, CODE, HEAP_PAGES, is_child_storage_key}
	},
	traits::Externalities, hash::H256, Blake2Hasher,
};
use codec::Encode;
use externalities::{Extensions, Extension};

const EXT_NOT_ALLOWED_TO_FAIL: &str = "Externalities not allowed to fail within runtime";

type StorageTuple = (HashMap<Vec<u8>, Vec<u8>>, HashMap<Vec<u8>, HashMap<Vec<u8>, Vec<u8>>>);

/// Simple HashMap-based Externalities impl.
pub struct TestExternalities<H: Hasher<Out=H256>=Blake2Hasher, N: ChangesTrieBlockNumber=u64> {
	overlay: OverlayedChanges,
	backend: InMemory<H>,
	changes_trie_storage: ChangesTrieInMemoryStorage<H, N>,
	extensions: Extensions,
}

impl<H: Hasher<Out=H256>, N: ChangesTrieBlockNumber> TestExternalities<H, N> {
	/// Create a new instance of `TestExternalities` with storage.
	pub fn new(storage: StorageTuple) -> Self {
		Self::new_with_code(&[], storage)
	}

	/// Create a new instance of `TestExternalities` with code and storage.
	pub fn new_with_code(code: &[u8], mut storage: StorageTuple) -> Self {
		let mut overlay = OverlayedChanges::default();

		assert!(storage.0.keys().all(|key| !is_child_storage_key(key)));
		assert!(storage.1.keys().all(|key| is_child_storage_key(key)));

		super::set_changes_trie_config(
			&mut overlay,
			storage.0.get(&CHANGES_TRIE_CONFIG.to_vec()).cloned(),
			false,
		).expect("changes trie configuration is correct in test env; qed");

		storage.0.insert(HEAP_PAGES.to_vec(), 8u64.encode());
		storage.0.insert(CODE.to_vec(), code.to_vec());

		let backend: HashMap<_, _> = storage.1.into_iter()
			.map(|(keyspace, map)| (Some(keyspace), map))
			.chain(Some((None, storage.0)).into_iter())
			.collect();

		TestExternalities {
			overlay,
			changes_trie_storage: ChangesTrieInMemoryStorage::new(),
			backend: backend.into(),
			extensions: Default::default(),
		}
	}

	/// Insert key/value into backend
	pub fn insert(&mut self, k: Vec<u8>, v: Vec<u8>) {
		self.backend = self.backend.update(InMemoryTransaction {
			storage: vec![(None, k, Some(v))],
			kv: Default::default(),
		});
	}

	/// Insert key/value into ofstate information backend
	pub fn insert_kv(&mut self, k: Vec<u8>, v: Vec<u8>) {
		self.backend = self.backend.update(InMemoryTransaction {
			storage: Default::default(),
			kv: Some((k, Some(v))).into_iter().collect(),
		});
	}

	/// Registers the given extension for this instance.
	pub fn register_extension<E: Any + Extension>(&mut self, ext: E) {
		self.extensions.register(ext);
	}

	/// Get mutable reference to changes trie storage.
	pub fn changes_trie_storage(&mut self) -> &mut ChangesTrieInMemoryStorage<H, N> {
		&mut self.changes_trie_storage
	}

	/// Return a new backend with all pending value.
	pub fn commit_all(&self) -> InMemory<H> {
		let top = self.overlay.committed.top.clone().into_iter()
			.chain(self.overlay.prospective.top.clone().into_iter())
			.map(|(k, v)| (None, k, v.value));

		let children = self.overlay.committed.children.clone().into_iter()
			.chain(self.overlay.prospective.children.clone().into_iter())
			.flat_map(|(keyspace, map)| {
				map.into_iter()
					.map(|(k, v)| (Some(keyspace.clone()), k, v.value))
					.collect::<Vec<_>>()
			});

		let kv = self.overlay.committed.kv.clone().into_iter()
			.chain(self.overlay.prospective.kv.clone().into_iter());

		self.backend.update(InMemoryTransaction {
			storage: top.chain(children).collect(),
			kv: kv.collect(),
		})
	}

	/// Execute the given closure while `self` is set as externalities.
	///
	/// Returns the result of the given closure.
	pub fn execute_with<R>(&mut self, execute: impl FnOnce() -> R) -> R {
		externalities::set_and_run_with_externalities(self, execute)
	}
}

impl<H: Hasher<Out=H256>, N: ChangesTrieBlockNumber> std::fmt::Debug for TestExternalities<H, N> {
	fn fmt(&self, f: &mut ::std::fmt::Formatter) -> ::std::fmt::Result {
		write!(f, "overlay: {:?}\nbackend: {:?}", self.overlay, self.backend.pairs())
	}
}

impl<H: Hasher<Out=H256>, N: ChangesTrieBlockNumber> PartialEq for TestExternalities<H, N> {
	/// This doesn't test if they are in the same state, only if they contains the
	/// same data at this state
	fn eq(&self, other: &TestExternalities<H, N>) -> bool {
		self.commit_all().eq(&other.commit_all())
	}
}

impl<H: Hasher<Out=H256>, N: ChangesTrieBlockNumber> Default for TestExternalities<H, N> {
	fn default() -> Self { Self::new(Default::default()) }
}

impl<H: Hasher<Out=H256>, N: ChangesTrieBlockNumber> From<StorageTuple> for TestExternalities<H, N> {
	fn from(storage: StorageTuple) -> Self {
		Self::new(storage)
	}
}

impl<H, N> Externalities for TestExternalities<H, N> where
	H: Hasher<Out=H256>,
	N: ChangesTrieBlockNumber,
{
	fn storage(&self, key: &[u8]) -> Option<Vec<u8>> {
		self.overlay.storage(key).map(|x| x.map(|x| x.to_vec())).unwrap_or_else(||
			self.backend.storage(key).expect(EXT_NOT_ALLOWED_TO_FAIL))
	}

	fn storage_hash(&self, key: &[u8]) -> Option<H256> {
		self.storage(key).map(|v| H::hash(&v))
	}

	fn original_storage(&self, key: &[u8]) -> Option<Vec<u8>> {
		self.backend.storage(key).expect(EXT_NOT_ALLOWED_TO_FAIL)
	}

	fn original_storage_hash(&self, key: &[u8]) -> Option<H256> {
		self.storage_hash(key)
	}

	fn child_storage(&self, storage_key: ChildStorageKey, key: &[u8]) -> Option<Vec<u8>> {
		self.overlay
			.child_storage(storage_key.as_ref(), key)
			.map(|x| x.map(|x| x.to_vec()))
			.unwrap_or_else(|| self.backend
				.child_storage(storage_key.as_ref(), key)
				.expect(EXT_NOT_ALLOWED_TO_FAIL)
			)
	}

	fn child_storage_hash(&self, storage_key: ChildStorageKey, key: &[u8]) -> Option<H256> {
		self.child_storage(storage_key, key).map(|v| H::hash(&v))
	}

	fn original_child_storage(&self, storage_key: ChildStorageKey, key: &[u8]) -> Option<Vec<u8>> {
		self.backend
			.child_storage(storage_key.as_ref(), key)
			.map(|x| x.map(|x| x.to_vec()))
			.expect(EXT_NOT_ALLOWED_TO_FAIL)
	}

	fn original_child_storage_hash(&self, storage_key: ChildStorageKey, key: &[u8]) -> Option<H256> {
		self.child_storage_hash(storage_key, key)
	}

	fn place_storage(&mut self, key: Vec<u8>, maybe_value: Option<Vec<u8>>) {
		if is_child_storage_key(&key) {
			panic!("Refuse to directly set child storage key");
		}

		self.overlay.set_storage(key, maybe_value);
	}

	fn place_child_storage(
		&mut self,
		storage_key: ChildStorageKey,
		key: Vec<u8>,
		value: Option<Vec<u8>>,
	) {
		self.overlay.set_child_storage(storage_key.into_owned(), key, value);
	}

	fn kill_child_storage(&mut self, storage_key: ChildStorageKey) {
		let backend = &self.backend;
		let overlay = &mut self.overlay;

		overlay.clear_child_storage(storage_key.as_ref());
		backend.for_keys_in_child_storage(storage_key.as_ref(), |key| {
			overlay.set_child_storage(storage_key.as_ref().to_vec(), key.to_vec(), None);
		});
	}

	fn clear_prefix(&mut self, prefix: &[u8]) {
		if is_child_storage_key(prefix) {
			panic!("Refuse to directly clear prefix that is part of child storage key");
		}

		self.overlay.clear_prefix(prefix);

		let backend = &self.backend;
		let overlay = &mut self.overlay;
		backend.for_keys_with_prefix(prefix, |key| {
			overlay.set_storage(key.to_vec(), None);
		});
	}

	fn clear_child_prefix(&mut self, storage_key: ChildStorageKey, prefix: &[u8]) {
		self.overlay.clear_child_prefix(storage_key.as_ref(), prefix);

		let backend = &self.backend;
		let overlay = &mut self.overlay;
		backend.for_child_keys_with_prefix(storage_key.as_ref(), prefix, |key| {
			overlay.set_child_storage(storage_key.as_ref().to_vec(), key.to_vec(), None);
		});
	}

	fn chain_id(&self) -> u64 { 42 }

	fn storage_root(&mut self) -> H256 {
		let child_storage_keys =
			self.overlay.prospective.children.keys()
				.chain(self.overlay.committed.children.keys());

		let child_delta_iter = child_storage_keys.map(|storage_key|
			(storage_key.clone(), self.overlay.committed.children.get(storage_key)
				.into_iter()
				.flat_map(|map| map.iter().map(|(k, v)| (k.clone(), v.value.clone())))
				.chain(self.overlay.prospective.children.get(storage_key)
					.into_iter()
					.flat_map(|map| map.iter().map(|(k, v)| (k.clone(), v.value.clone()))))));


		// compute and memoize
		let delta = self.overlay.committed.top.iter().map(|(k, v)| (k.clone(), v.value.clone()))
			.chain(self.overlay.prospective.top.iter().map(|(k, v)| (k.clone(), v.value.clone())));
<<<<<<< HEAD

		// transaction not used afterward, so not using kv.
		self.backend.full_storage_root(delta, child_delta_iter, None).0

=======
		self.backend.full_storage_root(delta, child_delta_iter).0
>>>>>>> ce03f373
	}

	fn child_storage_root(&mut self, storage_key: ChildStorageKey) -> Vec<u8> {
		let storage_key = storage_key.as_ref();

		let (root, is_empty, _) = {
			let delta = self.overlay.committed.children.get(storage_key)
				.into_iter()
				.flat_map(|map| map.clone().into_iter().map(|(k, v)| (k, v.value)))
				.chain(self.overlay.prospective.children.get(storage_key)
						.into_iter()
						.flat_map(|map| map.clone().into_iter().map(|(k, v)| (k, v.value))));

			self.backend.child_storage_root(storage_key, delta)
		};
		if is_empty {
			self.overlay.set_storage(storage_key.into(), None);
		} else {
			self.overlay.set_storage(storage_key.into(), Some(root.clone()));
		}
		root
	}

	fn storage_changes_root(&mut self, parent: H256) -> Result<Option<H256>, ()> {
		Ok(build_changes_trie::<_, _, H, N>(
			&self.backend,
			Some(&self.changes_trie_storage),
			&self.overlay,
			parent,
		)?.map(|(_, root, _)| root))
	}
}

impl<H, N> externalities::ExtensionStore for TestExternalities<H, N> where
	H: Hasher<Out=H256>,
	N: ChangesTrieBlockNumber,
{
	fn extension_by_type_id(&mut self, type_id: TypeId) -> Option<&mut dyn Any> {
		self.extensions.get_mut(type_id)
	}
}

#[cfg(test)]
mod tests {
	use super::*;
	use primitives::{Blake2Hasher, H256};
	use hex_literal::hex;

	#[test]
	fn commit_should_work() {
		let mut ext = TestExternalities::<Blake2Hasher, u64>::default();
		ext.set_storage(b"doe".to_vec(), b"reindeer".to_vec());
		ext.set_storage(b"dog".to_vec(), b"puppy".to_vec());
		ext.set_storage(b"dogglesworth".to_vec(), b"cat".to_vec());
		const ROOT: [u8; 32] = hex!("2a340d3dfd52f5992c6b117e9e45f479e6da5afffafeb26ab619cf137a95aeb8");
		assert_eq!(ext.storage_root(), H256::from(ROOT));
	}

	#[test]
	fn set_and_retrieve_code() {
		let mut ext = TestExternalities::<Blake2Hasher, u64>::default();

		let code = vec![1, 2, 3];
		ext.set_storage(CODE.to_vec(), code.clone());

		assert_eq!(&ext.storage(CODE).unwrap(), &code);
	}
}<|MERGE_RESOLUTION|>--- conflicted
+++ resolved
@@ -279,14 +279,10 @@
 		// compute and memoize
 		let delta = self.overlay.committed.top.iter().map(|(k, v)| (k.clone(), v.value.clone()))
 			.chain(self.overlay.prospective.top.iter().map(|(k, v)| (k.clone(), v.value.clone())));
-<<<<<<< HEAD
 
 		// transaction not used afterward, so not using kv.
 		self.backend.full_storage_root(delta, child_delta_iter, None).0
 
-=======
-		self.backend.full_storage_root(delta, child_delta_iter).0
->>>>>>> ce03f373
 	}
 
 	fn child_storage_root(&mut self, storage_key: ChildStorageKey) -> Vec<u8> {
