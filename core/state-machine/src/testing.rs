--- conflicted
+++ resolved
@@ -119,17 +119,12 @@
 		}
 	}
 
-<<<<<<< HEAD
+	fn original_storage(&self, key: &[u8]) -> Option<Vec<u8>> {
+		self.storage(key)
+	}
+
 	fn child_storage(&self, subtrie: &SubTrie, key: &[u8]) -> Option<Vec<u8>> {
 		self.changes.child_storage(subtrie, key)?.map(Vec::from)
-=======
-	fn original_storage(&self, key: &[u8]) -> Option<Vec<u8>> {
-		self.storage(key)
-	}
-
-	fn child_storage(&self, storage_key: &[u8], key: &[u8]) -> Option<Vec<u8>> {
-		self.changes.child_storage(storage_key, key)?.map(Vec::from)
->>>>>>> 3359ce0b
 	}
 
 	fn place_storage(&mut self, key: Vec<u8>, maybe_value: Option<Vec<u8>>) {
