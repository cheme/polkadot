--- conflicted
+++ resolved
@@ -16,7 +16,6 @@
 
 //! Test implementation for Externalities.
 
-use std::collections::{HashMap};
 use hash_db::Hasher;
 use crate::backend::{InMemory, Backend, MapTransaction};
 use primitives::storage::well_known_keys::is_child_storage_key;
@@ -36,7 +35,7 @@
 
 type StorageTuple = MapTransaction;
 
-/// Simple HashMap-based Externalities impl.
+/// Simple Externalities impl.
 pub struct TestExternalities<H: Hasher, N: ChangesTrieBlockNumber> {
 	overlay: OverlayedChanges,
 	backend: InMemory<H>,
@@ -47,34 +46,12 @@
 
 impl<H: Hasher, N: ChangesTrieBlockNumber> TestExternalities<H, N> {
 	/// Create a new instance of `TestExternalities` with storage.
-<<<<<<< HEAD
-	pub fn new(storage: HashMap<Vec<u8>, Vec<u8>>) -> Self {
-		Self::new_with_children(MapTransaction{ top: storage, children: Default::default() })
-	}
-
-	/// Create a new instance of `TestExternalities` with storage and children.
-	pub fn new_with_children(storage: StorageTuple) -> Self {
-		Self::new_with_code_with_children(&[], storage)
-	}
-
-	/// Create a new instance of `TestExternalities` with code and storage.
-	pub fn new_with_code(code: &[u8], storage: HashMap<Vec<u8>, Vec<u8>>) -> Self {
-		Self::new_with_code_with_children(
-			code,
-			MapTransaction{ top: storage, children: Default::default() },
-		)
-	}
-
-	/// Create a new instance of `TestExternalities` with code, storage and children.
-	pub fn new_with_code_with_children(code: &[u8], mut storage: StorageTuple) -> Self {
-=======
 	pub fn new(storage: StorageTuple) -> Self {
 		Self::new_with_code(&[], storage)
 	}
 
 	/// Create a new instance of `TestExternalities` with code and storage.
 	pub fn new_with_code(code: &[u8], mut storage: StorageTuple) -> Self {
->>>>>>> 35128f74
 		let mut overlay = OverlayedChanges::default();
 
 		assert!(storage.top.keys().all(|key| !is_child_storage_key(key)));
@@ -206,10 +183,9 @@
 		self.overlay.set_child_trie(ct)
 	}
 
-	fn original_child_storage(&self, storage_key: ChildStorageKey<H>, key: &[u8]) -> Option<Vec<u8>> {
+	fn original_child_storage(&self, child_trie: ChildTrieReadRef, key: &[u8]) -> Option<Vec<u8>> {
 		self.backend
-			.child_storage(storage_key.as_ref(), key)
-			.map(|x| x.map(|x| x.to_vec()))
+			.child_storage(child_trie, key)
 			.expect(EXT_NOT_ALLOWED_TO_FAIL)
 	}
 
@@ -254,21 +230,20 @@
 		});
 	}
 
-	fn clear_child_prefix(&mut self, storage_key: ChildStorageKey<H>, prefix: &[u8]) {
-
-		self.overlay.clear_child_prefix(storage_key.as_ref(), prefix);
+	fn clear_child_prefix(&mut self, child_trie: &ChildTrie, prefix: &[u8]) {
+
+		self.overlay.clear_child_prefix(child_trie, prefix);
 
 		let backend = &self.backend;
 		let overlay = &mut self.overlay;
-		backend.for_child_keys_with_prefix(storage_key.as_ref(), prefix, |key| {
-			overlay.set_child_storage(storage_key.as_ref().to_vec(), key.to_vec(), None);
+		backend.for_child_keys_with_prefix(child_trie.node_ref(), prefix, |key| {
+			overlay.set_child_storage(child_trie, key.to_vec(), None);
 		});
 	}
 
 	fn chain_id(&self) -> u64 { 42 }
 
 	fn storage_root(&mut self) -> H::Out {
-<<<<<<< HEAD
 		let child_storage_tries =
 			self.overlay.prospective.children.values()
 				.chain(self.overlay.committed.children.values())
@@ -285,63 +260,32 @@
 
 			(child_trie, committed_iter.chain(prospective_iter))
 		});
-=======
-
-		let child_storage_keys =
-			self.overlay.prospective.children.keys()
-				.chain(self.overlay.committed.children.keys());
-
-		let child_delta_iter = child_storage_keys.map(|storage_key|
-			(storage_key.clone(), self.overlay.committed.children.get(storage_key)
-				.into_iter()
-				.flat_map(|map| map.1.iter().map(|(k, v)| (k.clone(), v.clone())))
-				.chain(self.overlay.prospective.children.get(storage_key)
-					.into_iter()
-					.flat_map(|map| map.1.iter().map(|(k, v)| (k.clone(), v.clone()))))));
-
->>>>>>> 35128f74
 
 		// compute and memoize
 		let delta = self.overlay.committed.top.iter().map(|(k, v)| (k.clone(), v.value.clone()))
 			.chain(self.overlay.prospective.top.iter().map(|(k, v)| (k.clone(), v.value.clone())));
 		self.backend.full_storage_root(delta, child_delta_iter).0
 
-<<<<<<< HEAD
-		self.backend.full_storage_root(delta, child_delta_iter).0
 	}
 
 	fn child_storage_root(&mut self, child_trie: &ChildTrie) -> Vec<u8> {
 		let keyspace = child_trie.keyspace();
-		let delta = self.overlay.committed.children.get(keyspace)
-			.into_iter()
-			.flat_map(|map| map.values.iter().map(|(k, v)| (k.clone(), v.clone())))
-			.chain(self.overlay.prospective.children.get(keyspace)
+		let (root, is_empty, _) = {
+			let delta = self.overlay.committed.children.get(keyspace)
 				.into_iter()
-				.flat_map(|map| map.values.clone().into_iter()));
-		self.backend.child_storage_root(child_trie, delta).0
-=======
-	}
-
-	fn child_storage_root(&mut self, storage_key: ChildStorageKey<H>) -> Vec<u8> {
-		let storage_key = storage_key.as_ref();
-
-		let (root, is_empty, _) = {
-			let delta = self.overlay.committed.children.get(storage_key)
-				.into_iter()
-				.flat_map(|map| map.1.iter().map(|(k, v)| (k.clone(), v.clone())))
-				.chain(self.overlay.prospective.children.get(storage_key)
-						.into_iter()
-						.flat_map(|map| map.1.clone().into_iter()));
-
-			self.backend.child_storage_root(storage_key, delta)
+				.flat_map(|map| map.values.iter().map(|(k, v)| (k.clone(), v.clone())))
+				.chain(self.overlay.prospective.children.get(keyspace)
+					.into_iter()
+					.flat_map(|map| map.values.clone().into_iter()));
+			self.backend.child_storage_root(child_trie, delta)
 		};
 		if is_empty {
-			self.overlay.set_storage(storage_key.into(), None);
+			self.overlay.set_storage(child_trie.parent_trie().clone(), None);
 		} else {
-			self.overlay.set_storage(storage_key.into(), Some(root.clone()));
+			self.overlay.set_storage(child_trie.parent_trie().clone(), Some(root.clone()));
 		}
 		root
->>>>>>> 35128f74
+
 	}
 
 	fn storage_changes_root(&mut self, parent: H::Out) -> Result<Option<H::Out>, ()> {
