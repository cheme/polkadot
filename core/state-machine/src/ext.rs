--- conflicted
+++ resolved
@@ -19,23 +19,14 @@
 use std::{error, fmt, cmp::Ord};
 use log::warn;
 use crate::backend::Backend;
-<<<<<<< HEAD
-use crate::changes_trie::{Storage as ChangesTrieStorage, compute_changes_trie_root};
+use crate::changes_trie::{Storage as ChangesTrieStorage, build_changes_trie};
 use crate::{Externalities, OverlayedChanges, OverlayedValueResult};
 use hash_db::Hasher;
 use primitives::offchain;
 use primitives::storage::well_known_keys::is_child_storage_key;
 use primitives::child_trie::ChildTrie;
 use primitives::child_trie::ChildTrieReadRef;
-use trie::{MemoryDB, TrieDBMut, TrieMut, default_child_trie_root};
-=======
-use crate::changes_trie::{Storage as ChangesTrieStorage, build_changes_trie};
-use crate::{Externalities, OverlayedChanges, ChildStorageKey};
-use hash_db::Hasher;
-use primitives::offchain;
-use primitives::storage::well_known_keys::is_child_storage_key;
 use trie::{MemoryDB, default_child_trie_root};
->>>>>>> cef0c534
 
 const EXT_NOT_ALLOWED_TO_FAIL: &str = "Externalities not allowed to fail within runtime";
 
@@ -383,27 +374,7 @@
 			self.overlay,
 			parent_hash,
 		)?;
-<<<<<<< HEAD
-		let root_and_tx = root_and_tx.map(|(root, changes)| {
-			let mut calculated_root = Default::default();
-			let mut mdb = MemoryDB::default();
-			{
-				// following commented line is needed in case transaction get use)
-				// let mut mdb = KeySpacedDBMut::new(&mut mdb, None);
-				let mut trie = TrieDBMut::<H>::new(&mut mdb, &mut calculated_root);
-				for (key, value) in changes {
-					trie.insert(&key, &value).expect(EXT_NOT_ALLOWED_TO_FAIL);
-				}
-			}
-
-			(mdb, root)
-		});
-		let root = root_and_tx.as_ref().map(|(_, root)| root.clone());
-		self.changes_trie_transaction = root_and_tx;
-		Ok(root)
-=======
 		Ok(self.changes_trie_transaction.as_ref().map(|(_, root)| root.clone()))
->>>>>>> cef0c534
 	}
 
 	fn offchain(&mut self) -> Option<&mut dyn offchain::Externalities> {
