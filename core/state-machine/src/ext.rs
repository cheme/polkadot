// Copyright 2017-2019 Parity Technologies (UK) Ltd.
// This file is part of Substrate.

// Substrate is free software: you can redistribute it and/or modify
// it under the terms of the GNU General Public License as published by
// the Free Software Foundation, either version 3 of the License, or
// (at your option) any later version.

// Substrate is distributed in the hope that it will be useful,
// but WITHOUT ANY WARRANTY; without even the implied warranty of
// MERCHANTABILITY or FITNESS FOR A PARTICULAR PURPOSE.  See the
// GNU General Public License for more details.

// You should have received a copy of the GNU General Public License
// along with Substrate.  If not, see <http://www.gnu.org/licenses/>.

//! Concrete externalities implementation.

use std::{error, fmt, cmp::Ord};
use log::warn;
use crate::backend::Backend;
use crate::changes_trie::{Storage as ChangesTrieStorage, build_changes_trie};
use crate::{Externalities, OverlayedChanges, OverlayedValueResult};
use hash_db::Hasher;
use primitives::offchain;
use primitives::storage::well_known_keys::is_child_storage_key;
use primitives::child_trie::ChildTrie;
use primitives::child_trie::ChildTrieReadRef;
use trie::{MemoryDB, default_child_trie_root};
use trie::trie_types::Layout;

const EXT_NOT_ALLOWED_TO_FAIL: &str = "Externalities not allowed to fail within runtime";

/// Errors that can occur when interacting with the externalities.
#[derive(Debug, Copy, Clone)]
pub enum Error<B, E> {
	/// Failure to load state data from the backend.
	#[allow(unused)]
	Backend(B),
	/// Failure to execute a function.
	#[allow(unused)]
	Executor(E),
}

impl<B: fmt::Display, E: fmt::Display> fmt::Display for Error<B, E> {
	fn fmt(&self, f: &mut fmt::Formatter) -> fmt::Result {
		match *self {
			Error::Backend(ref e) => write!(f, "Storage backend error: {}", e),
			Error::Executor(ref e) => write!(f, "Sub-call execution error: {}", e),
		}
	}
}

impl<B: error::Error, E: error::Error> error::Error for Error<B, E> {
	fn description(&self) -> &str {
		match *self {
			Error::Backend(..) => "backend error",
			Error::Executor(..) => "executor error",
		}
	}
}

/// Wraps a read-only backend, call executor, and current overlayed changes.
pub struct Ext<'a, H, N, B, T, O>
where
	H: Hasher,
	B: 'a + Backend<H>,
{
	/// The overlayed changes to write to.
	overlay: &'a mut OverlayedChanges,
	/// The storage backend to read from.
	backend: &'a B,
	/// The storage transaction necessary to commit to the backend. Is cached when
	/// `storage_root` is called and the cache is cleared on every subsequent change.
	storage_transaction: Option<(B::Transaction, H::Out)>,
	/// Changes trie storage to read from.
	changes_trie_storage: Option<&'a T>,
	/// The changes trie transaction necessary to commit to the changes trie backend.
	/// Set to Some when `storage_changes_root` is called. Could be replaced later
	/// by calling `storage_changes_root` again => never used as cache.
	/// This differs from `storage_transaction` behavior, because the moment when
	/// `storage_changes_root` is called matters + we need to remember additional
	/// data at this moment (block number).
	changes_trie_transaction: Option<(MemoryDB<H>, H::Out)>,
	/// Additional externalities for offchain workers.
	///
	/// If None, some methods from the trait might not be supported.
	offchain_externalities: Option<&'a mut O>,
	/// Dummy usage of N arg.
	_phantom: ::std::marker::PhantomData<N>,
}

impl<'a, H, N, B, T, O> Ext<'a, H, N, B, T, O>
where
	H: Hasher,
	B: 'a + Backend<H>,
	T: 'a + ChangesTrieStorage<H, N>,
	O: 'a + offchain::Externalities,
	H::Out: Ord + 'static,
	N: crate::changes_trie::BlockNumber,
{
	/// Create a new `Ext` from overlayed changes and read-only backend
	pub fn new(
		overlay: &'a mut OverlayedChanges,
		backend: &'a B,
		changes_trie_storage: Option<&'a T>,
		offchain_externalities: Option<&'a mut O>,
	) -> Self {
		Ext {
			overlay,
			backend,
			storage_transaction: None,
			changes_trie_storage,
			changes_trie_transaction: None,
			offchain_externalities,
			_phantom: Default::default(),
		}
	}

	/// Get the transaction necessary to update the backend.
	pub fn transaction(mut self) -> ((B::Transaction, H::Out), Option<MemoryDB<H>>) {
		let _ = self.storage_root();

		let (storage_transaction, changes_trie_transaction) = (
			self.storage_transaction
				.expect("storage_transaction always set after calling storage root; qed"),
			self.changes_trie_transaction
				.map(|(tx, _)| tx),
		);

		(
			storage_transaction,
			changes_trie_transaction,
		)
	}

	/// Invalidates the currently cached storage root and the db transaction.
	///
	/// Called when there are changes that likely will invalidate the storage root.
	fn mark_dirty(&mut self) {
		self.storage_transaction = None;
	}

}

#[cfg(test)]
impl<'a, H, N, B, T, O> Ext<'a, H, N, B, T, O>
where
	H: Hasher,
	B: 'a + Backend<H>,
	T: 'a + ChangesTrieStorage<H, N>,
	O: 'a + offchain::Externalities,
	N: crate::changes_trie::BlockNumber,
{
	pub fn storage_pairs(&self) -> Vec<(Vec<u8>, Vec<u8>)> {
		use std::collections::HashMap;

		self.backend.pairs().iter()
			.map(|&(ref k, ref v)| (k.to_vec(), Some(v.to_vec())))
			.chain(self.overlay.committed.top.clone().into_iter().map(|(k, v)| (k, v.value)))
			.chain(self.overlay.prospective.top.clone().into_iter().map(|(k, v)| (k, v.value)))
			.collect::<HashMap<_, _>>()
			.into_iter()
			.filter_map(|(k, maybe_val)| maybe_val.map(|val| (k, val)))
			.collect()
	}
}

impl<'a, B, T, H, N, O> Externalities<H> for Ext<'a, H, N, B, T, O>
where
	H: Hasher,
	B: 'a + Backend<H>,
	T: 'a + ChangesTrieStorage<H, N>,
	O: 'a + offchain::Externalities,
	H::Out: Ord + 'static,
	N: crate::changes_trie::BlockNumber,
{
	fn storage(&self, key: &[u8]) -> Option<Vec<u8>> {
		let _guard = panic_handler::AbortGuard::force_abort();
		match self.overlay.storage(key) {
			OverlayedValueResult::NotFound =>
				self.backend.storage(key).expect(EXT_NOT_ALLOWED_TO_FAIL),
			OverlayedValueResult::Deleted => None,
			OverlayedValueResult::Modified(value) => Some(value.to_vec()),
		}
	}

	fn storage_hash(&self, key: &[u8]) -> Option<H::Out> {
		let _guard = panic_handler::AbortGuard::force_abort();
		match self.overlay.storage(key) {
			OverlayedValueResult::NotFound =>
				self.backend.storage_hash(key).expect(EXT_NOT_ALLOWED_TO_FAIL),
			OverlayedValueResult::Deleted => None,
			OverlayedValueResult::Modified(value) => Some( H::hash(value)),
		}
	}

	fn original_storage(&self, key: &[u8]) -> Option<Vec<u8>> {
		let _guard = panic_handler::AbortGuard::force_abort();
		self.backend.storage(key).expect(EXT_NOT_ALLOWED_TO_FAIL)
	}

	fn original_storage_hash(&self, key: &[u8]) -> Option<H::Out> {
		let _guard = panic_handler::AbortGuard::force_abort();
		self.backend.storage_hash(key).expect(EXT_NOT_ALLOWED_TO_FAIL)
	}

	fn child_trie(&self, storage_key: &[u8]) -> Option<ChildTrie> {
		let _guard = panic_handler::AbortGuard::force_abort();
		self.overlay.child_trie(storage_key).unwrap_or_else(||
			self.backend.child_trie(storage_key).expect(EXT_NOT_ALLOWED_TO_FAIL))
	}

	fn child_storage(&self, child_trie: ChildTrieReadRef, key: &[u8]) -> Option<Vec<u8>> {
		let _guard = panic_handler::AbortGuard::force_abort();
		match self.overlay.child_storage(child_trie.clone(), key) {
			OverlayedValueResult::NotFound =>
				self.backend.child_storage(child_trie, key).expect(EXT_NOT_ALLOWED_TO_FAIL),
			OverlayedValueResult::Deleted => None,
			OverlayedValueResult::Modified(value) => Some( value.to_vec()),
		}
	}

	fn exists_storage(&self, key: &[u8]) -> bool {
		let _guard = panic_handler::AbortGuard::force_abort();
		match self.overlay.storage(key) {
			OverlayedValueResult::NotFound =>
				self.backend.exists_storage(key).expect(EXT_NOT_ALLOWED_TO_FAIL),
			OverlayedValueResult::Deleted => false,
			OverlayedValueResult::Modified(_value) => true,
		}
	}

	fn exists_child_storage(&self, child_trie: ChildTrieReadRef, key: &[u8]) -> bool {
		let _guard = panic_handler::AbortGuard::force_abort();
		match self.overlay.child_storage(child_trie.clone(), key) {
			OverlayedValueResult::NotFound =>
				self.backend.exists_child_storage(child_trie, key).expect(EXT_NOT_ALLOWED_TO_FAIL),
			OverlayedValueResult::Deleted => false,
			OverlayedValueResult::Modified(_value) => true,
		}
	}

	fn place_storage(&mut self, key: Vec<u8>, value: Option<Vec<u8>>) {
		let _guard = panic_handler::AbortGuard::force_abort();
		if is_child_storage_key(&key) {
			warn!(target: "trie", "Refuse to directly set child storage key");
			return;
		}

		self.mark_dirty();
		self.overlay.set_storage(key, value);
	}

	fn place_child_storage(&mut self, child_trie: &ChildTrie, key: Vec<u8>, value: Option<Vec<u8>>) {
		let _guard = panic_handler::AbortGuard::force_abort();

		self.mark_dirty();
		self.overlay.set_child_storage(child_trie, key, value);
	}

	fn set_child_trie(&mut self, ct: ChildTrie) -> bool {
		let _guard = panic_handler::AbortGuard::force_abort();
		// do check for backend, theorically this could be skip
		// (`ChildTrie` being initiated from backend, this is
		// still here for safety but removal can be considered
		// in the future).
		let ct = match self.child_trie(ct.parent_slice()) {
			Some(ct_old) => if ct_old.is_updatable_with(&ct) {
				ct
			} else {
				return false;
			},
			None => if ct.is_new() {
				ct
			} else {
				return false;
			},
		};
		self.overlay.set_child_trie(ct)
	}

	fn kill_child_storage(&mut self, child_trie: &ChildTrie) {
		let _guard = panic_handler::AbortGuard::force_abort();

		self.mark_dirty();
		self.overlay.clear_child_storage(child_trie);
		self.backend.for_keys_in_child_storage(child_trie.node_ref(), |key| {
			self.overlay.set_child_storage(child_trie, key.to_vec(), None);
		});
	}

	fn clear_prefix(&mut self, prefix: &[u8]) {
		let _guard = panic_handler::AbortGuard::force_abort();
		if is_child_storage_key(prefix) {
			warn!(target: "trie", "Refuse to directly clear prefix that is part of child storage key");
			return;
		}

		self.mark_dirty();
		self.overlay.clear_prefix(prefix);
		self.backend.for_keys_with_prefix(prefix, |key| {
			self.overlay.set_storage(key.to_vec(), None);
		});
	}

	fn chain_id(&self) -> u64 {
		42
	}

	fn storage_root(&mut self) -> H::Out {
		let _guard = panic_handler::AbortGuard::force_abort();
		if let Some((_, ref root)) = self.storage_transaction {
			return root.clone();
		}

		let child_storage_tries =
			self.overlay.prospective.children.values()
				.chain(self.overlay.committed.children.values())
				.map(|v|&v.child_trie);

		let child_delta_iter = child_storage_tries.map(|child_trie| {
			let keyspace = child_trie.keyspace();
			let committed_iter = self.overlay.committed.children
				.get(keyspace).into_iter()
				.flat_map(|map| map.values.iter().map(|(k, v)| (k.clone(), v.clone())));
			let prospective_iter = self.overlay.prospective.children
				.get(keyspace).into_iter()
				.flat_map(|map| map.values.iter().map(|(k, v)| (k.clone(), v.clone())));

			(child_trie, committed_iter.chain(prospective_iter))
		});

		// compute and memoize
		let delta = self.overlay.committed.top.iter().map(|(k, v)| (k.clone(), v.value.clone()))
			.chain(self.overlay.prospective.top.iter().map(|(k, v)| (k.clone(), v.value.clone())));

		let (root, transaction) = self.backend.full_storage_root(delta, child_delta_iter);
		self.storage_transaction = Some((transaction, root));
		root
	}

	fn child_storage_root(&mut self, child_trie: &ChildTrie) -> Vec<u8> {
		let _guard = panic_handler::AbortGuard::force_abort();

		if self.storage_transaction.is_some() {
<<<<<<< HEAD
			self.child_trie(child_trie.parent_slice())
				.and_then(|child_trie| child_trie.root_initial_value().clone())
				.unwrap_or(default_child_trie_root::<H>())
=======
			self
				.storage(storage_key.as_ref())
				.unwrap_or(
					default_child_trie_root::<Layout<H>>(storage_key.as_ref())
				)
>>>>>>> 523e2575
		} else {
			let keyspace = child_trie.keyspace();
			let delta = self.overlay.committed.children.get(keyspace)
				.into_iter()
				.flat_map(|map| map.values.iter().map(|(k, v)| (k.clone(), v.clone())))
				.chain(self.overlay.prospective.children.get(keyspace)
					.into_iter()
					.flat_map(|map| map.values.clone().into_iter()));
			let root = self.backend.child_storage_root(child_trie, delta).0;

			self.overlay.set_storage(
				child_trie.parent_trie().clone(),
				Some(child_trie.encoded_with_root(&root[..]))
			);

			root
		}
	}

	fn storage_changes_root(&mut self, parent_hash: H::Out) -> Result<Option<H::Out>, ()> {
		let _guard = panic_handler::AbortGuard::force_abort();
		self.changes_trie_transaction = build_changes_trie::<_, T, H, N>(
			self.backend,
			self.changes_trie_storage.clone(),
			self.overlay,
			parent_hash,
		)?;
		Ok(self.changes_trie_transaction.as_ref().map(|(_, root)| root.clone()))
	}

	fn offchain(&mut self) -> Option<&mut dyn offchain::Externalities> {
		self.offchain_externalities.as_mut().map(|x| &mut **x as _)
	}
}

#[cfg(test)]
mod tests {
	use hex_literal::hex;
	use parity_codec::Encode;
	use primitives::{Blake2Hasher};
	use primitives::storage::well_known_keys::EXTRINSIC_INDEX;
	use crate::backend::InMemory;
	use crate::changes_trie::{Configuration as ChangesTrieConfiguration,
		InMemoryStorage as InMemoryChangesTrieStorage};
	use crate::overlayed_changes::OverlayedValue;
	use super::*;

	type TestBackend = InMemory<Blake2Hasher>;
	type TestChangesTrieStorage = InMemoryChangesTrieStorage<Blake2Hasher, u64>;
	type TestExt<'a> = Ext<'a, Blake2Hasher, u64, TestBackend, TestChangesTrieStorage, crate::NeverOffchainExt>;

	fn prepare_overlay_with_changes() -> OverlayedChanges {
		OverlayedChanges {
			prospective: vec![
				(EXTRINSIC_INDEX.to_vec(), OverlayedValue {
					value: Some(3u32.encode()),
					extrinsics: Some(vec![1].into_iter().collect())
				}),
				(vec![1], OverlayedValue {
					value: Some(vec![100].into_iter().collect()),
					extrinsics: Some(vec![1].into_iter().collect())
				}),
			].into_iter().collect(),
			committed: Default::default(),
			changes_trie_config: Some(ChangesTrieConfiguration {
				digest_interval: 0,
				digest_levels: 0,
			}),
		}
	}

	#[test]
	fn storage_changes_root_is_none_when_storage_is_not_provided() {
		let mut overlay = prepare_overlay_with_changes();
		let backend = TestBackend::default();
		let mut ext = TestExt::new(&mut overlay, &backend, None, None);
		assert_eq!(ext.storage_changes_root(Default::default()).unwrap(), None);
	}

	#[test]
	fn storage_changes_root_is_none_when_extrinsic_changes_are_none() {
		let mut overlay = prepare_overlay_with_changes();
		overlay.changes_trie_config = None;
		let storage = TestChangesTrieStorage::with_blocks(vec![(100, Default::default())]);
		let backend = TestBackend::default();
		let mut ext = TestExt::new(&mut overlay, &backend, Some(&storage), None);
		assert_eq!(ext.storage_changes_root(Default::default()).unwrap(), None);
	}

	#[test]
	fn storage_changes_root_is_some_when_extrinsic_changes_are_non_empty() {
		let mut overlay = prepare_overlay_with_changes();
		let storage = TestChangesTrieStorage::with_blocks(vec![(99, Default::default())]);
		let backend = TestBackend::default();
		let mut ext = TestExt::new(&mut overlay, &backend, Some(&storage), None);
		let root = hex!("bb0c2ef6e1d36d5490f9766cfcc7dfe2a6ca804504c3bb206053890d6dd02376").into();

		assert_eq!(ext.storage_changes_root(Default::default()).unwrap(),
			Some(root));
	}

	#[test]
	fn storage_changes_root_is_some_when_extrinsic_changes_are_empty() {
		let mut overlay = prepare_overlay_with_changes();
		overlay.prospective.top.get_mut(&vec![1]).unwrap().value = None;
		let storage = TestChangesTrieStorage::with_blocks(vec![(99, Default::default())]);
		let backend = TestBackend::default();
		let mut ext = TestExt::new(&mut overlay, &backend, Some(&storage), None);
		let root = hex!("96f5aae4690e7302737b6f9b7f8567d5bbb9eac1c315f80101235a92d9ec27f4").into();

		assert_eq!(ext.storage_changes_root(Default::default()).unwrap(),
			Some(root));
	}
}<|MERGE_RESOLUTION|>--- conflicted
+++ resolved
@@ -344,17 +344,9 @@
 		let _guard = panic_handler::AbortGuard::force_abort();
 
 		if self.storage_transaction.is_some() {
-<<<<<<< HEAD
 			self.child_trie(child_trie.parent_slice())
 				.and_then(|child_trie| child_trie.root_initial_value().clone())
-				.unwrap_or(default_child_trie_root::<H>())
-=======
-			self
-				.storage(storage_key.as_ref())
-				.unwrap_or(
-					default_child_trie_root::<Layout<H>>(storage_key.as_ref())
-				)
->>>>>>> 523e2575
+				.unwrap_or(default_child_trie_root::<Layout<H>>())
 		} else {
 			let keyspace = child_trie.keyspace();
 			let delta = self.overlay.committed.children.get(keyspace)
