// Copyright 2017-2019 Parity Technologies (UK) Ltd.
// This file is part of Substrate.

// Substrate is free software: you can redistribute it and/or modify
// it under the terms of the GNU General Public License as published by
// the Free Software Foundation, either version 3 of the License, or
// (at your option) any later version.

// Substrate is distributed in the hope that it will be useful,
// but WITHOUT ANY WARRANTY; without even the implied warranty of
// MERCHANTABILITY or FITNESS FOR A PARTICULAR PURPOSE.  See the
// GNU General Public License for more details.

// You should have received a copy of the GNU General Public License
// along with Substrate.  If not, see <http://www.gnu.org/licenses/>.

//! The overlayed changes to state.

#[cfg(test)] use std::iter::FromIterator;
use std::collections::{HashMap, BTreeSet};
use codec::Decode;
use crate::changes_trie::{NO_EXTRINSIC_INDEX, Configuration as ChangesTrieConfig};
use primitives::storage::well_known_keys::EXTRINSIC_INDEX;
use smallvec::SmallVec;

#[derive(Debug, Clone, PartialEq)]
/// State of a transaction, the states are stored
/// in a linear indexed history.
pub(crate) enum TransactionState {
	/// Overlay is under change and can still be dropped.
	Pending,
	/// Overlay is under change and can still be dropped.
	/// This also mark the start of a transaction.
	TxPending,
	/// Information is committed, but can still be dropped
	/// from `discard_prospective` or `discard_transaction`
	/// of a parent transaction.
	Prospective,
	/// Committed is information that cannot be dropped.
	Committed,
	/// Transaction or prospective has been dropped.
	/// Information pointing to this indexed historic state should
	/// not be returned and can be removed.
	Dropped,
}


/// Treshold of operation before running a garbage colletion
/// on a transaction operation.
/// Should be same as `TRIGGER_COMMIT_GC` or higher
/// (we most likely do not want lower as transaction are
/// possibly more frequent than commit).
const TRIGGER_TRANSACTION_GC: usize = 100_000;

/// Treshold of operation before running a garbage colletion
/// on a commit operation.
/// We may want a lower value than for a transaction, even
/// a 1 if we want to do it between every operation.
const TRIGGER_COMMIT_GC: usize = 10_000;

/// Used to count big content as multiple operation.
/// This is a number of octet.
/// Set to 0 to ignore.
const ADD_CONTENT_SIZE_UNIT: usize = 64;

/// The overlayed changes to state to be queried on top of the backend.
///
/// A transaction shares all prospective changes within an inner overlay
/// that can be cleared.
#[derive(Debug, Default, Clone)]
pub struct OverlayedChanges {
	/// Changes with their history.
	pub(crate) changes: OverlayedChangeSet,
	/// Changes trie configuration. None by default, but could be installed by the
	/// runtime if it supports change tries.
	pub(crate) changes_trie_config: Option<ChangesTrieConfig>,
	/// Counter of number of operation between garbage collection.
	/// Add or delete cost one, additional cost per size by counting a fix size
	/// as a unit.
	pub(crate) operation_from_last_gc: usize,
}

/// The storage value, used inside OverlayedChanges.
#[derive(Debug, Default, Clone)]
#[cfg_attr(test, derive(PartialEq))]
pub struct OverlayedValue {
	/// Current value. None if value has been deleted.
	pub value: Option<Vec<u8>>,
	/// The set of extinsic indices where the values has been changed.
	/// Is filled only if runtime has announced changes trie support.
	pub extrinsics: Option<BTreeSet<u32>>,
}

/// History of value that are related to a state history (eg field `history` of
/// an `OverlayedChangeSet`).
///
/// Values are always paired with a state history index.
#[derive(Debug, Clone)]
#[cfg_attr(test, derive(PartialEq))]
pub(crate) struct History<V>(SmallVec<[(V, usize); ALLOCATED_HISTORY]>);

impl<V> Default for History<V> {
	fn default() -> Self {
		History(SmallVec::new())
	}
}

/// Size of preallocated history per element.
/// Currently at two for committed and prospective only.
/// It means that using transaction in a module got a direct allocation cost.
const ALLOCATED_HISTORY: usize = 2;

/// Overlayed change set, keep history of values.
///
/// This does not work by stacking hashmap for transaction,
/// but store history of value instead.
/// Value validity is given by a global indexed state history.
/// When dropping or committing a layer of transaction,
/// history for each values is kept until
/// next mutable access to the value.
#[derive(Debug, Clone)]
#[cfg_attr(test, derive(PartialEq))]
pub struct OverlayedChangeSet {
	/// Indexed state history.
	pub(crate) history: Vec<TransactionState>,
	/// Top level storage changes.
	pub(crate) top: HashMap<Vec<u8>, History<OverlayedValue>>,
	/// Child storage changes.
	pub(crate) children: HashMap<Vec<u8>, (HashMap<Vec<u8>, History<OverlayedValue>>)>,
}

impl Default for OverlayedChangeSet {
	fn default() -> Self {
		OverlayedChangeSet {
			history: vec![TransactionState::Pending],
			top: Default::default(),
			children: Default::default(),
		}
	}
}

#[cfg(test)]
impl FromIterator<(Vec<u8>, OverlayedValue)> for OverlayedChangeSet {
	fn from_iter<T: IntoIterator<Item = (Vec<u8>, OverlayedValue)>>(iter: T) -> Self {

		let mut result = OverlayedChangeSet::default();
		result.top = iter.into_iter().map(|(k, v)| (k, {
			let mut history = History::default();
			history.push(v, 0);
			history
		})).collect();
		result
	}
}

impl<V> std::ops::Index<usize> for History<V> {
	type Output = (V, usize);
	fn index(&self, index: usize) -> &Self::Output {
		self.0.index(index)
	}
}

impl<V> std::ops::IndexMut<usize> for History<V> {
	fn index_mut(&mut self, index: usize) -> &mut Self::Output {
		self.0.index_mut(index)
	}
}

impl<V> History<V> {

	#[cfg(test)]
	/// Create an history from an existing history.
	pub fn from_iter(input: impl IntoIterator<Item = (V, usize)>) -> Self {
		let mut history = History::default();
		for v in input {
			history.push(v.0, v.1);
		}
		history
	}

	fn len(&self) -> usize {
		self.0.len()
	}

	fn truncate(&mut self, index: usize) {
		self.0.truncate(index)
	}

	fn pop(&mut self) -> Option<(V, usize)> {
		self.0.pop()
	}

	// should only be call after a get_mut check
	fn push(&mut self, val: V, tx_index: usize) {
		self.0.push((val, tx_index))
	}

	/// Access to latest pending value (non dropped state in history).
	/// When possible please prefer `get_mut` as it can free
	/// some memory.
	fn get(&self, history: &[TransactionState]) -> Option<&V> {
		// index is never 0, 
		let mut index = self.len();
		if index == 0 {
			return None;
		}
		debug_assert!(history.len() >= index); 
		while index > 0 {
			index -= 1;
			let history_index = self[index].1;
			match history[history_index] {
				TransactionState::Dropped => (), 
				TransactionState::Pending
				| TransactionState::TxPending
				| TransactionState::Prospective
				| TransactionState::Committed =>
					return Some(&self[index].0),
			}
		}
		None
	}

	#[cfg(test)]
	fn get_prospective(&self, history: &[TransactionState]) -> Option<&V> {
		// index is never 0, 
		let mut index = self.len();
		if index == 0 {
			return None;
		}
		debug_assert!(history.len() >= index); 
		while index > 0 {
			index -= 1;
			let history_index = self[index].1;
			match history[history_index] {
				TransactionState::Pending
				| TransactionState::TxPending
				| TransactionState::Prospective =>
					return Some(&self[index].0),
				TransactionState::Committed
				| TransactionState::Dropped => (), 
			}
		}
		None
	}

	#[cfg(test)]
	fn get_committed(&self, history: &[TransactionState]) -> Option<&V> {
		// index is never 0, 
		let mut index = self.len();
		if index == 0 {
			return None;
		}
		debug_assert!(history.len() >= index); 
		while index > 0 {
			index -= 1;
			let history_index = self[index].1;
			match history[history_index] {
				TransactionState::Committed =>
					return Some(&self[index].0),
				TransactionState::Pending
				| TransactionState::TxPending
				| TransactionState::Prospective
				| TransactionState::Dropped => (), 
			}
		}
		None
	}

	fn into_committed(mut self, history: &[TransactionState]) -> Option<V> {
		// index is never 0, 
		let mut index = self.len();
		if index == 0 {
			return None;
		}
		// internal method: should be use properly
		// (history of the right overlay change set
		// is size aligned).
		debug_assert!(history.len() >= index); 
		while index > 0 {
			index -= 1;
			let history_index = self[index].1;
			match history[history_index] {
				TransactionState::Committed => {
					self.truncate(index + 1);
					return self.pop().map(|v| v.0);
				},
				TransactionState::Pending
				| TransactionState::TxPending
				| TransactionState::Prospective
				| TransactionState::Dropped => (), 
			}
		}
		None
	}

	/// Access to latest pending value (non dropped state in history).
	/// This method uses `get_mut` and do remove pending
	/// This method remove latest dropped value up to the latest valid value.
	fn get_mut(&mut self, history: &[TransactionState]) -> Option<(&mut V, usize)> {

		let mut index = self.len();
		if index == 0 {
			return None;
		}
		// internal method: should be use properly
		// (history of the right overlay change set
		// is size aligned).
		debug_assert!(history.len() >= index); 
		while index > 0 {
			index -= 1;
			let history_index = self[index].1;
			match history[history_index] {
				TransactionState::Committed => {
					// here we could gc all preceding values but that is additional cost
					// and get_mut should stop at pending following committed.
					let tx = self[index].1;
					return Some((&mut self[index].0, tx))
				},
				TransactionState::Pending
				| TransactionState::TxPending
				| TransactionState::Prospective => {
					let tx = self[index].1;
					return Some((&mut self[index].0, tx))
				},
				TransactionState::Dropped => { let _ = self.pop(); },
			}
		}
		None
	}

	/// Set a value, it uses a state history as parameter.
	/// This method uses `get_mut` and do remove pending
	/// dropped value.
	fn set(&mut self, history: &[TransactionState], val: V) {
		if let Some((v, index)) = self.get_mut(history) {
			if index == history.len() - 1 {
				*v = val;
				return;
			}
		}
		self.push(val, history.len() - 1);
	}

	/// Garbage collect a history, act as a `get_mut` with additional cost.
	/// If `eager` is true, all dropped value are removed even if it means shifting
	/// array byte. Otherwhise we mainly ensure collection up to last Commit state
	/// (truncate left size).
	fn gc(
		&mut self,
		history: &[TransactionState],
		tx_index: Option<&[usize]>,
	) -> Option<(&mut V, usize)> {
		if let Some(tx_index) = tx_index {
			let mut tx_index = &tx_index[..];
			let mut index = self.len();
			if index == 0 {
				return None;
			}
			let mut bellow_value = usize::max_value();
			let mut result: Option<usize> = None;
			// internal method: should be use properly
			// (history of the right overlay change set
			// is size aligned).
			debug_assert!(history.len() >= index); 
			while index > 0 {
				index -= 1;
				let history_index = self[index].1;
				match history[history_index] {
					TransactionState::Committed => {
						for _ in 0..index {
							let _ = self.0.remove(0);
						}
						result = Some(result.map(|i| i - index).unwrap_or(0));
						index = 0;
					},
					TransactionState::Pending
					| TransactionState::Prospective => {
						if history_index >= bellow_value {
							let _ = self.0.remove(index);
							result.as_mut().map(|i| *i = *i - 1);
						} else {
							if result.is_none() {
								result = Some(index);
							}
							while bellow_value > history_index {
								// bellow_value = pop
								let split = tx_index.split_last()
									.map(|(v, sl)| (*v, sl))
									.unwrap_or((0, &[]));
								bellow_value = split.0;
								tx_index = split.1;
							}
						}
					},
					TransactionState::TxPending => {
						if history_index >= bellow_value {
							let _ = self.0.remove(index);
							result.as_mut().map(|i| *i = *i - 1);
						} else {
							if result.is_none() {
								result = Some(index);
							}
						}
						bellow_value = usize::max_value();
					},
					TransactionState::Dropped => {
						let _ = self.0.remove(index);
					},
				}
			}
			if let Some(index) = result {
				let tx = self[index].1.clone();
				Some((&mut self[index].0, tx))
			} else { None }

		} else {
			return self.get_mut(history);
		}
	}
}

impl History<OverlayedValue> {

	/// Variant of `set` value that update extrinsics.
	/// It does remove latest dropped values.
	fn set_with_extrinsic(
		&mut self, history: &[TransactionState],
		val: Option<Vec<u8>>,
		extrinsic_index: Option<u32>,
	) {
		if let Some(extrinsic) = extrinsic_index {
			self.set_with_extrinsic_inner(history, val, extrinsic)
		} else {
			self.set(history, OverlayedValue {
				value: val,
				extrinsics: None,
			})
		}
	}

	fn set_with_extrinsic_inner(
		&mut self, history: &[TransactionState],
		val: Option<Vec<u8>>,
		extrinsic_index: u32,
	) {
		let state = history.len() - 1;
		if let Some((mut current, current_index)) = self.get_mut(history) {

			if current_index == state {
				current.value = val;
				current.extrinsics.get_or_insert_with(Default::default)
					.insert(extrinsic_index);

			} else {
				let mut extrinsics = current.extrinsics.clone();
				extrinsics.get_or_insert_with(Default::default)
					.insert(extrinsic_index);
				self.push(OverlayedValue {
					value: val,
					extrinsics,
				}, state);
			}
		} else {
			let mut extrinsics: Option<BTreeSet<u32>> = None;
			extrinsics.get_or_insert_with(Default::default)
				.insert(extrinsic_index);

			self.push(OverlayedValue {
				 value: val,
				 extrinsics,
			}, state);

		}
	}

}

impl OverlayedChangeSet {
	/// Garbage collect.
	fn gc(&mut self, eager: bool) {
		let eager = if eager {
			let mut tx_ixs = Vec::new();
			for (i, h) in self.history.iter().enumerate() {
				if &TransactionState::TxPending == h {
					tx_ixs.push(i);
				}
			}
			Some(tx_ixs)
		} else {
			None
		};
		let history = self.history.as_slice();
		// retain does change values
		self.top.retain(|_, h| h.gc(history, eager.as_ref().map(|t| t.as_slice())).is_some());
		self.children.retain(|_, m| {
			m.retain(|_, h| h.gc(history, eager.as_ref().map(|t| t.as_slice())).is_some());
			m.len() > 0
		});
	}


	/// Whether the change set is empty.
	pub fn is_empty(&self) -> bool {
		self.top.is_empty() && self.children.is_empty()
	}

	/// Discard prospective changes to state.
	pub fn discard_prospective(&mut self) {
		let mut i = self.history.len();
		while i > 0 {
			i -= 1;
			match self.history[i] {
				TransactionState::Dropped => (),
				TransactionState::Pending
				| TransactionState::TxPending
				| TransactionState::Prospective => self.history[i] = TransactionState::Dropped,
				TransactionState::Committed => break,
			}
		}
		self.history.push(TransactionState::Pending);
	}

	/// Commit prospective changes to state.
	pub fn commit_prospective(&mut self) {
		debug_assert!(self.history.len() > 0);
		let mut i = self.history.len();
		while i > 0 {
			i -= 1;
			match self.history[i] {
				TransactionState::Dropped => (), 
				TransactionState::Prospective
				| TransactionState::TxPending
				| TransactionState::Pending => self.history[i] = TransactionState::Committed,
				| TransactionState::Committed => break,
			}
		}
		self.history.push(TransactionState::Pending);
	}

	/// Create a new transactional layer.
	pub fn start_transaction(&mut self) {
		self.history.push(TransactionState::TxPending);
	}

	/// Discard a transactional layer.
	/// A transaction is always running (history always end with pending).
	pub fn discard_transaction(&mut self) {
		let mut i = self.history.len();
		while i > 0 {
			i -= 1;
			match self.history[i] {
				TransactionState::Dropped => (), 
				TransactionState::Prospective
				| TransactionState::Pending => self.history[i] = TransactionState::Dropped,
				TransactionState::TxPending => {
					self.history[i] = TransactionState::Dropped;
					break;
				},
				TransactionState::Committed => break,
			}
		}
		self.history.push(TransactionState::Pending);
	}

	/// Commit a transactional layer.
	pub fn commit_transaction(&mut self) {
		let mut i = self.history.len();
		while i > 0 {
			i -= 1;
			match self.history[i] {
				TransactionState::Prospective
				| TransactionState::Dropped => (), 
				TransactionState::Pending => self.history[i] = TransactionState::Prospective,
				TransactionState::TxPending => {
					self.history[i] = TransactionState::Prospective;
					break;
				},
				TransactionState::Committed => break,
			}
		}
		self.history.push(TransactionState::Pending);
	}

	/// Iterator over current state of the overlay.
	pub fn top_iter_overlay(&self) -> impl Iterator<Item = (&[u8], &OverlayedValue)> {
		self.top.iter()
			.filter_map(move |(k, v)|
				v.get(self.history.as_slice()).map(|v| (k.as_slice(), v)))
	}

	/// Iterator over current state of the overlay.
	pub fn top_iter(&self) -> impl Iterator<Item = (&[u8], Option<&[u8]>)> {
		self.top_iter_overlay().map(|(k, v)| (k, v.value.as_ref().map(|v| v.as_slice())))
	}

	/// Iterator over current state of the overlay.
	pub fn child_iter_overlay(
		&self,
		storage_key: &[u8],
	) -> impl Iterator<Item = (&[u8], &OverlayedValue)> {
		self.children.get(storage_key)
			.into_iter()
			.flat_map(move |child| child.iter()
				.filter_map(move |(k, v)|
					v.get(self.history.as_slice()).map(|v| (k.as_slice(), v)))
			)
	}

	/// Iterator over current state of the overlay.
	pub fn child_iter(&self, storage_key: &[u8]) -> impl Iterator<Item = (&[u8], Option<&[u8]>)> {
		self.child_iter_overlay(storage_key).map(|(k, v)| (k, v.value.as_ref().map(|v| v.as_slice())))
	}

	/// Iterator over current state of the overlay.
	pub fn children_iter_overlay(
		&self,
	) -> impl Iterator<Item=(&[u8], impl Iterator<Item = (&[u8], &OverlayedValue)>)> {
		self.children.iter()
			.map(move |(storage_key, child)| (storage_key.as_slice(), child.iter()
				.filter_map(move |(k, v)|
					v.get(self.history.as_slice()).map(|v| (k.as_slice(), v)))
			))
	}

	/// Test only method to access current prospective changes.
	/// It is here to keep old test compatibility and should be
	/// avoid for new tests.
	#[cfg(test)]
	pub(crate) fn top_prospective(&self) -> HashMap<Vec<u8>, OverlayedValue> {
		let mut result = HashMap::new();
		for (k, v) in self.top.iter() {
			if let Some(v) = v.get_prospective(self.history.as_slice()) {
				result.insert(k.clone(), v.clone());
			}
		}
		result
	}
	/// Test only method to access current commited changes.
	/// It is here to keep old test compatibility and should be
	/// avoid for new tests.
	#[cfg(test)]
	pub(crate) fn top_committed(&self) -> HashMap<Vec<u8>, OverlayedValue> {
		let mut result = HashMap::new();
		for (k, v) in self.top.iter() {
			if let Some(v) = v.get_committed(self.history.as_slice()) {
				result.insert(k.clone(), v.clone());
			}
		}
		result
	}

}

impl OverlayedChanges {
	/// Whether the overlayed changes are empty.
	pub fn is_empty(&self) -> bool {
		self.changes.is_empty()
	}

	/// Sets the changes trie configuration.
	///
	/// Returns false if configuration has been set already and we now trying
	/// to install different configuration. This isn't supported now.
	pub(crate) fn set_changes_trie_config(&mut self, config: ChangesTrieConfig) -> bool {
		if let Some(ref old_config) = self.changes_trie_config {
			// we do not support changes trie configuration' change now
			if *old_config != config {
				return false;
			}
		}

		self.changes_trie_config = Some(config);
		true
	}

	#[cfg(test)]
	/// To allow value without extrinsic this can be use in test to disable change trie.
	pub(crate) fn remove_changes_trie_config(&mut self) -> Option<ChangesTrieConfig> {
		self.changes_trie_config.take()
	}


	/// Returns a double-Option: None if the key is unknown (i.e. and the query should be refered
	/// to the backend); Some(None) if the key has been deleted. Some(Some(...)) for a key whose
	/// value has been set.
	pub fn storage(&self, key: &[u8]) -> Option<Option<&[u8]>> {
		if let Some(overlay_val) = self.changes.top.get(key) {
			if let Some(o_val) = overlay_val.get(self.changes.history.as_slice()) {
				return Some(o_val.value.as_ref().map(|v| v.as_slice()))
			}
		}
		None
	}

	/// Returns a double-Option: None if the key is unknown (i.e. and the query should be refered
	/// to the backend); Some(None) if the key has been deleted. Some(Some(...)) for a key whose
	/// value has been set.
	pub fn child_storage(&self, storage_key: &[u8], key: &[u8]) -> Option<Option<&[u8]>> {
		if let Some(map) = self.changes.children.get(storage_key) {
			if let Some(overlay_val) = map.get(key) {
				if let Some(o_val) = overlay_val.get(self.changes.history.as_slice()) {
					return Some(o_val.value.as_ref().map(|v| v.as_slice()))
				}
			}
		}
		None
	}

	fn add_cost_op(&mut self, val: &Option<Vec<u8>>) {
		let content_cost = if ADD_CONTENT_SIZE_UNIT > 0 {
			val.as_ref().map(|s| s.len() / ADD_CONTENT_SIZE_UNIT).unwrap_or(0)
		} else { 0 };
		self.operation_from_last_gc += 1 + content_cost;
	}

	/// Inserts the given key-value pair into the prospective change set.
	///
	/// `None` can be used to delete a value specified by the given key.
	pub fn set_storage(&mut self, key: Vec<u8>, val: Option<Vec<u8>>) {
		self.add_cost_op(&val);
		let extrinsic_index = self.extrinsic_index();
		let entry = self.changes.top.entry(key).or_default();
		entry.set_with_extrinsic(self.changes.history.as_slice(), val, extrinsic_index);
	}

	/// Inserts the given key-value pair into the prospective child change set.
	///
	/// `None` can be used to delete a value specified by the given key.
	pub(crate) fn set_child_storage(&mut self, storage_key: Vec<u8>, key: Vec<u8>, val: Option<Vec<u8>>) {
		self.add_cost_op(&val);
		let extrinsic_index = self.extrinsic_index();
		let map_entry = self.changes.children.entry(storage_key).or_default();
		let entry = map_entry.entry(key).or_default();
		entry.set_with_extrinsic(self.changes.history.as_slice(), val, extrinsic_index);
	}

	/// Clear child storage of given storage key.
	///
	/// NOTE that this doesn't take place immediately but written into the prospective
	/// change set, and still can be reverted by [`discard_prospective`].
	///
	/// [`discard_prospective`]: #method.discard_prospective
	pub(crate) fn clear_child_storage(&mut self, storage_key: &[u8]) {
		let extrinsic_index = self.extrinsic_index();
		let history = self.changes.history.as_slice();
		let map_entry = self.changes.children.entry(storage_key.to_vec()).or_default();

		self.operation_from_last_gc += map_entry.len();
		map_entry.values_mut().for_each(|e| e.set_with_extrinsic(history, None, extrinsic_index));
	}

	/// Removes all key-value pairs which keys share the given prefix.
	///
	/// NOTE that this doesn't take place immediately but written into the prospective
	/// change set, and still can be reverted by [`discard_prospective`].
	///
	/// [`discard_prospective`]: #method.discard_prospective
	pub(crate) fn clear_prefix(&mut self, prefix: &[u8]) {
		let extrinsic_index = self.extrinsic_index();

		let mut nb_remove = 0;
		for (key, entry) in self.changes.top.iter_mut() {
			if key.starts_with(prefix) {
				nb_remove += 1;
				entry.set_with_extrinsic(self.changes.history.as_slice(), None, extrinsic_index);
			}
		}

		self.operation_from_last_gc += nb_remove;
	}

	/// Discard prospective changes to state.
	pub fn discard_prospective(&mut self) {
		self.changes.discard_prospective();
		if self.operation_from_last_gc > TRIGGER_COMMIT_GC {
			self.operation_from_last_gc = 0;
			self.gc(true);
		}
	}

	/// Commit prospective changes to state.
	pub fn commit_prospective(&mut self) {
		self.changes.commit_prospective();
		if self.operation_from_last_gc > TRIGGER_COMMIT_GC {
			self.operation_from_last_gc = 0;
			self.gc(true);
		}
	}

	/// Create a new transactional layer.
	pub fn start_transaction(&mut self) {
		self.changes.start_transaction();
		if self.operation_from_last_gc > TRIGGER_TRANSACTION_GC {
			self.operation_from_last_gc = 0;
			self.gc(true);
		}
	}

	/// Discard a transactional layer.
	/// A transaction is always running (history always end with pending).
	pub fn discard_transaction(&mut self) {
		self.changes.discard_transaction();
		if self.operation_from_last_gc > TRIGGER_TRANSACTION_GC {
			self.operation_from_last_gc = 0;
			self.gc(true);
		}
	}

	/// Commit a transactional layer.
	pub fn commit_transaction(&mut self) {
		self.changes.commit_transaction();
	}
	
	/// Consume `OverlayedChanges` and take committed set.
	///
	/// Panics:
	/// Will panic if there are any uncommitted prospective changes.
	pub fn into_committed(self) -> (
		impl Iterator<Item=(Vec<u8>, Option<Vec<u8>>)>,
		impl Iterator<Item=(Vec<u8>, impl Iterator<Item=(Vec<u8>, Option<Vec<u8>>)>)>,
	){
		let top = self.changes.top;
		let children = self.changes.children;
		let history = self.changes.history.clone();
		let history2 = self.changes.history;
		(
			top.into_iter()
				.filter_map(move |(k, v)| v.into_committed(history.as_slice()).map(|v| (k, v.value))),
			children.into_iter().map(move |(sk, v)| {
				let history2 = history2.clone();
				(sk, v.into_iter()
					.filter_map(move |(k, v)| v.into_committed(history2.as_slice()).map(|v| (k, v.value))))
			})
		)
	}

	/// Inserts storage entry responsible for current extrinsic index.
	#[cfg(test)]
	pub(crate) fn set_extrinsic_index(&mut self, extrinsic_index: u32) {
<<<<<<< HEAD
		use parity_codec::Encode;
	
		let value = extrinsic_index.encode();
		let entry = self.changes.top.entry(EXTRINSIC_INDEX.to_vec()).or_default();
		entry.set(self.changes.history.as_slice(), OverlayedValue{
			value: Some(value),
=======
		use codec::Encode;
		self.prospective.top.insert(EXTRINSIC_INDEX.to_vec(), OverlayedValue {
			value: Some(extrinsic_index.encode()),
>>>>>>> c0f977cc
			extrinsics: None,
		});
	}

	/// Test only method to build from committed info and prospective.
	/// Create an history of two states.
	#[cfg(test)]
	pub(crate) fn new_from_top(
		committed: Vec<(Vec<u8>, Option<Vec<u8>>)>,
		prospective: Vec<(Vec<u8>, Option<Vec<u8>>)>,
		changes_trie_config: Option<ChangesTrieConfig>,
	) -> Self {
		let changes = OverlayedChangeSet::default();
		let mut result = OverlayedChanges {
			changes,
			changes_trie_config,
			operation_from_last_gc: 0,
		};
		committed.into_iter().for_each(|(k, v)| result.set_storage(k, v));
		result.changes.commit_prospective();
		prospective.into_iter().for_each(|(k, v)| result.set_storage(k, v));
		result
	}



	/// Returns current extrinsic index to use in changes trie construction.
	/// None is returned if it is not set or changes trie config is not set.
	/// Persistent value (from the backend) can be ignored because runtime must
	/// set this index before first and unset after last extrinsic is executied.
	/// Changes that are made outside of extrinsics, are marked with
	/// `NO_EXTRINSIC_INDEX` index.
	fn extrinsic_index(&self) -> Option<u32> {
		match self.changes_trie_config.is_some() {
			true => Some(
				self.storage(EXTRINSIC_INDEX)
					.and_then(|idx| idx.and_then(|idx| Decode::decode(&mut &*idx).ok()))
					.unwrap_or(NO_EXTRINSIC_INDEX)),
			false => None,
		}
	}

	/// Iterator over current state of the overlay.
	pub fn top_iter(&self) -> impl Iterator<Item = (&[u8], Option<&[u8]>)> {
		self.changes.top_iter()
	}

	/// Count (slow) the number of key value, history included.
	/// Only for debugging or testing usage.
	pub fn top_count_keyvalue_pair(&self) -> usize {
		let mut result = 0;
		for (_, v) in self.changes.top.iter() {
			result += v.0.len()
		}
		result
	}

	/// costy garbage collection of unneeded memory from
	/// key values. Eager set to true will remove more
	/// key value but allows more costy memory changes.
	pub fn gc(&mut self, eager: bool) {
		self.changes.gc(eager);
	}
}

#[cfg(test)]
impl From<Option<Vec<u8>>> for OverlayedValue {
	fn from(value: Option<Vec<u8>>) -> OverlayedValue {
		OverlayedValue { value, ..Default::default() }
	}
}

#[cfg(test)]
mod tests {
	use hex_literal::hex;
	use primitives::{Blake2Hasher, H256};
	use primitives::storage::well_known_keys::EXTRINSIC_INDEX;
	use crate::backend::InMemory;
	use crate::changes_trie::InMemoryStorage as InMemoryChangesTrieStorage;
	use crate::ext::Ext;
	use crate::Externalities;
	use super::*;

	fn strip_extrinsic_index(mut map: HashMap<Vec<u8>, OverlayedValue>) -> HashMap<Vec<u8>, OverlayedValue> {
		map.remove(&EXTRINSIC_INDEX.to_vec());
		map
	}

	#[test]
	fn overlayed_storage_works() {
		let mut overlayed = OverlayedChanges::default();

		let key = vec![42, 69, 169, 142];

		assert!(overlayed.storage(&key).is_none());

		overlayed.set_storage(key.clone(), Some(vec![1, 2, 3]));
		assert_eq!(overlayed.storage(&key).unwrap(), Some(&[1, 2, 3][..]));

		overlayed.commit_prospective();
		assert_eq!(overlayed.storage(&key).unwrap(), Some(&[1, 2, 3][..]));

		overlayed.set_storage(key.clone(), Some(vec![]));
		assert_eq!(overlayed.storage(&key).unwrap(), Some(&[][..]));

		overlayed.set_storage(key.clone(), None);
		assert!(overlayed.storage(&key).unwrap().is_none());

		overlayed.discard_prospective();
		assert_eq!(overlayed.storage(&key).unwrap(), Some(&[1, 2, 3][..]));

		overlayed.set_storage(key.clone(), None);
		overlayed.commit_prospective();
		assert!(overlayed.storage(&key).unwrap().is_none());
	}

	#[test]
	fn overlayed_storage_root_works() {
		let initial: HashMap<_, _> = vec![
			(b"doe".to_vec(), b"reindeer".to_vec()),
			(b"dog".to_vec(), b"puppyXXX".to_vec()),
			(b"dogglesworth".to_vec(), b"catXXX".to_vec()),
			(b"doug".to_vec(), b"notadog".to_vec()),
		].into_iter().collect();
		let backend = InMemory::<Blake2Hasher>::from(initial);
		let mut overlay = OverlayedChanges::new_from_top(
			vec![
				(b"dog".to_vec(), Some(b"puppy".to_vec()).into()),
				(b"dogglesworth".to_vec(), Some(b"catYYY".to_vec()).into()),
				(b"doug".to_vec(), Some(vec![]).into()),
			].into_iter().collect(),
			vec![
				(b"dogglesworth".to_vec(), Some(b"cat".to_vec()).into()),
				(b"doug".to_vec(), None.into()),
			].into_iter().collect(), None);

		let changes_trie_storage = InMemoryChangesTrieStorage::<Blake2Hasher, u64>::new();
		let mut ext = Ext::new(
			&mut overlay,
			&backend,
			Some(&changes_trie_storage),
			crate::NeverOffchainExt::new(),
			None,
		);
		const ROOT: [u8; 32] = hex!("39245109cef3758c2eed2ccba8d9b370a917850af3824bc8348d505df2c298fa");

		assert_eq!(ext.storage_root(), H256::from(ROOT));
	}

	#[test]
	fn changes_trie_configuration_is_saved() {
		let mut overlay = OverlayedChanges::default();
		assert!(overlay.changes_trie_config.is_none());
		assert_eq!(overlay.set_changes_trie_config(ChangesTrieConfig {
			digest_interval: 4, digest_levels: 1,
		}), true);
		assert!(overlay.changes_trie_config.is_some());
	}

	#[test]
	fn changes_trie_configuration_is_saved_twice() {
		let mut overlay = OverlayedChanges::default();
		assert!(overlay.changes_trie_config.is_none());
		assert_eq!(overlay.set_changes_trie_config(ChangesTrieConfig {
			digest_interval: 4, digest_levels: 1,
		}), true);
		overlay.set_extrinsic_index(0);
		overlay.set_storage(vec![1], Some(vec![2]));
		assert_eq!(overlay.set_changes_trie_config(ChangesTrieConfig {
			digest_interval: 4, digest_levels: 1,
		}), true);
		assert_eq!(
			strip_extrinsic_index(overlay.changes.top_prospective()),
			vec![
				(vec![1], OverlayedValue { value: Some(vec![2]), extrinsics: Some(vec![0].into_iter().collect()) }),
			].into_iter().collect(),
		);
	}

	#[test]
	fn panics_when_trying_to_save_different_changes_trie_configuration() {
		let mut overlay = OverlayedChanges::default();
		assert_eq!(overlay.set_changes_trie_config(ChangesTrieConfig {
			digest_interval: 4, digest_levels: 1,
		}), true);
		assert_eq!(overlay.set_changes_trie_config(ChangesTrieConfig {
			digest_interval: 2, digest_levels: 1,
		}), false);
	}

	#[test]
	fn extrinsic_changes_are_collected() {
		let mut overlay = OverlayedChanges::default();
		let _ = overlay.set_changes_trie_config(ChangesTrieConfig {
			digest_interval: 4, digest_levels: 1,
		});

		overlay.set_storage(vec![100], Some(vec![101]));

		overlay.set_extrinsic_index(0);
		overlay.set_storage(vec![1], Some(vec![2]));

		overlay.set_extrinsic_index(1);
		overlay.set_storage(vec![3], Some(vec![4]));

		overlay.set_extrinsic_index(2);
		overlay.set_storage(vec![1], Some(vec![6]));

		assert_eq!(strip_extrinsic_index(overlay.changes.top_prospective()),
			vec![
				(vec![1], OverlayedValue { value: Some(vec![6]), extrinsics: Some(vec![0, 2].into_iter().collect()) }),
				(vec![3], OverlayedValue { value: Some(vec![4]), extrinsics: Some(vec![1].into_iter().collect()) }),
				(vec![100], OverlayedValue { value: Some(vec![101]), extrinsics: Some(vec![NO_EXTRINSIC_INDEX].into_iter().collect()) }),
			].into_iter().collect());

		overlay.commit_prospective();

		overlay.set_extrinsic_index(3);
		overlay.set_storage(vec![3], Some(vec![7]));

		overlay.set_extrinsic_index(4);
		overlay.set_storage(vec![1], Some(vec![8]));

		assert_eq!(strip_extrinsic_index(overlay.changes.top_committed()),
			vec![
				(vec![1], OverlayedValue { value: Some(vec![6]), extrinsics: Some(vec![0, 2].into_iter().collect()) }),
				(vec![3], OverlayedValue { value: Some(vec![4]), extrinsics: Some(vec![1].into_iter().collect()) }),
				(vec![100], OverlayedValue { value: Some(vec![101]), extrinsics: Some(vec![NO_EXTRINSIC_INDEX].into_iter().collect()) }),
			].into_iter().collect());

		assert_eq!(strip_extrinsic_index(overlay.changes.top_prospective()),
			vec![
				(vec![1], OverlayedValue { value: Some(vec![8]), extrinsics: Some(vec![0, 2, 4].into_iter().collect()) }),
				(vec![3], OverlayedValue { value: Some(vec![7]), extrinsics: Some(vec![1, 3].into_iter().collect()) }),
			].into_iter().collect());

		overlay.commit_prospective();

		assert_eq!(strip_extrinsic_index(overlay.changes.top_committed()),
			vec![
				(vec![1], OverlayedValue { value: Some(vec![8]), extrinsics: Some(vec![0, 2, 4].into_iter().collect()) }),
				(vec![3], OverlayedValue { value: Some(vec![7]), extrinsics: Some(vec![1, 3].into_iter().collect()) }),
				(vec![100], OverlayedValue { value: Some(vec![101]), extrinsics: Some(vec![NO_EXTRINSIC_INDEX].into_iter().collect()) }),
			].into_iter().collect());

		assert_eq!(overlay.changes.top_prospective(),
			Default::default());
	}


	#[test]
	fn overlayed_storage_transactions() {
		let mut overlayed = OverlayedChanges::default();

		let key = vec![42, 69, 169, 142];

		assert!(overlayed.storage(&key).is_none());

		// discard transaction similar to discard prospective if no transaction.
 
		overlayed.set_storage(key.clone(), Some(vec![1, 2, 3]));
		assert_eq!(overlayed.storage(&key).unwrap(), Some(&[1, 2, 3][..]));

		overlayed.discard_transaction();
		assert_eq!(overlayed.storage(&key), None);

		overlayed.discard_prospective();
		assert_eq!(overlayed.storage(&key), None);

		overlayed.set_storage(key.clone(), Some(vec![1, 2, 3]));
		assert_eq!(overlayed.storage(&key).unwrap(), Some(&[1, 2, 3][..]));

		overlayed.commit_transaction();
		assert_eq!(overlayed.storage(&key).unwrap(), Some(&[1, 2, 3][..]));


		overlayed.discard_transaction();
		assert_eq!(overlayed.storage(&key), None);
		// basic transaction test
		// tx:1
		overlayed.set_storage(key.clone(), Some(vec![1, 2, 3]));
		assert_eq!(overlayed.storage(&key).unwrap(), Some(&[1, 2, 3][..]));

		overlayed.start_transaction();
		// tx:2
		overlayed.set_storage(key.clone(), Some(vec![1, 2, 3, 4]));
		assert_eq!(overlayed.storage(&key).unwrap(), Some(&[1, 2, 3, 4][..]));

		overlayed.start_transaction();
		// tx:3
		overlayed.set_storage(key.clone(), None);
		assert_eq!(overlayed.storage(&key).unwrap(), None);

		overlayed.discard_transaction();
		// tx:2
		assert_eq!(overlayed.storage(&key).unwrap(), Some(&[1, 2, 3, 4][..]));

		overlayed.start_transaction();
		// tx:3
		overlayed.set_storage(key.clone(), None);
		assert_eq!(overlayed.storage(&key).unwrap(), None);

		overlayed.commit_transaction();
		// tx:2
		assert_eq!(overlayed.storage(&key).unwrap(), None);

		overlayed.discard_transaction();
		// tx:1
		assert_eq!(overlayed.storage(&key).unwrap(), Some(&[1, 2, 3][..]));
		overlayed.discard_prospective();
		assert_eq!(overlayed.storage(&key), None);

		// multiple transaction end up to prospective value
		overlayed.start_transaction();
		overlayed.set_storage(key.clone(), Some(vec![1]));
		overlayed.start_transaction();
		overlayed.set_storage(key.clone(), Some(vec![1, 2]));
		overlayed.start_transaction();
		overlayed.set_storage(key.clone(), Some(vec![1, 2, 3]));

		overlayed.commit_prospective();
		assert_eq!(overlayed.storage(&key).unwrap(), Some(&[1, 2, 3][..]));
	}

}<|MERGE_RESOLUTION|>--- conflicted
+++ resolved
@@ -837,18 +837,12 @@
 	/// Inserts storage entry responsible for current extrinsic index.
 	#[cfg(test)]
 	pub(crate) fn set_extrinsic_index(&mut self, extrinsic_index: u32) {
-<<<<<<< HEAD
-		use parity_codec::Encode;
+		use codec::Encode;
 	
 		let value = extrinsic_index.encode();
 		let entry = self.changes.top.entry(EXTRINSIC_INDEX.to_vec()).or_default();
 		entry.set(self.changes.history.as_slice(), OverlayedValue{
 			value: Some(value),
-=======
-		use codec::Encode;
-		self.prospective.top.insert(EXTRINSIC_INDEX.to_vec(), OverlayedValue {
-			value: Some(extrinsic_index.encode()),
->>>>>>> c0f977cc
 			extrinsics: None,
 		});
 	}
