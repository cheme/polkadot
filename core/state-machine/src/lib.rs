--- conflicted
+++ resolved
@@ -25,10 +25,7 @@
 use primitives::{
 	storage::well_known_keys, NativeOrEncoded, NeverNativeValue, offchain,
 	child_trie::{ChildTrie, ChildTrieReadRef},
-<<<<<<< HEAD
-=======
 	traits::BareCryptoStorePtr,
->>>>>>> 7d96338b
 };
 
 pub mod backend;
@@ -927,11 +924,7 @@
 #[cfg(test)]
 mod tests {
 	use std::collections::HashMap;
-<<<<<<< HEAD
-	use parity_codec::{Encode, Decode};
-=======
 	use codec::{Encode, Decode};
->>>>>>> 7d96338b
 	use overlayed_changes::OverlayedValue;
 	use super::*;
 	use super::backend::InMemory;
@@ -1372,65 +1365,6 @@
 	}
 
 	#[test]
-<<<<<<< HEAD
-	fn child_storage_keyspace() {
-		use crate::trie_backend::tests::test_trie;
-		use std::collections::HashSet;
-
-		let child_trie1 = ChildTrie::fetch_or_new(|_| None, |_| (), &[0x01], || 1u128);
-		let child_trie2 = ChildTrie::fetch_or_new(|_| None, |_| (), &[0x23], || 2u128);
-		let mut tr1 = {
-			let mut ttrie = test_trie();
-			let backend = ttrie.as_trie_backend().unwrap();
-			let changes_trie_storage = InMemoryChangesTrieStorage::<_, u64>::new();
-			let mut overlay = OverlayedChanges::default();
-			let mut ext = Ext::new(&mut overlay, backend, Some(&changes_trie_storage), NeverOffchainExt::new());
-			ext.set_child_storage(&child_trie1, b"abc".to_vec(), b"def".to_vec());
-			ext.storage_root();
-			ext.transaction().0
-		};
-		let mut tr2 = {
-			let mut ttrie = test_trie();
-			let backend = ttrie.as_trie_backend().unwrap();
-			let changes_trie_storage = InMemoryChangesTrieStorage::<_, u64>::new();
-			let mut overlay = OverlayedChanges::default();
-			let mut ext = Ext::new(&mut overlay, backend, Some(&changes_trie_storage), NeverOffchainExt::new());
-			ext.set_child_storage(&child_trie2, b"abc".to_vec(), b"def".to_vec());
-			ext.storage_root();
-			ext.transaction().0
-		};
-
-		let mut set1 = HashSet::new();
-		tr1.0.drain().into_iter().for_each(|(i, (_,rc))| if rc == -1i32 {
-			set1.remove(&i);
-		} else {
-			set1.insert(i);
-		});
-		let mut set2 = HashSet::new();
-		tr2.0.drain().into_iter().for_each(|(i, (_,rc))| if rc == -1i32 {
-			set2.remove(&i);
-		} else {
-			set2.insert(i);
-		});
-		assert!(set1.len() == set2.len());
-		assert!(set1.len() != 0);
-		let mut nb_id = 0;
-		for k in set1.iter() {
-			if set2.contains(k) {
-				nb_id += 1;
-			}
-		}
-		// this is the test_trie existing child trie being switch
-		// from a leaf node to a shorter leaf node due to addition
-		// of a branch at child trie prefix. If a child trie is added
-		// to the test this is likely to need to switch to 0 (can depend
-		// on child ix)
-		assert_eq!(nb_id, 1);
-	}
-
-	#[test]
-=======
->>>>>>> 7d96338b
 	fn storage_same_branch_keyspace() {
 		use crate::trie_backend::tests::test_trie;
 		use std::collections::HashSet;
@@ -1439,9 +1373,6 @@
 			let backend = ttrie.as_trie_backend().unwrap();
 			let changes_trie_storage = InMemoryChangesTrieStorage::<_, u64>::new();
 			let mut overlay = OverlayedChanges::default();
-<<<<<<< HEAD
-			let mut ext = Ext::new(&mut overlay, backend, Some(&changes_trie_storage), NeverOffchainExt::new());
-=======
 			let mut ext = Ext::new(
 				&mut overlay,
 				backend,
@@ -1449,7 +1380,6 @@
 				NeverOffchainExt::new(),
 				None,
 			);
->>>>>>> 7d96338b
 			ext.set_storage(b"branch".to_vec(), [40;42].to_vec());
 			ext.set_storage(b"branch1".to_vec(), [42;42].to_vec());
 			ext.storage_root();
@@ -1460,9 +1390,6 @@
 			let backend = ttrie.as_trie_backend().unwrap();
 			let changes_trie_storage = InMemoryChangesTrieStorage::<_, u64>::new();
 			let mut overlay = OverlayedChanges::default();
-<<<<<<< HEAD
-			let mut ext = Ext::new(&mut overlay, backend, Some(&changes_trie_storage), NeverOffchainExt::new());
-=======
 			let mut ext = Ext::new(
 				&mut overlay,
 				backend,
@@ -1470,7 +1397,6 @@
 				NeverOffchainExt::new(),
 				None,
 			);
->>>>>>> 7d96338b
 			ext.set_storage(b"Branch".to_vec(), [40;42].to_vec());
 			ext.set_storage(b"Branch1".to_vec(), [42;42].to_vec());
 			ext.storage_root();
