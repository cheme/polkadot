--- conflicted
+++ resolved
@@ -37,14 +37,9 @@
 mod trie_backend;
 mod trie_backend_essence;
 
-<<<<<<< HEAD
 use overlayed_changes::{OverlayedChangeSet, OverlayedValueResult};
-pub use trie::{TrieMut, TrieDBMut, DBValue, MemoryDB, Recorder as ProofRecorder};
-=======
-use overlayed_changes::OverlayedChangeSet;
-pub use trie::{TrieMut, DBValue, MemoryDB};
+pub use trie::{TrieMut, DBValue, MemoryDB, Recorder as ProofRecorder};
 pub use trie::trie_types::{Layout, TrieDBMut};
->>>>>>> 523e2575
 pub use testing::TestExternalities;
 pub use basic::BasicExternalities;
 pub use ext::Ext;
@@ -66,61 +61,6 @@
 pub use trie_backend_essence::{TrieBackendStorage, Storage};
 pub use trie_backend::TrieBackend;
 
-<<<<<<< HEAD
-=======
-/// A wrapper around a child storage key.
-///
-/// This wrapper ensures that the child storage key is correct and properly used. It is
-/// impossible to create an instance of this struct without providing a correct `storage_key`.
-pub struct ChildStorageKey<'a, H: Hasher> {
-	storage_key: Cow<'a, [u8]>,
-	_hasher: PhantomData<H>,
-}
-
-impl<'a, H: Hasher> ChildStorageKey<'a, H> {
-	fn new(storage_key: Cow<'a, [u8]>) -> Option<Self> {
-		if !trie::is_child_trie_key_valid::<Layout<H>>(&storage_key) {
-			return None;
-		}
-
-		Some(ChildStorageKey {
-			storage_key,
-			_hasher: PhantomData,
-		})
-	}
-
-	/// Create a new `ChildStorageKey` from a vector.
-	///
-	/// `storage_key` has should start with `:child_storage:default:`
-	/// See `is_child_trie_key_valid` for more details.
-	pub fn from_vec(key: Vec<u8>) -> Option<Self> {
-		Self::new(Cow::Owned(key))
-	}
-
-	/// Create a new `ChildStorageKey` from a slice.
-	///
-	/// `storage_key` has should start with `:child_storage:default:`
-	/// See `is_child_trie_key_valid` for more details.
-	pub fn from_slice(key: &'a [u8]) -> Option<Self> {
-		Self::new(Cow::Borrowed(key))
-	}
-
-	/// Get access to the byte representation of the storage key.
-	///
-	/// This key is guaranteed to be correct.
-	pub fn as_ref(&self) -> &[u8] {
-		&*self.storage_key
-	}
-
-	/// Destruct this instance into an owned vector that represents the storage key.
-	///
-	/// This key is guaranteed to be correct.
-	pub fn into_owned(self) -> Vec<u8> {
-		self.storage_key.into_owned()
-	}
-}
-
->>>>>>> 523e2575
 /// State Machine Error bound.
 ///
 /// This should reflect WASM error type bound for future compatibility.
