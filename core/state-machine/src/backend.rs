// Copyright 2017-2019 Parity Technologies (UK) Ltd.
// This file is part of Substrate.

// Substrate is free software: you can redistribute it and/or modify
// it under the terms of the GNU General Public License as published by
// the Free Software Foundation, either version 3 of the License, or
// (at your option) any later version.

// Substrate is distributed in the hope that it will be useful,
// but WITHOUT ANY WARRANTY; without even the implied warranty of
// MERCHANTABILITY or FITNESS FOR A PARTICULAR PURPOSE.  See the
// GNU General Public License for more details.

// You should have received a copy of the GNU General Public License
// along with Substrate.  If not, see <http://www.gnu.org/licenses/>.

//! State machine backends. These manage the code and storage of contracts.

use std::{error, fmt};
use std::cmp::Ord;
use std::collections::HashMap;
use std::marker::PhantomData;
use log::warn;
use hash_db::Hasher;
use crate::trie_backend::TrieBackend;
use crate::trie_backend_essence::TrieBackendStorage;
use trie::{TrieDBMut, TrieMut, MemoryDB, trie_root, child_trie_root, default_child_trie_root};

/// A state backend is used to read state data and can have changes committed
/// to it.
///
/// The clone operation (if implemented) should be cheap.
pub trait Backend<H: Hasher> {
	/// An error type when fetching data is not possible.
	type Error: super::Error;

	/// Storage changes to be applied if committing
	type Transaction: Consolidate + Default;

	/// Type of trie backend storage.
	type TrieBackendStorage: TrieBackendStorage<H>;

	/// Get keyed storage or None if there is nothing associated.
	fn storage(&self, key: &[u8]) -> Result<Option<Vec<u8>>, Self::Error>;

	/// Get keyed storage value hash or None if there is nothing associated.
	fn storage_hash(&self, key: &[u8]) -> Result<Option<H::Out>, Self::Error> {
		self.storage(key).map(|v| v.map(|v| H::hash(&v)))
	}

	/// Get keyed child storage or None if there is nothing associated.
	fn child_storage(&self, storage_key: &[u8], key: &[u8]) -> Result<Option<Vec<u8>>, Self::Error>;

	/// true if a key exists in storage.
	fn exists_storage(&self, key: &[u8]) -> Result<bool, Self::Error> {
		Ok(self.storage(key)?.is_some())
	}

	/// true if a key exists in child storage.
	fn exists_child_storage(&self, storage_key: &[u8], key: &[u8]) -> Result<bool, Self::Error> {
		Ok(self.child_storage(storage_key, key)?.is_some())
	}

	/// Retrieve all entries keys of child storage and call `f` for each of those keys.
	fn for_keys_in_child_storage<F: FnMut(&[u8])>(&self, storage_key: &[u8], f: F);

	/// Retrieve all entries keys of which start with the given prefix and
	/// call `f` for each of those keys.
	fn for_keys_with_prefix<F: FnMut(&[u8])>(&self, prefix: &[u8], f: F);

	/// Calculate the storage root, with given delta over what is already stored in
	/// the backend, and produce a "transaction" that can be used to commit.
	/// Does not include child storage updates.
	fn storage_root<I>(&self, delta: I) -> (H::Out, Self::Transaction)
	where
		I: IntoIterator<Item=(Vec<u8>, Option<Vec<u8>>)>,
		H::Out: Ord;

	/// Calculate the child storage root, with given delta over what is already stored in
	/// the backend, and produce a "transaction" that can be used to commit. The second argument
	/// is true if child storage root equals default storage root.
	fn child_storage_root<I>(&self, storage_key: &[u8], delta: I) -> (Vec<u8>, bool, Self::Transaction)
	where
		I: IntoIterator<Item=(Vec<u8>, Option<Vec<u8>>)>,
		H::Out: Ord;

	/// Get all key/value pairs into a Vec.
	fn pairs(&self) -> Vec<(Vec<u8>, Vec<u8>)>;

	/// Get all keys with given prefix
	fn keys(&self, prefix: &Vec<u8>) -> Vec<Vec<u8>>;

	/// Try convert into trie backend.
	fn try_into_trie_backend(self) -> Option<TrieBackend<Self::TrieBackendStorage, H>>;

	/// Calculate the storage root, with given delta over what is already stored
	/// in the backend, and produce a "transaction" that can be used to commit.
	/// Does include child storage updates.
	fn full_storage_root<I1, I2i, I2>(
		&self,
		delta: I1,
		child_deltas: I2)
	-> (H::Out, Self::Transaction)
	where
		I1: IntoIterator<Item=(Vec<u8>, Option<Vec<u8>>)>,
		I2i: IntoIterator<Item=(Vec<u8>, Option<Vec<u8>>)>,
		I2: IntoIterator<Item=(Vec<u8>, I2i)>,
		<H as Hasher>::Out: Ord,
	{
		let mut txs: Self::Transaction = Default::default();
		let mut child_roots: Vec<_> = Default::default();
		// child first
		for (storage_key, child_delta) in child_deltas {
			let (child_root, empty, child_txs) =
				self.child_storage_root(&storage_key[..], child_delta);
			txs.consolidate(child_txs);
			if empty {
				child_roots.push((storage_key, None));
			} else {
				child_roots.push((storage_key, Some(child_root)));
			}
		}
		let (root, parent_txs) = self.storage_root(
			delta.into_iter().chain(child_roots.into_iter())
		);
		txs.consolidate(parent_txs);
		(root, txs)
	}

}

/// Trait that allows consolidate two transactions together.
pub trait Consolidate {
	/// Consolidate two transactions into one.
	fn consolidate(&mut self, other: Self);
}

impl Consolidate for () {
	fn consolidate(&mut self, _: Self) {
		()
	}
}

impl Consolidate for Vec<(Option<Vec<u8>>, Vec<u8>, Option<Vec<u8>>)> {
	fn consolidate(&mut self, mut other: Self) {
		self.append(&mut other);
	}
}

impl<H: Hasher, KF: trie::KeyFunction<H>> Consolidate for trie::GenericMemoryDB<H, KF> {
	fn consolidate(&mut self, other: Self) {
		trie::GenericMemoryDB::consolidate(self, other)
	}
}

/// Error impossible.
// FIXME: use `!` type when stabilized. https://github.com/rust-lang/rust/issues/35121
#[derive(Debug)]
pub enum Void {}

impl fmt::Display for Void {
	fn fmt(&self, _: &mut fmt::Formatter) -> fmt::Result {
		match *self {}
	}
}

impl error::Error for Void {
	fn description(&self) -> &str { "unreachable error" }
}

/// In-memory backend. Fully recomputes tries on each commit but useful for
/// tests.
#[derive(Eq)]
pub struct InMemory<H> {
	inner: HashMap<Option<Vec<u8>>, HashMap<Vec<u8>, Vec<u8>>>,
	_hasher: PhantomData<H>,
}

impl<H> Default for InMemory<H> {
	fn default() -> Self {
		InMemory {
			inner: Default::default(),
			_hasher: PhantomData,
		}
	}
}

impl<H> Clone for InMemory<H> {
	fn clone(&self) -> Self {
		InMemory {
			inner: self.inner.clone(),
			_hasher: PhantomData,
		}
	}
}

impl<H> PartialEq for InMemory<H> {
	fn eq(&self, other: &Self) -> bool {
		self.inner.eq(&other.inner)
	}
}

impl<H: Hasher> InMemory<H> {
	/// Copy the state, with applied updates
	pub fn update(&self, changes: <Self as Backend<H>>::Transaction) -> Self {
		let mut inner: HashMap<_, _> = self.inner.clone();
		for (storage_key, key, val) in changes {
			match val {
				Some(v) => { inner.entry(storage_key).or_default().insert(key, v); },
				None => { inner.entry(storage_key).or_default().remove(&key); },
			}
		}

		inner.into()
	}
}

impl<H> From<HashMap<Option<Vec<u8>>, HashMap<Vec<u8>, Vec<u8>>>> for InMemory<H> {
	fn from(inner: HashMap<Option<Vec<u8>>, HashMap<Vec<u8>, Vec<u8>>>) -> Self {
		InMemory {
			inner: inner,
			_hasher: PhantomData,
		}
	}
}

impl<H> From<HashMap<Vec<u8>, Vec<u8>>> for InMemory<H> {
	fn from(inner: HashMap<Vec<u8>, Vec<u8>>) -> Self {
		let mut expanded = HashMap::new();
		expanded.insert(None, inner);
		InMemory {
			inner: expanded,
			_hasher: PhantomData,
		}
	}
}

impl<H> From<Vec<(Option<Vec<u8>>, Vec<u8>, Option<Vec<u8>>)>> for InMemory<H> {
	fn from(inner: Vec<(Option<Vec<u8>>, Vec<u8>, Option<Vec<u8>>)>) -> Self {
		let mut expanded: HashMap<Option<Vec<u8>>, HashMap<Vec<u8>, Vec<u8>>> = HashMap::new();
		for (child_key, key, value) in inner {
			if let Some(value) = value {
				expanded.entry(child_key).or_default().insert(key, value);
			}
		}
		expanded.into()
	}
}

impl super::Error for Void {}

<<<<<<< HEAD
impl<H: Hasher> InMemory<H> {
	/// child storage key iterator
	pub fn child_storage_keys(&self) -> impl Iterator<Item=&[u8]> {
		self.inner.iter().filter_map(|item|item.0.as_ref().map(|v|&v[..]))
	}
}

impl<H: Hasher> Backend<H> for InMemory<H> where H::Out: HeapSizeOf {
=======
impl<H: Hasher> Backend<H> for InMemory<H> {
>>>>>>> 14bc1b40
	type Error = Void;
	type Transaction = Vec<(Option<Vec<u8>>, Vec<u8>, Option<Vec<u8>>)>;
	type TrieBackendStorage = MemoryDB<H>;

	fn storage(&self, key: &[u8]) -> Result<Option<Vec<u8>>, Self::Error> {
		Ok(self.inner.get(&None).and_then(|map| map.get(key).map(Clone::clone)))
	}

	fn child_storage(&self, storage_key: &[u8], key: &[u8]) -> Result<Option<Vec<u8>>, Self::Error> {
		Ok(self.inner.get(&Some(storage_key.to_vec())).and_then(|map| map.get(key).map(Clone::clone)))
	}

	fn exists_storage(&self, key: &[u8]) -> Result<bool, Self::Error> {
		Ok(self.inner.get(&None).map(|map| map.get(key).is_some()).unwrap_or(false))
	}

	fn for_keys_with_prefix<F: FnMut(&[u8])>(&self, prefix: &[u8], f: F) {
		self.inner.get(&None).map(|map| map.keys().filter(|key| key.starts_with(prefix)).map(|k| &**k).for_each(f));
	}

	fn for_keys_in_child_storage<F: FnMut(&[u8])>(&self, storage_key: &[u8], mut f: F) {
		self.inner.get(&Some(storage_key.to_vec())).map(|map| map.keys().for_each(|k| f(&k)));
	}

	fn storage_root<I>(&self, delta: I) -> (H::Out, Self::Transaction)
	where
		I: IntoIterator<Item=(Vec<u8>, Option<Vec<u8>>)>,
		<H as Hasher>::Out: Ord,
	{
		let existing_pairs = self.inner.get(&None).into_iter().flat_map(|map| map.iter().map(|(k, v)| (k.clone(), Some(v.clone()))));

		let transaction: Vec<_> = delta.into_iter().collect();
		let root = trie_root::<H, _, _, _>(existing_pairs.chain(transaction.iter().cloned())
			.collect::<HashMap<_, _>>()
			.into_iter()
			.filter_map(|(k, maybe_val)| maybe_val.map(|val| (k, val)))
		);

		let full_transaction = transaction.into_iter().map(|(k, v)| (None, k, v)).collect();

		(root, full_transaction)
	}

	fn child_storage_root<I>(&self, storage_key: &[u8], delta: I) -> (Vec<u8>, bool, Self::Transaction)
	where
		I: IntoIterator<Item=(Vec<u8>, Option<Vec<u8>>)>,
		H::Out: Ord
	{
		let storage_key = storage_key.to_vec();

		let existing_pairs = self.inner.get(&Some(storage_key.clone())).into_iter().flat_map(|map| map.iter().map(|(k, v)| (k.clone(), Some(v.clone()))));

		let transaction: Vec<_> = delta.into_iter().collect();
		let root = child_trie_root::<H, _, _, _>(
			&storage_key,
			existing_pairs.chain(transaction.iter().cloned())
				.collect::<HashMap<_, _>>()
				.into_iter()
				.filter_map(|(k, maybe_val)| maybe_val.map(|val| (k, val)))
		);

		let full_transaction = transaction.into_iter().map(|(k, v)| (Some(storage_key.clone()), k, v)).collect();

		let is_default = root == default_child_trie_root::<H>(&storage_key);

		(root, is_default, full_transaction)
	}

	fn pairs(&self) -> Vec<(Vec<u8>, Vec<u8>)> {
		self.inner.get(&None).into_iter().flat_map(|map| map.iter().map(|(k, v)| (k.clone(), v.clone()))).collect()
	}

	fn keys(&self, prefix: &Vec<u8>) -> Vec<Vec<u8>> {
		self.inner.get(&None).into_iter().flat_map(|map| map.keys().filter(|k| k.starts_with(prefix)).cloned()).collect()
	}

	fn try_into_trie_backend(
		self
	)-> Option<TrieBackend<Self::TrieBackendStorage, H>> {
		let mut mdb = MemoryDB::default();
		let mut root = None;
		let mut new_child_roots = Vec::new();
		let mut root_map = None;
		for (storage_key, map) in self.inner {
			if let Some(storage_key) = storage_key.as_ref() {
				let ch = insert_into_memory_db::<H, _>(&mut mdb, map.into_iter())?;
				new_child_roots.push((storage_key.clone(), ch.as_ref().into()));
			} else {
				root_map = Some(map);
			}
		}
		// root handling
		if let Some(map) = root_map.take() {
			root = Some(insert_into_memory_db::<H, _>(
				&mut mdb,
				map.into_iter().chain(new_child_roots.into_iter())
			)?);
		}
		let root = match root {
			Some(root) => root,
			None => insert_into_memory_db::<H, _>(&mut mdb, ::std::iter::empty())?,
		};
		Some(TrieBackend::new(mdb, root))
	}
}

/// Insert input pairs into memory db.
pub(crate) fn insert_into_memory_db<H, I>(mdb: &mut MemoryDB<H>, input: I) -> Option<H::Out>
	where
		H: Hasher,
		I: IntoIterator<Item=(Vec<u8>, Vec<u8>)>,
{
	let mut root = <H as Hasher>::Out::default();
	{
		let mut trie = TrieDBMut::<H>::new(mdb, &mut root);
		for (key, value) in input {
			if let Err(e) = trie.insert(&key, &value) {
				warn!(target: "trie", "Failed to write to trie: {}", e);
				return None;
			}
		}
	}

	Some(root)
}<|MERGE_RESOLUTION|>--- conflicted
+++ resolved
@@ -249,7 +249,6 @@
 
 impl super::Error for Void {}
 
-<<<<<<< HEAD
 impl<H: Hasher> InMemory<H> {
 	/// child storage key iterator
 	pub fn child_storage_keys(&self) -> impl Iterator<Item=&[u8]> {
@@ -257,10 +256,7 @@
 	}
 }
 
-impl<H: Hasher> Backend<H> for InMemory<H> where H::Out: HeapSizeOf {
-=======
 impl<H: Hasher> Backend<H> for InMemory<H> {
->>>>>>> 14bc1b40
 	type Error = Void;
 	type Transaction = Vec<(Option<Vec<u8>>, Vec<u8>, Option<Vec<u8>>)>;
 	type TrieBackendStorage = MemoryDB<H>;
