--- conflicted
+++ resolved
@@ -119,7 +119,7 @@
 	}
 
 	/// Execute given closure for all keys starting with prefix.
-	pub fn for_child_keys_with_prefix<F: FnMut(&[u8])>(&self, storage_key: &[u8], prefix: &[u8], f: F) {
+	pub fn for_child_keys_with_prefix<F: FnMut(&[u8])>(&self, storage_key: &[u8], prefix: &[u8], mut f: F) {
 		let root_vec = match self.storage(storage_key) {
 			Ok(v) => v.unwrap_or(default_child_trie_root::<Layout<H>>(storage_key)),
 			Err(e) => {
@@ -130,16 +130,21 @@
 		let mut root = H::Out::default();
 		root.as_mut().copy_from_slice(&root_vec);
 
-		self.keys_with_prefix_inner(&root, prefix, f)
+		self.keys_values_with_prefix_inner(&root, prefix, |k, _v| f(k))
 	}
 
 	/// Execute given closure for all keys starting with prefix.
-	pub fn for_keys_with_prefix<F: FnMut(&[u8])>(&self, prefix: &[u8], f: F) {
-		self.keys_with_prefix_inner(&self.root, prefix, f)
-	}
-
-
-	fn keys_with_prefix_inner<F: FnMut(&[u8])>(&self, root: &H::Out, prefix: &[u8], mut f: F) {
+	pub fn for_keys_with_prefix<F: FnMut(&[u8])>(&self, prefix: &[u8], mut f: F) {
+		self.keys_values_with_prefix_inner(&self.root, prefix, |k, _v| f(k))
+	}
+
+
+	fn keys_values_with_prefix_inner<F: FnMut(&[u8], &[u8])>(
+		&self,
+		root: &H::Out,
+		prefix: &[u8],
+		mut f: F,
+	) {
 		let mut read_overlay = S::Overlay::default();
 		let eph = Ephemeral {
 			storage: &self.storage,
@@ -153,13 +158,13 @@
 			iter.seek(prefix)?;
 
 			for x in iter {
-				let (key, _) = x?;
+				let (key, value) = x?;
 
 				if !key.starts_with(prefix) {
 					break;
 				}
 
-				f(&key);
+				f(&key, &value);
 			}
 
 			Ok(())
@@ -170,41 +175,11 @@
 		}
 	}
 
-<<<<<<< HEAD
 	/// Execute given closure for all key and values starting with prefix.
-	pub fn for_key_values_with_prefix<F: FnMut(&[u8], &[u8])>(&self, prefix: &[u8], mut f: F) {
-		let mut read_overlay = S::Overlay::default();
-		let eph = Ephemeral {
-			storage: &self.storage,
-			overlay: &mut read_overlay,
-		};
-
-		let mut iter = move || -> Result<(), Box<TrieError<H::Out>>> {
-			let trie = TrieDB::<H>::new(&eph, &self.root)?;
-			let mut iter = trie.iter()?;
-
-			iter.seek(prefix)?;
-
-			for x in iter {
-				let (key, value) = x?;
-
-				if !key.starts_with(prefix) {
-					break;
-				}
-
-				f(&key, &value);
-			}
-
-			Ok(())
-		};
-
-		if let Err(e) = iter() {
-			debug!(target: "trie", "Error while iterating by prefix: {}", e);
-		}
-	}
-
-=======
->>>>>>> b14ce6de
+	pub fn for_key_values_with_prefix<F: FnMut(&[u8], &[u8])>(&self, prefix: &[u8], f: F) {
+		self.keys_values_with_prefix_inner(&self.root, prefix, f)
+	}
+
 }
 
 pub(crate) struct Ephemeral<'a, S: 'a + TrieBackendStorage<H>, H: 'a + Hasher> {
