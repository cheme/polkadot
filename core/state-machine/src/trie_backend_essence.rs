--- conflicted
+++ resolved
@@ -24,11 +24,8 @@
 use heapsize::HeapSizeOf;
 use trie::{TrieDB, Trie, MemoryDB, PrefixedMemoryDB, DBValue, TrieError, default_child_trie_root, read_trie_value, read_child_trie_value, for_keys_in_child_trie};
 use crate::changes_trie::Storage as ChangesTrieStorage;
-<<<<<<< HEAD
 use primitives::SubTrie;
-=======
 use crate::backend::Consolidate;
->>>>>>> d57202d5
 
 /// Patricia trie-based storage trait.
 pub trait Storage<H: Hasher>: Send + Sync {
@@ -80,15 +77,8 @@
 	}
 
 	/// Get the value of child storage at given key.
-<<<<<<< HEAD
 	pub fn child_storage(&self, subtrie: &SubTrie, key: &[u8]) -> Result<Option<Vec<u8>>, String> {
-		let mut read_overlay = MemoryDB::default();
-=======
-	pub fn child_storage(&self, storage_key: &[u8], key: &[u8]) -> Result<Option<Vec<u8>>, String> {
-		let root = self.storage(storage_key)?.unwrap_or(default_child_trie_root::<H>(storage_key));
-
 		let mut read_overlay = S::Overlay::default();
->>>>>>> d57202d5
 		let eph = Ephemeral {
 			storage: &self.storage,
 			overlay: &mut read_overlay,
@@ -100,21 +90,8 @@
 	}
 
 	/// Retrieve all entries keys of child storage and call `f` for each of those keys.
-<<<<<<< HEAD
 	pub fn for_keys_in_child_storage<F: FnMut(&[u8])>(&self, subtrie: &SubTrie, f: F) {
-		let mut read_overlay = MemoryDB::default();
-=======
-	pub fn for_keys_in_child_storage<F: FnMut(&[u8])>(&self, storage_key: &[u8], f: F) {
-		let root = match self.storage(storage_key) {
-			Ok(v) => v.unwrap_or(default_child_trie_root::<H>(storage_key)),
-			Err(e) => {
-				debug!(target: "trie", "Error while iterating child storage: {}", e);
-				return;
-			}
-		};
-
 		let mut read_overlay = S::Overlay::default();
->>>>>>> d57202d5
 		let eph = Ephemeral {
 			storage: &self.storage,
 			overlay: &mut read_overlay,
