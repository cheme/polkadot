--- conflicted
+++ resolved
@@ -20,17 +20,10 @@
 use log::debug;
 use hash_db::{Hasher, HashDB, EMPTY_PREFIX};
 use trie::{
-<<<<<<< HEAD
-	MemoryDB, PrefixedMemoryDB, TrieError, Recorder,
+	MemoryDB, PrefixedMemoryDB, Recorder,
 	read_trie_value_with, read_child_trie_value_with, record_all_keys
 };
-=======
-	MemoryDB, PrefixedMemoryDB, default_child_trie_root,
-	read_trie_value_with, read_child_trie_value_with, record_all_keys
-};
-pub use trie::Recorder;
 pub use trie::trie_types::{Layout, TrieError};
->>>>>>> 523e2575
 use crate::trie_backend::TrieBackend;
 use crate::trie_backend_essence::{Ephemeral, TrieBackendEssence, TrieBackendStorage};
 use crate::{Error, ExecutionError, Backend};
@@ -65,18 +58,12 @@
 		).map_err(map_e)
 	}
 
-<<<<<<< HEAD
-	pub fn child_storage(&mut self, child_trie: ChildTrieReadRef, key: &[u8]) -> Result<Option<Vec<u8>>, String> {
-=======
 	pub fn child_storage(
 		&mut self,
-		storage_key: &[u8],
+		child_trie: ChildTrieReadRef,
 		key: &[u8]
 	) -> Result<Option<Vec<u8>>, String> {
-		let root = self.storage(storage_key)?
-			.unwrap_or(default_child_trie_root::<Layout<H>>(storage_key));
-
->>>>>>> 523e2575
+
 		let mut read_overlay = S::Overlay::default();
 		let eph = Ephemeral::new(
 			self.backend.backend_storage(),
@@ -85,17 +72,12 @@
 
 		let map_e = |e| format!("Trie lookup error: {}", e);
 
-<<<<<<< HEAD
-		read_child_trie_value_with(child_trie, &eph, key, &mut *self.proof_recorder).map_err(map_e)
-=======
 		read_child_trie_value_with::<Layout<H>, _, _>(
-			storage_key,
+			child_trie,
 			&eph,
-			&root,
 			key,
 			&mut *self.proof_recorder
 		).map_err(map_e)
->>>>>>> 523e2575
 	}
 
 	pub fn record_all_keys(&mut self) {
@@ -331,11 +313,7 @@
 		let mut in_memory = in_memory.update(contents);
 		let in_memory_root = in_memory.full_storage_root::<_, Vec<_>, _, _>(
 			::std::iter::empty(),
-<<<<<<< HEAD
 			in_memory.child_storage_child_trie().map(|k| (k, Vec::new()))
-=======
-			in_memory.child_storage_keys().map(|k|(k.to_vec(), Vec::new()))
->>>>>>> 523e2575
 		).0;
 		(0..64).for_each(|i| assert_eq!(
 			in_memory.storage(&[i]).unwrap().unwrap(),
