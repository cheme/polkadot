--- conflicted
+++ resolved
@@ -46,11 +46,7 @@
 	use test_client::{
 		runtime::genesismap::{GenesisConfig, insert_genesis_block},
 		runtime::{Hash, Transfer, Block, BlockNumber, Header, Digest},
-<<<<<<< HEAD
-		AccountKeyring, AuthorityKeyring,
-=======
 		AccountKeyring, Sr25519Keyring,
->>>>>>> d4554b37
 	};
 	use primitives::Blake2Hasher;
 	use hex::*;
