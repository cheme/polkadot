--- conflicted
+++ resolved
@@ -739,19 +739,13 @@
 	}
 }
 
-<<<<<<< HEAD
-impl<H: Hasher> state_machine::ChangesTrieStorage<H> for ChangesTrieStorage<H> {
-	fn get(&self, key: &H::Out, prefix: Prefix) -> Result<Option<state_machine::DBValue>, String> {
-		self.0.get(key, prefix)
-=======
 impl<Block, H> state_machine::ChangesTrieStorage<H, NumberFor<Block>> for ChangesTrieStorage<Block, H>
 	where
 		Block: BlockT,
 		H: Hasher,
 {
-	fn get(&self, _key: &H::Out, _prefix: &[u8]) -> Result<Option<state_machine::DBValue>, String> {
-		Err("Dummy implementation".into())
->>>>>>> 2227c4fb
+	fn get(&self, key: &H::Out, prefix: Prefix) -> Result<Option<state_machine::DBValue>, String> {
+		self.0.get(key, prefix)
 	}
 }
 
