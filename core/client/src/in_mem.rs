// Copyright 2017-2019 Parity Technologies (UK) Ltd.
// This file is part of Substrate.

// Substrate is free software: you can redistribute it and/or modify
// it under the terms of the GNU General Public License as published by
// the Free Software Foundation, either version 3 of the License, or
// (at your option) any later version.

// Substrate is distributed in the hope that it will be useful,
// but WITHOUT ANY WARRANTY; without even the implied warranty of
// MERCHANTABILITY or FITNESS FOR A PARTICULAR PURPOSE.  See the
// GNU General Public License for more details.

// You should have received a copy of the GNU General Public License
// along with Substrate.  If not, see <http://www.gnu.org/licenses/>.

//! In memory client backend

use std::collections::HashMap;
use std::sync::Arc;
use parking_lot::RwLock;
use primitives::{ChangesTrieConfiguration, storage::well_known_keys};
use runtime_primitives::generic::BlockId;
use runtime_primitives::traits::{Block as BlockT, Header as HeaderT, Zero,
	NumberFor, As, Digest, DigestItem};
use runtime_primitives::{Justification, StorageOverlay, ChildrenStorageOverlay};
<<<<<<< HEAD
use state_machine::backend::{Backend as StateBackend, InMemory, Consolidate, VecTransaction};
=======
use state_machine::backend::{Backend as StateBackend, InMemory};
>>>>>>> e74463fe
use state_machine::{self, InMemoryChangesTrieStorage, ChangesTrieAnchorBlockId};
use hash_db::Hasher;
use trie::MemoryDB;
use consensus::well_known_cache_keys::Id as CacheKeyId;

use crate::error;
use crate::backend::{self, NewBlockState};
use crate::light;
use crate::leaves::LeafSet;
use crate::blockchain::{self, BlockStatus, HeaderBackend};

struct PendingBlock<B: BlockT> {
	block: StoredBlock<B>,
	state: NewBlockState,
}

#[derive(PartialEq, Eq, Clone)]
enum StoredBlock<B: BlockT> {
	Header(B::Header, Option<Justification>),
	Full(B, Option<Justification>),
}

impl<B: BlockT> StoredBlock<B> {
	fn new(header: B::Header, body: Option<Vec<B::Extrinsic>>, just: Option<Justification>) -> Self {
		match body {
			Some(body) => StoredBlock::Full(B::new(header, body), just),
			None => StoredBlock::Header(header, just),
		}
	}

	fn header(&self) -> &B::Header {
		match *self {
			StoredBlock::Header(ref h, _) => h,
			StoredBlock::Full(ref b, _) => b.header(),
		}
	}

	fn justification(&self) -> Option<&Justification> {
		match *self {
			StoredBlock::Header(_, ref j) | StoredBlock::Full(_, ref j) => j.as_ref()
		}
	}

	fn extrinsics(&self) -> Option<&[B::Extrinsic]> {
		match *self {
			StoredBlock::Header(_, _) => None,
			StoredBlock::Full(ref b, _) => Some(b.extrinsics()),
		}
	}

	fn into_inner(self) -> (B::Header, Option<Vec<B::Extrinsic>>, Option<Justification>) {
		match self {
			StoredBlock::Header(header, just) => (header, None, just),
			StoredBlock::Full(block, just) => {
				let (header, body) = block.deconstruct();
				(header, Some(body), just)
			}
		}
	}
}

#[derive(Clone)]
struct BlockchainStorage<Block: BlockT> {
	blocks: HashMap<Block::Hash, StoredBlock<Block>>,
	hashes: HashMap<NumberFor<Block>, Block::Hash>,
	best_hash: Block::Hash,
	best_number: NumberFor<Block>,
	finalized_hash: Block::Hash,
	finalized_number: NumberFor<Block>,
	genesis_hash: Block::Hash,
	header_cht_roots: HashMap<NumberFor<Block>, Block::Hash>,
	changes_trie_cht_roots: HashMap<NumberFor<Block>, Block::Hash>,
	leaves: LeafSet<Block::Hash, NumberFor<Block>>,
	aux: HashMap<Vec<u8>, Vec<u8>>,
}

/// In-memory blockchain. Supports concurrent reads.
pub struct Blockchain<Block: BlockT> {
	storage: Arc<RwLock<BlockchainStorage<Block>>>,
}

impl<Block: BlockT + Clone> Clone for Blockchain<Block> {
	fn clone(&self) -> Self {
		let storage = Arc::new(RwLock::new(self.storage.read().clone()));
		Blockchain {
			storage: storage.clone(),
		}
	}
}

impl<Block: BlockT> Blockchain<Block> {
	/// Get header hash of given block.
	pub fn id(&self, id: BlockId<Block>) -> Option<Block::Hash> {
		match id {
			BlockId::Hash(h) => Some(h),
			BlockId::Number(n) => self.storage.read().hashes.get(&n).cloned(),
		}
	}

	/// Create new in-memory blockchain storage.
	pub fn new() -> Blockchain<Block> {
		let storage = Arc::new(RwLock::new(
			BlockchainStorage {
				blocks: HashMap::new(),
				hashes: HashMap::new(),
				best_hash: Default::default(),
				best_number: Zero::zero(),
				finalized_hash: Default::default(),
				finalized_number: Zero::zero(),
				genesis_hash: Default::default(),
				header_cht_roots: HashMap::new(),
				changes_trie_cht_roots: HashMap::new(),
				leaves: LeafSet::new(),
				aux: HashMap::new(),
			}));
		Blockchain {
			storage: storage.clone(),
		}
	}

	/// Insert a block header and associated data.
	pub fn insert(
		&self,
		hash: Block::Hash,
		header: <Block as BlockT>::Header,
		justification: Option<Justification>,
		body: Option<Vec<<Block as BlockT>::Extrinsic>>,
		new_state: NewBlockState,
	) -> crate::error::Result<()> {
		let number = header.number().clone();
		if new_state.is_best() {
			self.apply_head(&header)?;
		}

		{
			let mut storage = self.storage.write();
			storage.leaves.import(hash.clone(), number.clone(), header.parent_hash().clone());
			storage.blocks.insert(hash.clone(), StoredBlock::new(header, body, justification));

			if let NewBlockState::Final = new_state {
				storage.finalized_hash = hash;
				storage.finalized_number = number.clone();
			}

			if number == Zero::zero() {
				storage.genesis_hash = hash;
			}
		}

		Ok(())
	}

	/// Get total number of blocks.
	pub fn blocks_count(&self) -> usize {
		self.storage.read().blocks.len()
	}

	/// Compare this blockchain with another in-mem blockchain
	pub fn equals_to(&self, other: &Self) -> bool {
		self.canon_equals_to(other) && self.storage.read().blocks == other.storage.read().blocks
	}

	/// Compare canonical chain to other canonical chain.
	pub fn canon_equals_to(&self, other: &Self) -> bool {
		let this = self.storage.read();
		let other = other.storage.read();
			this.hashes == other.hashes
			&& this.best_hash == other.best_hash
			&& this.best_number == other.best_number
			&& this.genesis_hash == other.genesis_hash
	}

	/// Insert header CHT root.
	pub fn insert_cht_root(&self, block: NumberFor<Block>, cht_root: Block::Hash) {
		self.storage.write().header_cht_roots.insert(block, cht_root);
	}

	/// Set an existing block as head.
	pub fn set_head(&self, id: BlockId<Block>) -> error::Result<()> {
		let header = match self.header(id)? {
			Some(h) => h,
			None => return Err(error::Error::UnknownBlock(format!("{}", id))),
		};

		self.apply_head(&header)
	}

	fn apply_head(&self, header: &<Block as BlockT>::Header) -> error::Result<()> {
		let hash = header.hash();
		let number = header.number();

		// Note: this may lock storage, so it must happen before obtaining storage
		// write lock.
		let best_tree_route = {
			let best_hash = self.storage.read().best_hash;
			if &best_hash == header.parent_hash() {
				None
			} else {
				let route = crate::blockchain::tree_route(
					self,
					BlockId::Hash(best_hash),
					BlockId::Hash(*header.parent_hash()),
				)?;
				Some(route)
			}
		};

		let mut storage = self.storage.write();

		if let Some(tree_route) = best_tree_route {
			// apply retraction and enaction when reorganizing up to parent hash
			let enacted = tree_route.enacted();

			for entry in enacted {
				storage.hashes.insert(entry.number, entry.hash);
			}

			for entry in tree_route.retracted().iter().skip(enacted.len()) {
				storage.hashes.remove(&entry.number);
			}
		}

		storage.best_hash = hash.clone();
		storage.best_number = number.clone();
		storage.hashes.insert(number.clone(), hash.clone());

		Ok(())
	}

	fn finalize_header(&self, id: BlockId<Block>, justification: Option<Justification>) -> error::Result<()> {
		let hash = match self.header(id)? {
			Some(h) => h.hash(),
			None => return Err(error::Error::UnknownBlock(format!("{}", id))),
		};

		let mut storage = self.storage.write();
		storage.finalized_hash = hash;

		if justification.is_some() {
			let block = storage.blocks.get_mut(&hash)
				.expect("hash was fetched from a block in the db; qed");

			let block_justification = match block {
				StoredBlock::Header(_, ref mut j) | StoredBlock::Full(_, ref mut j) => j
			};

			*block_justification = justification;
		}

		Ok(())
	}

	fn write_aux(&self, ops: Vec<(Vec<u8>, Option<Vec<u8>>)>) {
		let mut storage = self.storage.write();
		for (k, v) in ops {
			match v {
				Some(v) => storage.aux.insert(k, v),
				None => storage.aux.remove(&k),
			};
		}
	}
}

impl<Block: BlockT> HeaderBackend<Block> for Blockchain<Block> {
	fn header(&self, id: BlockId<Block>) -> error::Result<Option<<Block as BlockT>::Header>> {
		Ok(self.id(id).and_then(|hash| {
			self.storage.read().blocks.get(&hash).map(|b| b.header().clone())
		}))
	}

	fn info(&self) -> error::Result<blockchain::Info<Block>> {
		let storage = self.storage.read();
		Ok(blockchain::Info {
			best_hash: storage.best_hash,
			best_number: storage.best_number,
			genesis_hash: storage.genesis_hash,
			finalized_hash: storage.finalized_hash,
			finalized_number: storage.finalized_number,
		})
	}

	fn status(&self, id: BlockId<Block>) -> error::Result<BlockStatus> {
		match self.id(id).map_or(false, |hash| self.storage.read().blocks.contains_key(&hash)) {
			true => Ok(BlockStatus::InChain),
			false => Ok(BlockStatus::Unknown),
		}
	}

	fn number(&self, hash: Block::Hash) -> error::Result<Option<NumberFor<Block>>> {
		Ok(self.storage.read().blocks.get(&hash).map(|b| *b.header().number()))
	}

	fn hash(&self, number: <<Block as BlockT>::Header as HeaderT>::Number) -> error::Result<Option<Block::Hash>> {
		Ok(self.id(BlockId::Number(number)))
	}
}


impl<Block: BlockT> blockchain::Backend<Block> for Blockchain<Block> {
	fn body(&self, id: BlockId<Block>) -> error::Result<Option<Vec<<Block as BlockT>::Extrinsic>>> {
		Ok(self.id(id).and_then(|hash| {
			self.storage.read().blocks.get(&hash)
				.and_then(|b| b.extrinsics().map(|x| x.to_vec()))
		}))
	}

	fn justification(&self, id: BlockId<Block>) -> error::Result<Option<Justification>> {
		Ok(self.id(id).and_then(|hash| self.storage.read().blocks.get(&hash).and_then(|b|
			b.justification().map(|x| x.clone()))
		))
	}

	fn last_finalized(&self) -> error::Result<Block::Hash> {
		Ok(self.storage.read().finalized_hash.clone())
	}

	fn cache(&self) -> Option<Arc<blockchain::Cache<Block>>> {
		None
	}

	fn leaves(&self) -> error::Result<Vec<Block::Hash>> {
		Ok(self.storage.read().leaves.hashes())
	}

	fn children(&self, _parent_hash: Block::Hash) -> error::Result<Vec<Block::Hash>> {
		unimplemented!()
	}
}

impl<Block: BlockT> blockchain::ProvideCache<Block> for Blockchain<Block> {
	fn cache(&self) -> Option<Arc<blockchain::Cache<Block>>> {
		None
	}
}

impl<Block: BlockT> backend::AuxStore for Blockchain<Block> {
	fn insert_aux<
		'a,
		'b: 'a,
		'c: 'a,
		I: IntoIterator<Item=&'a(&'c [u8], &'c [u8])>,
		D: IntoIterator<Item=&'a &'b [u8]>,
	>(&self, insert: I, delete: D) -> error::Result<()> {
		let mut storage = self.storage.write();
		for (k, v) in insert {
			storage.aux.insert(k.to_vec(), v.to_vec());
		}
		for k in delete {
			storage.aux.remove(*k);
		}
		Ok(())
	}

	fn get_aux(&self, key: &[u8]) -> error::Result<Option<Vec<u8>>> {
		Ok(self.storage.read().aux.get(key).cloned())
	}
}

impl<Block: BlockT> light::blockchain::Storage<Block> for Blockchain<Block>
	where
		Block::Hash: From<[u8; 32]>,
{
	fn import_header(
		&self,
		header: Block::Header,
		_cache: HashMap<CacheKeyId, Vec<u8>>,
		state: NewBlockState,
		aux_ops: Vec<(Vec<u8>, Option<Vec<u8>>)>,
	) -> error::Result<()> {
		let hash = header.hash();
		self.insert(hash, header, None, None, state)?;

		self.write_aux(aux_ops);
		Ok(())
	}

	fn set_head(&self, id: BlockId<Block>) -> error::Result<()> {
		Blockchain::set_head(self, id)
	}

	fn last_finalized(&self) -> error::Result<Block::Hash> {
		Ok(self.storage.read().finalized_hash.clone())
	}

	fn finalize_header(&self, id: BlockId<Block>) -> error::Result<()> {
		Blockchain::finalize_header(self, id, None)
	}

	fn header_cht_root(&self, _cht_size: u64, block: NumberFor<Block>) -> error::Result<Block::Hash> {
		self.storage.read().header_cht_roots.get(&block).cloned()
			.ok_or_else(|| error::Error::Backend(format!("Header CHT for block {} not exists", block)))
	}

	fn changes_trie_cht_root(&self, _cht_size: u64, block: NumberFor<Block>) -> error::Result<Block::Hash> {
		self.storage.read().changes_trie_cht_roots.get(&block).cloned()
			.ok_or_else(|| error::Error::Backend(format!("Changes trie CHT for block {} not exists", block)))
	}

	fn cache(&self) -> Option<Arc<blockchain::Cache<Block>>> {
		None
	}
}

/// In-memory operation.
pub struct BlockImportOperation<Block: BlockT, H: Hasher> {
	pending_block: Option<PendingBlock<Block>>,
	pending_cache: HashMap<CacheKeyId, Vec<u8>>,
	old_state: InMemory<H>,
	new_state: Option<InMemory<H>>,
	changes_trie_update: Option<MemoryDB<H>>,
	aux: Vec<(Vec<u8>, Option<Vec<u8>>)>,
	finalized_blocks: Vec<(BlockId<Block>, Option<Justification>)>,
	set_head: Option<BlockId<Block>>,
}

impl<Block, H> backend::BlockImportOperation<Block, H> for BlockImportOperation<Block, H>
where
	Block: BlockT,
	H: Hasher<Out=Block::Hash>,

	H::Out: Ord,
{
	type State = InMemory<H>;

	fn state(&self) -> error::Result<Option<&Self::State>> {
		Ok(Some(&self.old_state))
	}

	fn set_block_data(
		&mut self,
		header: <Block as BlockT>::Header,
		body: Option<Vec<<Block as BlockT>::Extrinsic>>,
		justification: Option<Justification>,
		state: NewBlockState,
	) -> error::Result<()> {
		assert!(self.pending_block.is_none(), "Only one block per operation is allowed");
		self.pending_block = Some(PendingBlock {
			block: StoredBlock::new(header, body, justification),
			state,
		});
		Ok(())
	}

	fn update_cache(&mut self, cache: HashMap<CacheKeyId, Vec<u8>>) {
		self.pending_cache = cache;
	}

	fn update_db_storage(&mut self, update: <InMemory<H> as StateBackend<H>>::Transaction) -> error::Result<()> {
		self.new_state = Some(self.old_state.update(update));
		Ok(())
	}

	fn update_changes_trie(&mut self, update: MemoryDB<H>) -> error::Result<()> {
		self.changes_trie_update = Some(update);
		Ok(())
	}

	fn reset_storage(&mut self, top: StorageOverlay, children: ChildrenStorageOverlay) -> error::Result<H::Out> {
		check_genesis_storage(&top, &children)?;

<<<<<<< HEAD
		let mut transaction: VecTransaction = Default::default();

		for (keyspace, (child_map, subtrie)) in children {
			let (root, is_default, update) = self.old_state.child_storage_root(&subtrie, child_map.into_iter().map(|(k, v)| (k, Some(v))));
			transaction.consolidate(update);

			if !is_default {
				top.insert(keyspace, root);
			}
		}

		let (root, update) = self.old_state.storage_root(top.into_iter().map(|(k, v)| (k, Some(v))));
		transaction.consolidate(update);
=======
		let child_delta = children.into_iter()
			.map(|(storage_key, child_overlay)|
				(storage_key, child_overlay.into_iter().map(|(k, v)| (k, Some(v)))));

		let (root, transaction) = self.old_state.full_storage_root(
			top.into_iter().map(|(k, v)| (k, Some(v))),
			child_delta
		);
>>>>>>> e74463fe

		self.new_state = Some(InMemory::from(transaction));
		Ok(root)
	}

	fn insert_aux<I>(&mut self, ops: I) -> error::Result<()>
		where I: IntoIterator<Item=(Vec<u8>, Option<Vec<u8>>)>
	{
		self.aux.append(&mut ops.into_iter().collect());
		Ok(())
	}

	fn update_storage(&mut self, _update: Vec<(Vec<u8>, Option<Vec<u8>>)>) -> error::Result<()> {
		Ok(())
	}

	fn mark_finalized(&mut self, block: BlockId<Block>, justification: Option<Justification>) -> error::Result<()> {
		self.finalized_blocks.push((block, justification));
		Ok(())
	}

	fn mark_head(&mut self, block: BlockId<Block>) -> error::Result<()> {
		assert!(self.pending_block.is_none(), "Only one set block per operation is allowed");
		self.set_head = Some(block);
		Ok(())
	}
}

/// In-memory backend. Keeps all states and blocks in memory. Useful for testing.
pub struct Backend<Block, H>
where
	Block: BlockT,
	H: Hasher<Out=Block::Hash>,
	H::Out: Ord,
{
	states: RwLock<HashMap<Block::Hash, InMemory<H>>>,
	changes_trie_storage: ChangesTrieStorage<H>,
	blockchain: Blockchain<Block>,
}

impl<Block, H> Backend<Block, H>
where
	Block: BlockT,
	H: Hasher<Out=Block::Hash>,
	H::Out: Ord,
{
	/// Create a new instance of in-mem backend.
	pub fn new() -> Backend<Block, H> {
		Backend {
			states: RwLock::new(HashMap::new()),
			changes_trie_storage: ChangesTrieStorage(InMemoryChangesTrieStorage::new()),
			blockchain: Blockchain::new(),
		}
	}
}

impl<Block, H> backend::AuxStore for Backend<Block, H>
where
	Block: BlockT,
	H: Hasher<Out=Block::Hash>,
	H::Out: Ord,
{
	fn insert_aux<
		'a,
		'b: 'a,
		'c: 'a,
		I: IntoIterator<Item=&'a(&'c [u8], &'c [u8])>,
		D: IntoIterator<Item=&'a &'b [u8]>,
	>(&self, insert: I, delete: D) -> error::Result<()> {
		self.blockchain.insert_aux(insert, delete)
	}

	fn get_aux(&self, key: &[u8]) -> error::Result<Option<Vec<u8>>> {
		self.blockchain.get_aux(key)
	}
}

impl<Block, H> backend::Backend<Block, H> for Backend<Block, H>
where
	Block: BlockT,
	H: Hasher<Out=Block::Hash>,
	H::Out: Ord,
{
	type BlockImportOperation = BlockImportOperation<Block, H>;
	type Blockchain = Blockchain<Block>;
	type State = InMemory<H>;
	type ChangesTrieStorage = ChangesTrieStorage<H>;

	fn begin_operation(&self) -> error::Result<Self::BlockImportOperation> {
		let old_state = self.state_at(BlockId::Hash(Default::default()))?;
		Ok(BlockImportOperation {
			pending_block: None,
			pending_cache: Default::default(),
			old_state,
			new_state: None,
			changes_trie_update: None,
			aux: Default::default(),
			finalized_blocks: Default::default(),
			set_head: None,
		})
	}

	fn begin_state_operation(&self, operation: &mut Self::BlockImportOperation, block: BlockId<Block>) -> error::Result<()> {
		operation.old_state = self.state_at(block)?;
		Ok(())
	}

	fn commit_operation(&self, operation: Self::BlockImportOperation) -> error::Result<()> {
		if !operation.finalized_blocks.is_empty() {
			for (block, justification) in operation.finalized_blocks {
				self.blockchain.finalize_header(block, justification)?;
			}
		}

		if let Some(pending_block) = operation.pending_block {
			let old_state = &operation.old_state;
			let (header, body, justification) = pending_block.block.into_inner();

			let hash = header.hash();

			self.states.write().insert(hash, operation.new_state.unwrap_or_else(|| old_state.clone()));

			let changes_trie_root = header.digest().log(DigestItem::as_changes_trie_root).cloned();
			if let Some(changes_trie_root) = changes_trie_root {
				if let Some(changes_trie_update) = operation.changes_trie_update {
					let changes_trie_root: H::Out = changes_trie_root.into();
					self.changes_trie_storage.0.insert(header.number().as_(), changes_trie_root, changes_trie_update);
				}
			}

			self.blockchain.insert(hash, header, justification, body, pending_block.state)?;
		}

		if !operation.aux.is_empty() {
			self.blockchain.write_aux(operation.aux);
		}

		if let Some(set_head) = operation.set_head {
			self.blockchain.set_head(set_head)?;
		}

		Ok(())
	}

	fn finalize_block(&self, block: BlockId<Block>, justification: Option<Justification>) -> error::Result<()> {
		self.blockchain.finalize_header(block, justification)
	}

	fn blockchain(&self) -> &Self::Blockchain {
		&self.blockchain
	}

	fn used_state_cache_size(&self) -> Option<usize> {
		None
	}

	fn changes_trie_storage(&self) -> Option<&Self::ChangesTrieStorage> {
		Some(&self.changes_trie_storage)
	}

	fn state_at(&self, block: BlockId<Block>) -> error::Result<Self::State> {
		match block {
			BlockId::Hash(h) if h == Default::default() => {
				return Ok(Self::State::default());
			},
			_ => {},
		}

		match self.blockchain.id(block).and_then(|id| self.states.read().get(&id).cloned()) {
			Some(state) => Ok(state),
			None => Err(error::Error::UnknownBlock(format!("{}", block))),
		}
	}

	fn revert(&self, _n: NumberFor<Block>) -> error::Result<NumberFor<Block>> {
		Ok(As::sa(0))
	}
}

impl<Block, H> backend::LocalBackend<Block, H> for Backend<Block, H>
where
	Block: BlockT,
	H: Hasher<Out=Block::Hash>,
	H::Out: Ord,
{}

impl<Block, H> backend::RemoteBackend<Block, H> for Backend<Block, H>
where
	Block: BlockT,
	H: Hasher<Out=Block::Hash>,
	H::Out: Ord,
{
	fn is_local_state_available(&self, block: &BlockId<Block>) -> bool {
		self.blockchain.expect_block_number_from_id(block)
			.map(|num| num.is_zero())
			.unwrap_or(false)
	}
}

/// Prunable in-memory changes trie storage.
pub struct ChangesTrieStorage<H: Hasher>(InMemoryChangesTrieStorage<H>);
impl<H: Hasher> backend::PrunableStateChangesTrieStorage<H> for ChangesTrieStorage<H> {
	fn oldest_changes_trie_block(&self, _config: &ChangesTrieConfiguration, _best_finalized: u64) -> u64 {
		0
	}
}

impl<H: Hasher> state_machine::ChangesTrieRootsStorage<H> for ChangesTrieStorage<H> {
	fn root(&self, anchor: &ChangesTrieAnchorBlockId<H::Out>, block: u64) -> Result<Option<H::Out>, String> {
		self.0.root(anchor, block)
	}
}

impl<H: Hasher> state_machine::ChangesTrieStorage<H> for ChangesTrieStorage<H> {
	fn get(&self, key: &H::Out, prefix: &[u8]) -> Result<Option<state_machine::DBValue>, String> {
		self.0.get(key, prefix)
	}
}

/// Check that genesis storage is valid.
pub fn check_genesis_storage(top: &StorageOverlay, children: &ChildrenStorageOverlay) -> error::Result<()> {
	if top.iter().any(|(k, _)| well_known_keys::is_child_storage_key(k)) {
		return Err(error::Error::GenesisInvalid.into());
	}

	if children.keys().any(|child_key| !well_known_keys::is_child_storage_key(&child_key)) {
		return Err(error::Error::GenesisInvalid.into());
	}

	Ok(())
}

#[cfg(test)]
mod tests {
	use std::sync::Arc;
	use test_client;
	use primitives::Blake2Hasher;

	type TestBackend = test_client::client::in_mem::Backend<test_client::runtime::Block, Blake2Hasher>;

	#[test]
	fn test_leaves_with_complex_block_tree() {
		let backend = Arc::new(TestBackend::new());

		test_client::trait_tests::test_leaves_for_backend(backend);
	}

	#[test]
	fn test_blockchain_query_by_number_gets_canonical() {
		let backend = Arc::new(TestBackend::new());

		test_client::trait_tests::test_blockchain_query_by_number_gets_canonical(backend);
	}
}<|MERGE_RESOLUTION|>--- conflicted
+++ resolved
@@ -24,11 +24,7 @@
 use runtime_primitives::traits::{Block as BlockT, Header as HeaderT, Zero,
 	NumberFor, As, Digest, DigestItem};
 use runtime_primitives::{Justification, StorageOverlay, ChildrenStorageOverlay};
-<<<<<<< HEAD
-use state_machine::backend::{Backend as StateBackend, InMemory, Consolidate, VecTransaction};
-=======
 use state_machine::backend::{Backend as StateBackend, InMemory};
->>>>>>> e74463fe
 use state_machine::{self, InMemoryChangesTrieStorage, ChangesTrieAnchorBlockId};
 use hash_db::Hasher;
 use trie::MemoryDB;
@@ -489,30 +485,14 @@
 	fn reset_storage(&mut self, top: StorageOverlay, children: ChildrenStorageOverlay) -> error::Result<H::Out> {
 		check_genesis_storage(&top, &children)?;
 
-<<<<<<< HEAD
-		let mut transaction: VecTransaction = Default::default();
-
-		for (keyspace, (child_map, subtrie)) in children {
-			let (root, is_default, update) = self.old_state.child_storage_root(&subtrie, child_map.into_iter().map(|(k, v)| (k, Some(v))));
-			transaction.consolidate(update);
-
-			if !is_default {
-				top.insert(keyspace, root);
-			}
-		}
-
-		let (root, update) = self.old_state.storage_root(top.into_iter().map(|(k, v)| (k, Some(v))));
-		transaction.consolidate(update);
-=======
 		let child_delta = children.into_iter()
-			.map(|(storage_key, child_overlay)|
-				(storage_key, child_overlay.into_iter().map(|(k, v)| (k, Some(v)))));
+			.map(|(_keyspace, (child_overlay, subtrie))|
+				(subtrie, child_overlay.into_iter().map(|(k, v)| (k, Some(v)))));
 
 		let (root, transaction) = self.old_state.full_storage_root(
 			top.into_iter().map(|(k, v)| (k, Some(v))),
 			child_delta
 		);
->>>>>>> e74463fe
 
 		self.new_state = Some(InMemory::from(transaction));
 		Ok(root)
