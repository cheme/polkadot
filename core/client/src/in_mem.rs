--- conflicted
+++ resolved
@@ -762,13 +762,12 @@
 		Block: BlockT,
 		H: Hasher,
 {
-<<<<<<< HEAD
-	fn cached_changed_keys(&self, _root: &H::Out) -> Option<HashSet<Vec<u8>>> {
-		None
-=======
 	fn as_roots_storage(&self) -> &dyn state_machine::ChangesTrieRootsStorage<H, NumberFor<Block>> {
 		self
->>>>>>> 7276eeab
+	}
+
+	fn cached_changed_keys(&self, _root: &H::Out) -> Option<HashMap<Option<Vec<u8>>, HashSet<Vec<u8>>>> {
+		None
 	}
 
 	fn get(&self, key: &H::Out, prefix: Prefix) -> Result<Option<state_machine::DBValue>, String> {
