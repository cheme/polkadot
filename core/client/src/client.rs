// Copyright 2017-2019 Parity Technologies (UK) Ltd.
// This file is part of Substrate.

// Substrate is free software: you can redistribute it and/or modify
// it under the terms of the GNU General Public License as published by
// the Free Software Foundation, either version 3 of the License, or
// (at your option) any later version.

// Substrate is distributed in the hope that it will be useful,
// but WITHOUT ANY WARRANTY; without even the implied warranty of
// MERCHANTABILITY or FITNESS FOR A PARTICULAR PURPOSE.  See the
// GNU General Public License for more details.

// You should have received a copy of the GNU General Public License
// along with Substrate.  If not, see <http://www.gnu.org/licenses/>.

//! Substrate Client

use std::{
	marker::PhantomData, collections::{HashSet, BTreeMap, HashMap}, sync::Arc,
	panic::UnwindSafe, result, cell::RefCell, rc::Rc,
};
use log::{info, trace, warn};
use futures03::channel::mpsc;
use parking_lot::{Mutex, RwLock};
use codec::{Encode, Decode};
use hash_db::{Hasher, Prefix};
use primitives::{
	Blake2Hasher, H256, ChangesTrieConfiguration, convert_hash, NeverNativeValue, ExecutionContext,
	NativeOrEncoded, storage::{StorageKey, StorageData, well_known_keys},
	offchain::{NeverOffchainExt, self}, traits::CodeExecutor,
};
use substrate_telemetry::{telemetry, SUBSTRATE_INFO};
use sr_primitives::{
	Justification, BuildStorage,
	generic::{BlockId, SignedBlock, DigestItem},
	traits::{
		Block as BlockT, Header as HeaderT, Zero, NumberFor,
		ApiRef, ProvideRuntimeApi, SaturatedConversion, One, DigestFor,
	},
};
use state_machine::{
	DBValue, Backend as StateBackend, ChangesTrieAnchorBlockId, ExecutionStrategy, ExecutionManager,
	prove_read, prove_child_read, ChangesTrieRootsStorage, ChangesTrieStorage,
	ChangesTrieTransaction, ChangesTrieConfigurationRange, key_changes, key_changes_proof,
	OverlayedChanges, BackendTrustLevel,
};
use executor::{RuntimeVersion, RuntimeInfo};
use consensus::{
	Error as ConsensusError, BlockStatus, BlockImportParams, BlockCheckParams,
	ImportResult, BlockOrigin, ForkChoiceStrategy,
	SelectChain, self,
};
use header_metadata::{HeaderMetadata, CachedHeaderMetadata};

use crate::{
	runtime_api::{
		CallRuntimeAt, ConstructRuntimeApi, Core as CoreApi, ProofRecorder,
		InitializeBlock,
	},
	backend::{
		self, BlockImportOperation, PrunableStateChangesTrieStorage,
		ClientImportOperation, Finalizer, ImportSummary,
	},
	blockchain::{
		self, Info as ChainInfo, Backend as ChainBackend,
		HeaderBackend as ChainHeaderBackend, ProvideCache, Cache,
		well_known_cache_keys::Id as CacheKeyId,
	},
	call_executor::{CallExecutor, LocalCallExecutor},
	notifications::{StorageNotifications, StorageEventStream},
	light::{call_executor::prove_execution, fetcher::ChangesProof},
	block_builder::{self, api::BlockBuilder as BlockBuilderAPI},
	error::Error,
	cht, error, in_mem, genesis
};

/// Type that implements `futures::Stream` of block import events.
pub type ImportNotifications<Block> = mpsc::UnboundedReceiver<BlockImportNotification<Block>>;

/// A stream of block finality notifications.
pub type FinalityNotifications<Block> = mpsc::UnboundedReceiver<FinalityNotification<Block>>;

type StorageUpdate<B, Block> = <
	<
		<B as backend::Backend<Block, Blake2Hasher>>::BlockImportOperation
			as BlockImportOperation<Block, Blake2Hasher>
	>::State as state_machine::Backend<Blake2Hasher>>::Transaction;
type ChangesUpdate<Block> = ChangesTrieTransaction<Blake2Hasher, NumberFor<Block>>;

/// Expected hashes of blocks at given heights.
///
/// This may be used as chain spec extension to filter out known, unwanted forks.
pub type ForkBlocks<Block> = Option<HashMap<NumberFor<Block>, <Block as BlockT>::Hash>>;

/// Execution strategies settings.
#[derive(Debug, Clone)]
pub struct ExecutionStrategies {
	/// Execution strategy used when syncing.
	pub syncing: ExecutionStrategy,
	/// Execution strategy used when importing blocks.
	pub importing: ExecutionStrategy,
	/// Execution strategy used when constructing blocks.
	pub block_construction: ExecutionStrategy,
	/// Execution strategy used for offchain workers.
	pub offchain_worker: ExecutionStrategy,
	/// Execution strategy used in other cases.
	pub other: ExecutionStrategy,
}

impl Default for ExecutionStrategies {
	fn default() -> ExecutionStrategies {
		ExecutionStrategies {
			syncing: ExecutionStrategy::NativeElseWasm,
			importing: ExecutionStrategy::NativeElseWasm,
			block_construction: ExecutionStrategy::AlwaysWasm,
			offchain_worker: ExecutionStrategy::NativeWhenPossible,
			other: ExecutionStrategy::NativeElseWasm,
		}
	}
}

/// Substrate Client
pub struct Client<B, E, Block, RA> where Block: BlockT {
	backend: Arc<B>,
	executor: E,
	storage_notifications: Mutex<StorageNotifications<Block>>,
	import_notification_sinks: Mutex<Vec<mpsc::UnboundedSender<BlockImportNotification<Block>>>>,
	finality_notification_sinks: Mutex<Vec<mpsc::UnboundedSender<FinalityNotification<Block>>>>,
	// holds the block hash currently being imported. TODO: replace this with block queue
	importing_block: RwLock<Option<Block::Hash>>,
	fork_blocks: ForkBlocks<Block>,
	execution_strategies: ExecutionStrategies,
	_phantom: PhantomData<RA>,
}

/// A source of blockchain events.
pub trait BlockchainEvents<Block: BlockT> {
	/// Get block import event stream. Not guaranteed to be fired for every
	/// imported block.
	fn import_notification_stream(&self) -> ImportNotifications<Block>;

	/// Get a stream of finality notifications. Not guaranteed to be fired for every
	/// finalized block.
	fn finality_notification_stream(&self) -> FinalityNotifications<Block>;

	/// Get storage changes event stream.
	///
	/// Passing `None` as `filter_keys` subscribes to all storage changes.
	fn storage_changes_notification_stream(
		&self,
		filter_keys: Option<&[StorageKey]>,
		child_filter_keys: Option<&[(StorageKey, Option<Vec<StorageKey>>)]>,
	) -> error::Result<StorageEventStream<Block::Hash>>;
}

/// Fetch block body by ID.
pub trait BlockBody<Block: BlockT> {
	/// Get block body by ID. Returns `None` if the body is not stored.
	fn block_body(&self,
		id: &BlockId<Block>
	) -> error::Result<Option<Vec<<Block as BlockT>::Extrinsic>>>;
}

/// Provide a list of potential uncle headers for a given block.
pub trait ProvideUncles<Block: BlockT> {
	/// Gets the uncles of the block with `target_hash` going back `max_generation` ancestors.
	fn uncles(&self, target_hash: Block::Hash, max_generation: NumberFor<Block>)
		-> error::Result<Vec<Block::Header>>;
}

/// Client info
#[derive(Debug)]
pub struct ClientInfo<Block: BlockT> {
	/// Best block hash.
	pub chain: ChainInfo<Block>,
	/// State Cache Size currently used by the backend
	pub used_state_cache_size: Option<usize>,
}

/// Summary of an imported block
#[derive(Clone, Debug)]
pub struct BlockImportNotification<Block: BlockT> {
	/// Imported block header hash.
	pub hash: Block::Hash,
	/// Imported block origin.
	pub origin: BlockOrigin,
	/// Imported block header.
	pub header: Block::Header,
	/// Is this the new best block.
	pub is_new_best: bool,
	/// List of retracted blocks ordered by block number.
	pub retracted: Vec<Block::Hash>,
}

/// Summary of a finalized block.
#[derive(Clone, Debug)]
pub struct FinalityNotification<Block: BlockT> {
	/// Imported block header hash.
	pub hash: Block::Hash,
	/// Imported block header.
	pub header: Block::Header,
}

// used in importing a block, where additional changes are made after the runtime
// executed.
enum PrePostHeader<H> {
	// they are the same: no post-runtime digest items.
	Same(H),
	// different headers (pre, post).
	Different(H, H),
}

impl<H> PrePostHeader<H> {
	// get a reference to the "pre-header" -- the header as it should be just after the runtime.
	fn pre(&self) -> &H {
		match *self {
			PrePostHeader::Same(ref h) => h,
			PrePostHeader::Different(ref h, _) => h,
		}
	}

	// get a reference to the "post-header" -- the header as it should be after all changes are applied.
	fn post(&self) -> &H {
		match *self {
			PrePostHeader::Same(ref h) => h,
			PrePostHeader::Different(_, ref h) => h,
		}
	}

	// convert to the "post-header" -- the header as it should be after all changes are applied.
	fn into_post(self) -> H {
		match self {
			PrePostHeader::Same(h) => h,
			PrePostHeader::Different(_, h) => h,
		}
	}
}

/// Create an instance of in-memory client.
pub fn new_in_mem<E, Block, S, RA>(
	executor: E,
	genesis_storage: S,
	keystore: Option<primitives::traits::BareCryptoStorePtr>,
) -> error::Result<Client<
	in_mem::Backend<Block, Blake2Hasher>,
	LocalCallExecutor<in_mem::Backend<Block, Blake2Hasher>, E>,
	Block,
	RA
>> where
	E: CodeExecutor<Blake2Hasher> + RuntimeInfo,
	S: BuildStorage,
	Block: BlockT<Hash=H256>,
{
	new_with_backend(Arc::new(in_mem::Backend::new()), executor, genesis_storage, keystore)
}

/// Create a client with the explicitly provided backend.
/// This is useful for testing backend implementations.
pub fn new_with_backend<B, E, Block, S, RA>(
	backend: Arc<B>,
	executor: E,
	build_genesis_storage: S,
	keystore: Option<primitives::traits::BareCryptoStorePtr>,
) -> error::Result<Client<B, LocalCallExecutor<B, E>, Block, RA>>
	where
		E: CodeExecutor<Blake2Hasher> + RuntimeInfo,
		S: BuildStorage,
		Block: BlockT<Hash=H256>,
		B: backend::LocalBackend<Block, Blake2Hasher>
{
	let call_executor = LocalCallExecutor::new(backend.clone(), executor, keystore);
	Client::new(backend, call_executor, build_genesis_storage, Default::default(), Default::default())
}

/// Figure out the block type for a given type (for now, just a `Client`).
pub trait BlockOf {
	/// The type of the block.
	type Type: BlockT<Hash=H256>;
}

impl<B, E, Block, RA> BlockOf for Client<B, E, Block, RA> where
	B: backend::Backend<Block, Blake2Hasher>,
	E: CallExecutor<Block, Blake2Hasher>,
	Block: BlockT<Hash=H256>,
{
	type Type = Block;
}

impl<B, E, Block, RA> Client<B, E, Block, RA> where
	B: backend::Backend<Block, Blake2Hasher>,
	E: CallExecutor<Block, Blake2Hasher>,
	Block: BlockT<Hash=H256>,
{
	/// Creates new Substrate Client with given blockchain and code executor.
	pub fn new<S: BuildStorage>(
		backend: Arc<B>,
		executor: E,
		build_genesis_storage: S,
		fork_blocks: ForkBlocks<Block>,
		execution_strategies: ExecutionStrategies
	) -> error::Result<Self> {
		if backend.blockchain().header(BlockId::Number(Zero::zero()))?.is_none() {
			let (genesis_storage, children_genesis_storage) = build_genesis_storage.build_storage()?;
			let mut op = backend.begin_operation()?;
			backend.begin_state_operation(&mut op, BlockId::Hash(Default::default()))?;
			let state_root = op.reset_storage(genesis_storage, children_genesis_storage)?;
			let genesis_block = genesis::construct_genesis_block::<Block>(state_root.into());
			info!("Initializing Genesis block/state (state: {}, header-hash: {})",
				genesis_block.header().state_root(),
				genesis_block.header().hash()
			);
			op.set_block_data(
				genesis_block.deconstruct().0,
				Some(vec![]),
				None,
				crate::backend::NewBlockState::Final
			)?;
			backend.commit_operation(op)?;
		}

		Ok(Client {
			backend,
			executor,
			storage_notifications: Default::default(),
			import_notification_sinks: Default::default(),
			finality_notification_sinks: Default::default(),
			importing_block: Default::default(),
			fork_blocks,
			execution_strategies,
			_phantom: Default::default(),
		})
	}

	/// Get a reference to the execution strategies.
	pub fn execution_strategies(&self) -> &ExecutionStrategies {
		&self.execution_strategies
	}

	/// Get a reference to the state at a given block.
	pub fn state_at(&self, block: &BlockId<Block>) -> error::Result<B::State> {
		self.backend.state_at(*block)
	}

	/// Expose backend reference. To be used in tests only
	#[doc(hidden)]
	#[deprecated(note="Rather than relying on `client` to provide this, access \
	to the backend should be handled at setup only - see #1134. This function \
	will be removed once that is in place.")]
	pub fn backend(&self) -> &Arc<B> {
		&self.backend
	}

	/// Given a `BlockId` and a key prefix, return the matching child storage keys in that block.
	pub fn storage_keys(&self, id: &BlockId<Block>, key_prefix: &StorageKey) -> error::Result<Vec<StorageKey>> {
		let keys = self.state_at(id)?.keys(&key_prefix.0).into_iter().map(StorageKey).collect();
		Ok(keys)
	}

	/// Given a `BlockId` and a key, return the value under the key in that block.
	pub fn storage(&self, id: &BlockId<Block>, key: &StorageKey) -> error::Result<Option<StorageData>> {
		Ok(self.state_at(id)?
			.storage(&key.0).map_err(|e| error::Error::from_state(Box::new(e)))?
			.map(StorageData)
		)
	}

	/// Given a `BlockId` and a key, return the value under the hash in that block.
	pub fn storage_hash(&self, id: &BlockId<Block>, key: &StorageKey)
		-> error::Result<Option<Block::Hash>> {
		Ok(self.state_at(id)?
			.storage_hash(&key.0).map_err(|e| error::Error::from_state(Box::new(e)))?
		)
	}

	/// Given a `BlockId`, a key prefix, and a child storage key, return the matching child storage keys.
	pub fn child_storage_keys(
		&self,
		id: &BlockId<Block>,
		child_storage_key: &StorageKey,
		key_prefix: &StorageKey
	) -> error::Result<Vec<StorageKey>> {
		let keys = self.state_at(id)?
			.child_keys(&child_storage_key.0, &key_prefix.0)
			.into_iter()
			.map(StorageKey)
			.collect();
		Ok(keys)
	}

	/// Given a `BlockId`, a key and a child storage key, return the value under the key in that block.
	pub fn child_storage(
		&self,
		id: &BlockId<Block>,
		child_storage_key: &StorageKey,
		key: &StorageKey
	) -> error::Result<Option<StorageData>> {
		Ok(self.state_at(id)?
			.child_storage(&child_storage_key.0, &key.0).map_err(|e| error::Error::from_state(Box::new(e)))?
			.map(StorageData))
	}

	/// Given a `BlockId`, a key and a child storage key, return the hash under the key in that block.
	pub fn child_storage_hash(
		&self,
		id: &BlockId<Block>,
		child_storage_key: &StorageKey,
		key: &StorageKey
	) -> error::Result<Option<Block::Hash>> {
		Ok(self.state_at(id)?
			.child_storage_hash(&child_storage_key.0, &key.0).map_err(|e| error::Error::from_state(Box::new(e)))?
		)
	}

	/// Get the code at a given block.
	pub fn code_at(&self, id: &BlockId<Block>) -> error::Result<Vec<u8>> {
		Ok(self.storage(id, &StorageKey(well_known_keys::CODE.to_vec()))?
			.expect("None is returned if there's no value stored for the given key;\
				':code' key is always defined; qed").0)
	}

	/// Get the RuntimeVersion at a given block.
	pub fn runtime_version_at(&self, id: &BlockId<Block>) -> error::Result<RuntimeVersion> {
		self.executor.runtime_version(id)
	}

	/// Get call executor reference.
	pub fn executor(&self) -> &E {
		&self.executor
	}

	/// Reads storage value at a given block + key, returning read proof.
	pub fn read_proof<I>(&self, id: &BlockId<Block>, keys: I) -> error::Result<Vec<Vec<u8>>> where
		I: IntoIterator,
		I::Item: AsRef<[u8]>,
	{
		self.state_at(id)
			.and_then(|state| prove_read(state, keys)
				.map_err(Into::into))
	}

	/// Reads child storage value at a given block + storage_key + key, returning
	/// read proof.
	pub fn read_child_proof<I>(
		&self,
		id: &BlockId<Block>,
		storage_key: &[u8],
		keys: I,
	) -> error::Result<Vec<Vec<u8>>> where
		I: IntoIterator,
		I::Item: AsRef<[u8]>,
	{
		self.state_at(id)
			.and_then(|state| prove_child_read(state, storage_key, keys)
				.map_err(Into::into))
	}

	/// Execute a call to a contract on top of state in a block of given hash
	/// AND returning execution proof.
	///
	/// No changes are made.
	pub fn execution_proof(&self,
		id: &BlockId<Block>,
		method: &str,
		call_data: &[u8]
	) -> error::Result<(Vec<u8>, Vec<Vec<u8>>)> {
		let state = self.state_at(id)?;
		let header = self.prepare_environment_block(id)?;
		prove_execution(state, header, &self.executor, method, call_data)
	}

	/// Reads given header and generates CHT-based header proof.
	pub fn header_proof(&self, id: &BlockId<Block>) -> error::Result<(Block::Header, Vec<Vec<u8>>)> {
		self.header_proof_with_cht_size(id, cht::size())
	}

	/// Get block hash by number.
	pub fn block_hash(&self,
		block_number: <<Block as BlockT>::Header as HeaderT>::Number
	) -> error::Result<Option<Block::Hash>> {
		self.backend.blockchain().hash(block_number)
	}

	/// Reads given header and generates CHT-based header proof for CHT of given size.
	pub fn header_proof_with_cht_size(
		&self,
		id: &BlockId<Block>,
		cht_size: NumberFor<Block>,
	) -> error::Result<(Block::Header, Vec<Vec<u8>>)> {
		let proof_error = || error::Error::Backend(format!("Failed to generate header proof for {:?}", id));
		let header = self.backend.blockchain().expect_header(*id)?;
		let block_num = *header.number();
		let cht_num = cht::block_to_cht_number(cht_size, block_num).ok_or_else(proof_error)?;
		let cht_start = cht::start_number(cht_size, cht_num);
		let mut current_num = cht_start;
		let cht_range = ::std::iter::from_fn(|| {
			let old_current_num = current_num;
			current_num = current_num + One::one();
			Some(old_current_num)
		});
		let headers = cht_range.map(|num| self.block_hash(num));
		let proof = cht::build_proof::<Block::Header, Blake2Hasher, _, _>(cht_size, cht_num, ::std::iter::once(block_num), headers)?;
		Ok((header, proof))
	}

	/// Get longest range within [first; last] that is possible to use in `key_changes`
	/// and `key_changes_proof` calls.
	/// Range could be shortened from the beginning if some changes tries have been pruned.
	/// Returns Ok(None) if changes trues are not supported.
	pub fn max_key_changes_range(
		&self,
		first: NumberFor<Block>,
		last: BlockId<Block>,
	) -> error::Result<Option<(NumberFor<Block>, BlockId<Block>)>> {
		let (config, storage) = match self.require_changes_trie().ok() {
			Some((config, storage)) => (config, storage),
			None => return Ok(None),
		};
		let last_num = self.backend.blockchain().expect_block_number_from_id(&last)?;
		if first > last_num {
			return Err(error::Error::ChangesTrieAccessFailed("Invalid changes trie range".into()));
		}
		let finalized_number = self.backend.blockchain().info().finalized_number;
		let oldest = storage.oldest_changes_trie_block(&config, finalized_number);
		let first = ::std::cmp::max(first, oldest);
		Ok(Some((first, last)))
	}

	/// Get pairs of (block, extrinsic) where key has been changed at given blocks range.
	/// Works only for runtimes that are supporting changes tries.
	///
	/// Changes are returned in descending order (i.e. last block comes first).
	pub fn key_changes(
		&self,
		first: NumberFor<Block>,
		last: BlockId<Block>,
		storage_key: Option<&StorageKey>,
		key: &StorageKey
	) -> error::Result<Vec<(NumberFor<Block>, u32)>> {
		let (config, storage) = self.require_changes_trie()?;
		let last_number = self.backend.blockchain().expect_block_number_from_id(&last)?;
		let last_hash = self.backend.blockchain().expect_block_hash_from_id(&last)?;

		// FIXME: remove this in https://github.com/paritytech/substrate/pull/3201
		let config_range = ChangesTrieConfigurationRange {
			config: &config,
			zero: Zero::zero(),
			end: None,
		};

		key_changes::<Blake2Hasher, _>(
			config_range,
			&*storage,
			first,
			&ChangesTrieAnchorBlockId {
				hash: convert_hash(&last_hash),
				number: last_number,
			},
			self.backend.blockchain().info().best_number,
			storage_key.as_ref().map(|sk| sk.0.as_slice()),
			&key.0)
		.and_then(|r| r.map(|r| r.map(|(block, tx)| (block, tx))).collect::<Result<_, _>>())
		.map_err(|err| error::Error::ChangesTrieAccessFailed(err))
	}

	/// Get proof for computation of (block, extrinsic) pairs where key has been changed at given blocks range.
	/// `min` is the hash of the first block, which changes trie root is known to the requester - when we're using
	/// changes tries from ascendants of this block, we should provide proofs for changes tries roots
	/// `max` is the hash of the last block known to the requester - we can't use changes tries from descendants
	/// of this block.
	/// Works only for runtimes that are supporting changes tries.
	pub fn key_changes_proof(
		&self,
		first: Block::Hash,
		last: Block::Hash,
		min: Block::Hash,
		max: Block::Hash,
		storage_key: Option<&StorageKey>,
		key: &StorageKey,
	) -> error::Result<ChangesProof<Block::Header>> {
		self.key_changes_proof_with_cht_size(
			first,
			last,
			min,
			max,
			storage_key,
			key,
			cht::size(),
		)
	}

	/// Does the same work as `key_changes_proof`, but assumes that CHTs are of passed size.
	pub fn key_changes_proof_with_cht_size(
		&self,
		first: Block::Hash,
		last: Block::Hash,
		min: Block::Hash,
		max: Block::Hash,
		storage_key: Option<&StorageKey>,
		key: &StorageKey,
		cht_size: NumberFor<Block>,
	) -> error::Result<ChangesProof<Block::Header>> {
		struct AccessedRootsRecorder<'a, Block: BlockT> {
			storage: &'a dyn ChangesTrieStorage<Blake2Hasher, NumberFor<Block>>,
			min: NumberFor<Block>,
			required_roots_proofs: Mutex<BTreeMap<NumberFor<Block>, H256>>,
		};

		impl<'a, Block: BlockT> ChangesTrieRootsStorage<Blake2Hasher, NumberFor<Block>> for AccessedRootsRecorder<'a, Block> {
			fn build_anchor(&self, hash: H256) -> Result<ChangesTrieAnchorBlockId<H256, NumberFor<Block>>, String> {
				self.storage.build_anchor(hash)
			}

			fn root(
				&self,
				anchor: &ChangesTrieAnchorBlockId<H256, NumberFor<Block>>,
				block: NumberFor<Block>,
			) -> Result<Option<H256>, String> {
				let root = self.storage.root(anchor, block)?;
				if block < self.min {
					if let Some(ref root) = root {
						self.required_roots_proofs.lock().insert(
							block,
							root.clone()
						);
					}
				}
				Ok(root)
			}
		}

		impl<'a, Block: BlockT> ChangesTrieStorage<Blake2Hasher, NumberFor<Block>> for AccessedRootsRecorder<'a, Block> {
			fn as_roots_storage(&self) -> &dyn state_machine::ChangesTrieRootsStorage<Blake2Hasher, NumberFor<Block>> {
				self
			}

			fn with_cached_changed_keys(
				&self,
				root: &H256,
				functor: &mut dyn FnMut(&HashMap<Option<Vec<u8>>, HashSet<Vec<u8>>>),
			) -> bool {
				self.storage.with_cached_changed_keys(root, functor)
			}

			fn get(&self, key: &H256, prefix: Prefix) -> Result<Option<DBValue>, String> {
				self.storage.get(key, prefix)
			}
		}

		let (config, storage) = self.require_changes_trie()?;
		let min_number = self.backend.blockchain().expect_block_number_from_id(&BlockId::Hash(min))?;

		let recording_storage = AccessedRootsRecorder::<Block> {
			storage,
			min: min_number,
			required_roots_proofs: Mutex::new(BTreeMap::new()),
		};

		let max_number = ::std::cmp::min(
			self.backend.blockchain().info().best_number,
			self.backend.blockchain().expect_block_number_from_id(&BlockId::Hash(max))?,
		);

		// FIXME: remove this in https://github.com/paritytech/substrate/pull/3201
		let config_range = ChangesTrieConfigurationRange {
			config: &config,
			zero: Zero::zero(),
			end: None,
		};

		// fetch key changes proof
		let first_number = self.backend.blockchain()
			.expect_block_number_from_id(&BlockId::Hash(first))?;
		let last_number = self.backend.blockchain()
			.expect_block_number_from_id(&BlockId::Hash(last))?;
		let key_changes_proof = key_changes_proof::<Blake2Hasher, _>(
			config_range,
			&recording_storage,
			first_number,
			&ChangesTrieAnchorBlockId {
				hash: convert_hash(&last),
				number: last_number,
			},
			max_number,
			storage_key.as_ref().map(|sk| sk.0.as_slice()),
			&key.0,
		)
		.map_err(|err| error::Error::from(error::Error::ChangesTrieAccessFailed(err)))?;

		// now gather proofs for all changes tries roots that were touched during key_changes_proof
		// execution AND are unknown (i.e. replaced with CHT) to the requester
		let roots = recording_storage.required_roots_proofs.into_inner();
		let roots_proof = self.changes_trie_roots_proof(cht_size, roots.keys().cloned())?;

		Ok(ChangesProof {
			max_block: max_number,
			proof: key_changes_proof,
			roots: roots.into_iter().map(|(n, h)| (n, convert_hash(&h))).collect(),
			roots_proof,
		})
	}

	/// Generate CHT-based proof for roots of changes tries at given blocks.
	fn changes_trie_roots_proof<I: IntoIterator<Item=NumberFor<Block>>>(
		&self,
		cht_size: NumberFor<Block>,
		blocks: I
	) -> error::Result<Vec<Vec<u8>>> {
		// most probably we have touched several changes tries that are parts of the single CHT
		// => GroupBy changes tries by CHT number and then gather proof for the whole group at once
		let mut proof = HashSet::new();

		cht::for_each_cht_group::<Block::Header, _, _, _>(cht_size, blocks, |_, cht_num, cht_blocks| {
			let cht_proof = self.changes_trie_roots_proof_at_cht(cht_size, cht_num, cht_blocks)?;
			proof.extend(cht_proof);
			Ok(())
		}, ())?;

		Ok(proof.into_iter().collect())
	}

	/// Generates CHT-based proof for roots of changes tries at given blocks (that are part of single CHT).
	fn changes_trie_roots_proof_at_cht(
		&self,
		cht_size: NumberFor<Block>,
		cht_num: NumberFor<Block>,
		blocks: Vec<NumberFor<Block>>
	) -> error::Result<Vec<Vec<u8>>> {
		let cht_start = cht::start_number(cht_size, cht_num);
		let mut current_num = cht_start;
		let cht_range = ::std::iter::from_fn(|| {
			let old_current_num = current_num;
			current_num = current_num + One::one();
			Some(old_current_num)
		});
		let roots = cht_range
			.map(|num| self.header(&BlockId::Number(num))
			.map(|block| block.and_then(|block| block.digest().log(DigestItem::as_changes_trie_root).cloned())));
		let proof = cht::build_proof::<Block::Header, Blake2Hasher, _, _>(cht_size, cht_num, blocks, roots)?;
		Ok(proof)
	}

	/// Returns changes trie configuration and storage or an error if it is not supported.
	fn require_changes_trie(&self) -> error::Result<(ChangesTrieConfiguration, &B::ChangesTrieStorage)> {
		let config = self.changes_trie_config()?;
		let storage = self.backend.changes_trie_storage();
		match (config, storage) {
			(Some(config), Some(storage)) => Ok((config, storage)),
			_ => Err(error::Error::ChangesTriesNotSupported.into()),
		}
	}

	/// Create a new block, built on the head of the chain.
	pub fn new_block(
		&self,
		inherent_digests: DigestFor<Block>,
	) -> error::Result<block_builder::BlockBuilder<Block, Self>> where
		E: Clone + Send + Sync,
		RA: Send + Sync,
		Self: ProvideRuntimeApi,
		<Self as ProvideRuntimeApi>::Api: BlockBuilderAPI<Block>
	{
		block_builder::BlockBuilder::new(self, inherent_digests)
	}

	/// Create a new block, built on top of `parent`.
	pub fn new_block_at(
		&self,
		parent: &BlockId<Block>,
		inherent_digests: DigestFor<Block>,
	) -> error::Result<block_builder::BlockBuilder<Block, Self>> where
		E: Clone + Send + Sync,
		RA: Send + Sync,
		Self: ProvideRuntimeApi,
		<Self as ProvideRuntimeApi>::Api: BlockBuilderAPI<Block>
	{
		block_builder::BlockBuilder::at_block(parent, &self, false, inherent_digests)
	}

	/// Create a new block, built on top of `parent` with proof recording enabled.
	///
	/// While proof recording is enabled, all accessed trie nodes are saved.
	/// These recorded trie nodes can be used by a third party to proof the
	/// output of this block builder without having access to the full storage.
	pub fn new_block_at_with_proof_recording(
		&self,
		parent: &BlockId<Block>,
		inherent_digests: DigestFor<Block>,
	) -> error::Result<block_builder::BlockBuilder<Block, Self>> where
		E: Clone + Send + Sync,
		RA: Send + Sync,
		Self: ProvideRuntimeApi,
		<Self as ProvideRuntimeApi>::Api: BlockBuilderAPI<Block>
	{
		block_builder::BlockBuilder::at_block(parent, &self, true, inherent_digests)
	}

	/// Lock the import lock, and run operations inside.
	pub fn lock_import_and_run<R, Err, F>(&self, f: F) -> Result<R, Err> where
		F: FnOnce(&mut ClientImportOperation<Block, Blake2Hasher, B>) -> Result<R, Err>,
		Err: From<error::Error>,
	{
		let inner = || {
			let _import_lock = self.backend.get_import_lock().lock();

			let mut op = ClientImportOperation {
				op: self.backend.begin_operation()?,
				notify_imported: None,
				notify_finalized: Vec::new(),
			};

			let r = f(&mut op)?;

			let ClientImportOperation { op, notify_imported, notify_finalized } = op;
			self.backend.commit_operation(op)?;
			self.notify_finalized(notify_finalized)?;

			if let Some(notify_imported) = notify_imported {
				self.notify_imported(notify_imported)?;
			}

			Ok(r)
		};

		let result = inner();
		*self.importing_block.write() = None;

		result
	}

	/// Apply a checked and validated block to an operation. If a justification is provided
	/// then `finalized` *must* be true.
	fn apply_block(
		&self,
		operation: &mut ClientImportOperation<Block, Blake2Hasher, B>,
		import_block: BlockImportParams<Block>,
		new_cache: HashMap<CacheKeyId, Vec<u8>>,
	) -> error::Result<ImportResult> where
		E: CallExecutor<Block, Blake2Hasher> + Send + Sync + Clone,
	{
		let BlockImportParams {
			origin,
			header,
			justification,
			post_digests,
			body,
			finalized,
			auxiliary,
			fork_choice,
		} = import_block;

		assert!(justification.is_some() && finalized || justification.is_none());

		let parent_hash = header.parent_hash().clone();

		match self.backend.blockchain().status(BlockId::Hash(parent_hash))? {
			blockchain::BlockStatus::InChain => {},
			blockchain::BlockStatus::Unknown => return Ok(ImportResult::UnknownParent),
		}

		let import_headers = if post_digests.is_empty() {
			PrePostHeader::Same(header)
		} else {
			let mut post_header = header.clone();
			for item in post_digests {
				post_header.digest_mut().push(item);
			}
			PrePostHeader::Different(header, post_header)
		};

		let hash = import_headers.post().hash();
		let height = (*import_headers.post().number()).saturated_into::<u64>();

		*self.importing_block.write() = Some(hash);

		let result = self.execute_and_import_block(
			operation,
			origin,
			hash,
			import_headers,
			justification,
			body,
			new_cache,
			finalized,
			auxiliary,
			fork_choice,
		);

		if let Ok(ImportResult::Imported(ref aux)) = result {
			if aux.is_new_best {
				telemetry!(SUBSTRATE_INFO; "block.import";
					"height" => height,
					"best" => ?hash,
					"origin" => ?origin
				);
			}
		}

		result
	}

	fn execute_and_import_block(
		&self,
		operation: &mut ClientImportOperation<Block, Blake2Hasher, B>,
		origin: BlockOrigin,
		hash: Block::Hash,
		import_headers: PrePostHeader<Block::Header>,
		justification: Option<Justification>,
		body: Option<Vec<Block::Extrinsic>>,
		new_cache: HashMap<CacheKeyId, Vec<u8>>,
		finalized: bool,
		aux: Vec<(Vec<u8>, Option<Vec<u8>>)>,
		fork_choice: ForkChoiceStrategy,
	) -> error::Result<ImportResult> where
		E: CallExecutor<Block, Blake2Hasher> + Send + Sync + Clone,
	{
		let parent_hash = import_headers.post().parent_hash().clone();
		match self.backend.blockchain().status(BlockId::Hash(hash))? {
			blockchain::BlockStatus::InChain => return Ok(ImportResult::AlreadyInChain),
			blockchain::BlockStatus::Unknown => {},
		}

		let info = self.backend.blockchain().info();

		// the block is lower than our last finalized block so it must revert
		// finality, refusing import.
		if *import_headers.post().number() <= info.finalized_number {
			return Err(error::Error::NotInFinalizedChain);
		}

		// this is a fairly arbitrary choice of where to draw the line on making notifications,
		// but the general goal is to only make notifications when we are already fully synced
		// and get a new chain head.
		let make_notifications = match origin {
			BlockOrigin::NetworkBroadcast | BlockOrigin::Own | BlockOrigin::ConsensusBroadcast => true,
			BlockOrigin::Genesis | BlockOrigin::NetworkInitialSync | BlockOrigin::File => false,
		};

		self.backend.begin_state_operation(&mut operation.op, BlockId::Hash(parent_hash))?;

		// ensure parent block is finalized to maintain invariant that
		// finality is called sequentially.
		if finalized {
			self.apply_finality_with_block_hash(operation, parent_hash, None, info.best_hash, make_notifications)?;
		}

		// FIXME #1232: correct path logic for when to execute this function
		let (storage_update, changes_update, storage_changes) = self.block_execution(
			&operation.op,
			&import_headers,
			origin,
			hash,
			body.clone(),
		)?;

		let is_new_best = finalized || match fork_choice {
			ForkChoiceStrategy::LongestChain => import_headers.post().number() > &info.best_number,
			ForkChoiceStrategy::Custom(v) => v,
		};

		let leaf_state = if finalized {
			crate::backend::NewBlockState::Final
		} else if is_new_best {
			crate::backend::NewBlockState::Best
		} else {
			crate::backend::NewBlockState::Normal
		};

		let retracted = if is_new_best {
			let route_from_best = header_metadata::tree_route(
				self.backend.blockchain(),
				info.best_hash,
				parent_hash,
			)?;
			route_from_best.retracted().iter().rev().map(|e| e.hash.clone()).collect()
		} else {
			Vec::default()
		};

		trace!("Imported {}, (#{}), best={}, origin={:?}", hash, import_headers.post().number(), is_new_best, origin);

		operation.op.set_block_data(
			import_headers.post().clone(),
			body,
			justification,
			leaf_state,
		)?;

		operation.op.update_cache(new_cache);
		if let Some(storage_update) = storage_update {
			operation.op.update_db_storage(storage_update)?;
		}
		if let Some(storage_changes) = storage_changes.clone() {
			operation.op.update_storage(storage_changes.0, storage_changes.1)?;
		}
		if let Some(Some(changes_update)) = changes_update {
			operation.op.update_changes_trie(changes_update)?;
		}

		operation.op.insert_aux(aux)?;

		if make_notifications {
			if finalized {
				operation.notify_finalized.push(hash);
			}

			operation.notify_imported = Some(ImportSummary {
				hash,
				origin,
				header: import_headers.into_post(),
				is_new_best,
				storage_changes,
				retracted,
			})
		}

		Ok(ImportResult::imported(is_new_best))
	}

	fn block_execution(
		&self,
		transaction: &B::BlockImportOperation,
		import_headers: &PrePostHeader<Block::Header>,
		origin: BlockOrigin,
		hash: Block::Hash,
		body: Option<Vec<Block::Extrinsic>>,
	) -> error::Result<(
		Option<StorageUpdate<B, Block>>,
		Option<Option<ChangesUpdate<Block>>>,
		Option<(
			Vec<(Vec<u8>, Option<Vec<u8>>)>,
			Vec<(Vec<u8>, Vec<(Vec<u8>, Option<Vec<u8>>)>)>,
			Vec<(Vec<u8>, Option<Vec<u8>>)>,
		)>
	)>
		where
			E: CallExecutor<Block, Blake2Hasher> + Send + Sync + Clone,
	{
		match transaction.state()? {
			Some(transaction_state) => {
				let mut overlay = Default::default();
				let get_execution_manager = |execution_strategy: ExecutionStrategy| {
					match execution_strategy {
						ExecutionStrategy::NativeElseWasm => ExecutionManager::NativeElseWasm,
						ExecutionStrategy::AlwaysWasm => ExecutionManager::AlwaysWasm(BackendTrustLevel::Trusted),
						ExecutionStrategy::NativeWhenPossible => ExecutionManager::NativeWhenPossible,
						ExecutionStrategy::Both => ExecutionManager::Both(|wasm_result, native_result| {
							let header = import_headers.post();
							warn!("Consensus error between wasm and native block execution at block {}", hash);
							warn!("   Header {:?}", header);
							warn!("   Native result {:?}", native_result);
							warn!("   Wasm result {:?}", wasm_result);
							telemetry!(SUBSTRATE_INFO; "block.execute.consensus_failure";
								"hash" => ?hash,
								"origin" => ?origin,
								"header" => ?header
							);
							wasm_result
						}),
					}
				};
				let (_, storage_update, changes_update) = self.executor.call_at_state::<_, _, _, NeverNativeValue, fn() -> _>(
					transaction_state,
					&mut overlay,
					"Core_execute_block",
					&<Block as BlockT>::new(import_headers.pre().clone(), body.unwrap_or_default()).encode(),
					match origin {
						BlockOrigin::NetworkInitialSync => get_execution_manager(self.execution_strategies().syncing),
						_ => get_execution_manager(self.execution_strategies().importing),
					},
					None,
					NeverOffchainExt::new(),
				)?;

				overlay.commit_prospective();

				let (top, children, offstate) = overlay.into_committed();
				let children = children.map(|(sk, it)| (sk, it.collect())).collect();
				if import_headers.post().state_root() != &storage_update.1 {
					return Err(error::Error::InvalidStateRoot);
				}

				Ok((
					Some(storage_update.0),
					Some(changes_update),
<<<<<<< HEAD
					Some((top.collect(), children, offstate.collect())),
=======
					Some((top.collect(), children, kv.collect())),
>>>>>>> 42bbd9d8
				))
			},
			None => Ok((None, None, None))
		}
	}

	fn apply_finality_with_block_hash(
		&self,
		operation: &mut ClientImportOperation<Block, Blake2Hasher, B>,
		block: Block::Hash,
		justification: Option<Justification>,
		best_block: Block::Hash,
		notify: bool,
	) -> error::Result<()> {
		// find tree route from last finalized to given block.
		let last_finalized = self.backend.blockchain().last_finalized()?;

		if block == last_finalized {
			warn!("Possible safety violation: attempted to re-finalize last finalized block {:?} ", last_finalized);
			return Ok(());
		}

		let route_from_finalized = header_metadata::tree_route(self.backend.blockchain(), last_finalized, block)?;

		if let Some(retracted) = route_from_finalized.retracted().get(0) {
			warn!("Safety violation: attempted to revert finalized block {:?} which is not in the \
				same chain as last finalized {:?}", retracted, last_finalized);

			return Err(error::Error::NotInFinalizedChain);
		}

		let route_from_best = header_metadata::tree_route(self.backend.blockchain(), best_block, block)?;

		// if the block is not a direct ancestor of the current best chain,
		// then some other block is the common ancestor.
		if route_from_best.common_block().hash != block {
			// NOTE: we're setting the finalized block as best block, this might
			// be slightly innacurate since we might have a "better" block
			// further along this chain, but since best chain selection logic is
			// pluggable we cannot make a better choice here. usages that need
			// an accurate "best" block need to go through `SelectChain`
			// instead.
			operation.op.mark_head(BlockId::Hash(block))?;
		}

		let enacted = route_from_finalized.enacted();
		assert!(enacted.len() > 0);
		for finalize_new in &enacted[..enacted.len() - 1] {
			operation.op.mark_finalized(BlockId::Hash(finalize_new.hash), None)?;
		}

		assert_eq!(enacted.last().map(|e| e.hash), Some(block));
		operation.op.mark_finalized(BlockId::Hash(block), justification)?;

		if notify {
			// sometimes when syncing, tons of blocks can be finalized at once.
			// we'll send notifications spuriously in that case.
			const MAX_TO_NOTIFY: usize = 256;
			let enacted = route_from_finalized.enacted();
			let start = enacted.len() - ::std::cmp::min(enacted.len(), MAX_TO_NOTIFY);
			for finalized in &enacted[start..] {
				operation.notify_finalized.push(finalized.hash);
			}
		}

		Ok(())
	}

	fn notify_finalized(
		&self,
		notify_finalized: Vec<Block::Hash>,
	) -> error::Result<()> {
		let mut sinks = self.finality_notification_sinks.lock();

		for finalized_hash in notify_finalized {
			let header = self.header(&BlockId::Hash(finalized_hash))?
				.expect("header already known to exist in DB because it is indicated in the tree route; qed");

			telemetry!(SUBSTRATE_INFO; "notify.finalized";
				"height" => format!("{}", header.number()),
				"best" => ?finalized_hash,
			);

			let notification = FinalityNotification {
				header,
				hash: finalized_hash,
			};

			sinks.retain(|sink| sink.unbounded_send(notification.clone()).is_ok());
		}

		Ok(())
	}

	fn notify_imported(&self, notify_import: ImportSummary<Block>) -> error::Result<()> {
		if let Some(storage_changes) = notify_import.storage_changes {
			// TODO [ToDr] How to handle re-orgs? Should we re-emit all storage changes?
			self.storage_notifications.lock()
				.trigger(
					&notify_import.hash,
					storage_changes.0.into_iter(),
					storage_changes.1.into_iter().map(|(sk, v)| (sk, v.into_iter())),
				);
		}

		let notification = BlockImportNotification::<Block> {
			hash: notify_import.hash,
			origin: notify_import.origin,
			header: notify_import.header,
			is_new_best: notify_import.is_new_best,
			retracted: notify_import.retracted,
		};

		self.import_notification_sinks.lock()
			.retain(|sink| sink.unbounded_send(notification.clone()).is_ok());

		Ok(())
	}

	/// Attempts to revert the chain by `n` blocks. Returns the number of blocks that were
	/// successfully reverted.
	pub fn revert(&self, n: NumberFor<Block>) -> error::Result<NumberFor<Block>> {
		Ok(self.backend.revert(n)?)
	}

	/// Get blockchain info.
	pub fn info(&self) -> ClientInfo<Block> {
		let info = self.backend.blockchain().info();
		ClientInfo {
			chain: info,
			used_state_cache_size: self.backend.used_state_cache_size(),
		}
	}

	/// Get block status.
	pub fn block_status(&self, id: &BlockId<Block>) -> error::Result<BlockStatus> {
		// this can probably be implemented more efficiently
		if let BlockId::Hash(ref h) = id {
			if self.importing_block.read().as_ref().map_or(false, |importing| h == importing) {
				return Ok(BlockStatus::Queued);
			}
		}
		let hash_and_number = match id.clone() {
			BlockId::Hash(hash) => self.backend.blockchain().number(hash)?.map(|n| (hash, n)),
			BlockId::Number(n) => self.backend.blockchain().hash(n)?.map(|hash| (hash, n)),
		};
		match hash_and_number {
			Some((hash, number)) => {
				if self.backend.have_state_at(&hash, number) {
					Ok(BlockStatus::InChainWithState)
				} else {
					Ok(BlockStatus::InChainPruned)
				}
			}
			None => Ok(BlockStatus::Unknown),
		}
	}

	/// Get block header by id.
	pub fn header(&self, id: &BlockId<Block>) -> error::Result<Option<<Block as BlockT>::Header>> {
		self.backend.blockchain().header(*id)
	}

	/// Get block body by id.
	pub fn body(&self, id: &BlockId<Block>) -> error::Result<Option<Vec<<Block as BlockT>::Extrinsic>>> {
		self.backend.blockchain().body(*id)
	}

	/// Get block justification set by id.
	pub fn justification(&self, id: &BlockId<Block>) -> error::Result<Option<Justification>> {
		self.backend.blockchain().justification(*id)
	}

	/// Get full block by id.
	pub fn block(&self, id: &BlockId<Block>)
		-> error::Result<Option<SignedBlock<Block>>>
	{
		Ok(match (self.header(id)?, self.body(id)?, self.justification(id)?) {
			(Some(header), Some(extrinsics), justification) =>
				Some(SignedBlock { block: Block::new(header, extrinsics), justification }),
			_ => None,
		})
	}

	/// Gets the uncles of the block with `target_hash` going back `max_generation` ancestors.
	pub fn uncles(&self, target_hash: Block::Hash, max_generation: NumberFor<Block>) -> error::Result<Vec<Block::Hash>> {
		let load_header = |id: Block::Hash| -> error::Result<Block::Header> {
			match self.backend.blockchain().header(BlockId::Hash(id))? {
				Some(hdr) => Ok(hdr),
				None => Err(Error::UnknownBlock(format!("{:?}", id))),
			}
		};

		let genesis_hash = self.backend.blockchain().info().genesis_hash;
		if genesis_hash == target_hash { return Ok(Vec::new()); }

		let mut current_hash = target_hash;
		let mut current = load_header(current_hash)?;
		let mut ancestor_hash = *current.parent_hash();
		let mut ancestor = load_header(ancestor_hash)?;
		let mut uncles = Vec::new();

		for _generation in 0..max_generation.saturated_into() {
			let children = self.backend.blockchain().children(ancestor_hash)?;
			uncles.extend(children.into_iter().filter(|h| h != &current_hash));
			current_hash = ancestor_hash;
			if genesis_hash == current_hash { break; }
			current = ancestor;
			ancestor_hash = *current.parent_hash();
			ancestor = load_header(ancestor_hash)?;
		}
		trace!("Collected {} uncles", uncles.len());
		Ok(uncles)
	}

	fn changes_trie_config(&self) -> Result<Option<ChangesTrieConfiguration>, Error> {
		Ok(self.backend.state_at(BlockId::Number(self.backend.blockchain().info().best_number))?
			.storage(well_known_keys::CHANGES_TRIE_CONFIG)
			.map_err(|e| error::Error::from_state(Box::new(e)))?
			.and_then(|c| Decode::decode(&mut &*c).ok()))
	}

	/// Prepare in-memory header that is used in execution environment.
	fn prepare_environment_block(&self, parent: &BlockId<Block>) -> error::Result<Block::Header> {
		let parent_header = self.backend.blockchain().expect_header(*parent)?;
		Ok(<<Block as BlockT>::Header as HeaderT>::new(
			self.backend.blockchain().expect_block_number_from_id(parent)? + One::one(),
			Default::default(),
			Default::default(),
			parent_header.hash(),
			Default::default(),
		))
	}
}

impl<B, E, Block, RA> HeaderMetadata<Block> for Client<B, E, Block, RA> where
	B: backend::Backend<Block, Blake2Hasher>,
	E: CallExecutor<Block, Blake2Hasher>,
	Block: BlockT<Hash=H256>,
{
	type Error = error::Error;

	fn header_metadata(&self, hash: Block::Hash) -> Result<CachedHeaderMetadata<Block>, Self::Error> {
		self.backend.blockchain().header_metadata(hash)
	}

	fn insert_header_metadata(&self, hash: Block::Hash, metadata: CachedHeaderMetadata<Block>) {
		self.backend.blockchain().insert_header_metadata(hash, metadata)
	}

	fn remove_header_metadata(&self, hash: Block::Hash) {
		self.backend.blockchain().remove_header_metadata(hash)
	}
}

impl<B, E, Block, RA> ProvideUncles<Block> for Client<B, E, Block, RA> where
	B: backend::Backend<Block, Blake2Hasher>,
	E: CallExecutor<Block, Blake2Hasher>,
	Block: BlockT<Hash=H256>,
{
	fn uncles(&self, target_hash: Block::Hash, max_generation: NumberFor<Block>) -> error::Result<Vec<Block::Header>> {
		Ok(Client::uncles(self, target_hash, max_generation)?
			.into_iter()
			.filter_map(|hash| Client::header(self, &BlockId::Hash(hash)).unwrap_or(None))
			.collect()
		)
	}
}

impl<B, E, Block, RA> ChainHeaderBackend<Block> for Client<B, E, Block, RA> where
	B: backend::Backend<Block, Blake2Hasher>,
	E: CallExecutor<Block, Blake2Hasher> + Send + Sync,
	Block: BlockT<Hash=H256>,
	RA: Send + Sync
{
	fn header(&self, id: BlockId<Block>) -> error::Result<Option<Block::Header>> {
		self.backend.blockchain().header(id)
	}

	fn info(&self) -> blockchain::Info<Block> {
		self.backend.blockchain().info()
	}

	fn status(&self, id: BlockId<Block>) -> error::Result<blockchain::BlockStatus> {
		self.backend.blockchain().status(id)
	}

	fn number(&self, hash: Block::Hash) -> error::Result<Option<<<Block as BlockT>::Header as HeaderT>::Number>> {
		self.backend.blockchain().number(hash)
	}

	fn hash(&self, number: NumberFor<Block>) -> error::Result<Option<Block::Hash>> {
		self.backend.blockchain().hash(number)
	}
}

impl<B, E, Block, RA> ChainHeaderBackend<Block> for &Client<B, E, Block, RA> where
	B: backend::Backend<Block, Blake2Hasher>,
	E: CallExecutor<Block, Blake2Hasher> + Send + Sync,
	Block: BlockT<Hash=H256>,
	RA: Send + Sync,
{
	fn header(&self, id: BlockId<Block>) -> error::Result<Option<Block::Header>> {
		(**self).backend.blockchain().header(id)
	}

	fn info(&self) -> blockchain::Info<Block> {
		(**self).backend.blockchain().info()
	}

	fn status(&self, id: BlockId<Block>) -> error::Result<blockchain::BlockStatus> {
		(**self).status(id)
	}

	fn number(&self, hash: Block::Hash) -> error::Result<Option<<<Block as BlockT>::Header as HeaderT>::Number>> {
		(**self).number(hash)
	}

	fn hash(&self, number: NumberFor<Block>) -> error::Result<Option<Block::Hash>> {
		(**self).hash(number)
	}
}

impl<B, E, Block, RA> ProvideCache<Block> for Client<B, E, Block, RA> where
	B: backend::Backend<Block, Blake2Hasher>,
	Block: BlockT<Hash=H256>,
{
	fn cache(&self) -> Option<Arc<dyn Cache<Block>>> {
		self.backend.blockchain().cache()
	}
}

impl<B, E, Block, RA> ProvideRuntimeApi for Client<B, E, Block, RA> where
	B: backend::Backend<Block, Blake2Hasher>,
	E: CallExecutor<Block, Blake2Hasher> + Clone + Send + Sync,
	Block: BlockT<Hash=H256>,
	RA: ConstructRuntimeApi<Block, Self>
{
	type Api = <RA as ConstructRuntimeApi<Block, Self>>::RuntimeApi;

	fn runtime_api<'a>(&'a self) -> ApiRef<'a, Self::Api> {
		RA::construct_runtime_api(self)
	}
}

impl<B, E, Block, RA> CallRuntimeAt<Block> for Client<B, E, Block, RA> where
	B: backend::Backend<Block, Blake2Hasher>,
	E: CallExecutor<Block, Blake2Hasher> + Clone + Send + Sync,
	Block: BlockT<Hash=H256>,
{
	fn call_api_at<
		'a,
		R: Encode + Decode + PartialEq,
		NC: FnOnce() -> result::Result<R, String> + UnwindSafe,
		C: CoreApi<Block>,
	>(
		&self,
		core_api: &C,
		at: &BlockId<Block>,
		function: &'static str,
		args: Vec<u8>,
		changes: &RefCell<OverlayedChanges>,
		initialize_block: InitializeBlock<'a, Block>,
		native_call: Option<NC>,
		context: ExecutionContext,
		recorder: &Option<Rc<RefCell<ProofRecorder<Block>>>>,
	) -> error::Result<NativeOrEncoded<R>> {
		let manager = match context {
			ExecutionContext::BlockConstruction =>
				self.execution_strategies.block_construction.get_manager(),
			ExecutionContext::Syncing =>
				self.execution_strategies.syncing.get_manager(),
			ExecutionContext::Importing =>
				self.execution_strategies.importing.get_manager(),
			ExecutionContext::OffchainCall(Some((_, capabilities))) if capabilities.has_all() =>
				self.execution_strategies.offchain_worker.get_manager(),
			ExecutionContext::OffchainCall(_) =>
				self.execution_strategies.other.get_manager(),
		};

		let capabilities = context.capabilities();
		let mut offchain_extensions = match context {
			ExecutionContext::OffchainCall(ext) => ext.map(|x| x.0),
			_ => None,
		}.map(|ext| offchain::LimitedExternalities::new(capabilities, ext));

		self.executor.contextual_call::<_, _, fn(_,_) -> _,_,_>(
			|| core_api.initialize_block(at, &self.prepare_environment_block(at)?),
			at,
			function,
			&args,
			changes,
			initialize_block,
			manager,
			native_call,
			offchain_extensions.as_mut(),
			recorder,
			capabilities.has(offchain::Capability::Keystore),
		)
	}

	fn runtime_version_at(&self, at: &BlockId<Block>) -> error::Result<RuntimeVersion> {
		self.runtime_version_at(at)
	}
}

/// NOTE: only use this implementation when you are sure there are NO consensus-level BlockImport
/// objects. Otherwise, importing blocks directly into the client would be bypassing
/// important verification work.
impl<'a, B, E, Block, RA> consensus::BlockImport<Block> for &'a Client<B, E, Block, RA> where
	B: backend::Backend<Block, Blake2Hasher>,
	E: CallExecutor<Block, Blake2Hasher> + Clone + Send + Sync,
	Block: BlockT<Hash=H256>,
{
	type Error = ConsensusError;

	/// Import a checked and validated block. If a justification is provided in
	/// `BlockImportParams` then `finalized` *must* be true.
	///
	/// NOTE: only use this implementation when there are NO consensus-level BlockImport
	/// objects. Otherwise, importing blocks directly into the client would be bypassing
	/// important verification work.
	///
	/// If you are not sure that there are no BlockImport objects provided by the consensus
	/// algorithm, don't use this function.
	fn import_block(
		&mut self,
		import_block: BlockImportParams<Block>,
		new_cache: HashMap<CacheKeyId, Vec<u8>>,
	) -> Result<ImportResult, Self::Error> {
		self.lock_import_and_run(|operation| {
			self.apply_block(operation, import_block, new_cache)
		}).map_err(|e| {
			warn!("Block import error:\n{:?}", e);
			ConsensusError::ClientImport(e.to_string()).into()
		})
	}

	/// Check block preconditions.
	fn check_block(
		&mut self,
		block: BlockCheckParams<Block>,
	) -> Result<ImportResult, Self::Error> {
		let BlockCheckParams { hash, number, parent_hash } = block;

		if let Some(h) = self.fork_blocks.as_ref().and_then(|x| x.get(&number)) {
			if &hash != h  {
				trace!(
					"Rejecting block from known invalid fork. Got {:?}, expected: {:?} at height {}",
					hash,
					h,
					number
				);
				return Ok(ImportResult::KnownBad);
			}
		}

		match self.block_status(&BlockId::Hash(parent_hash))
			.map_err(|e| ConsensusError::ClientImport(e.to_string()))?
		{
			BlockStatus::InChainWithState | BlockStatus::Queued => {},
			BlockStatus::Unknown | BlockStatus::InChainPruned => return Ok(ImportResult::UnknownParent),
			BlockStatus::KnownBad => return Ok(ImportResult::KnownBad),
		}

		match self.block_status(&BlockId::Hash(hash))
			.map_err(|e| ConsensusError::ClientImport(e.to_string()))?
		{
			BlockStatus::InChainWithState | BlockStatus::Queued => return Ok(ImportResult::AlreadyInChain),
			BlockStatus::Unknown | BlockStatus::InChainPruned => {},
			BlockStatus::KnownBad => return Ok(ImportResult::KnownBad),
		}


		Ok(ImportResult::imported(false))
	}
}

impl<B, E, Block, RA> consensus::BlockImport<Block> for Client<B, E, Block, RA> where
	B: backend::Backend<Block, Blake2Hasher>,
	E: CallExecutor<Block, Blake2Hasher> + Clone + Send + Sync,
	Block: BlockT<Hash=H256>,
{
	type Error = ConsensusError;

	fn import_block(
		&mut self,
		import_block: BlockImportParams<Block>,
		new_cache: HashMap<CacheKeyId, Vec<u8>>,
	) -> Result<ImportResult, Self::Error> {
		(&*self).import_block(import_block, new_cache)
	}

	fn check_block(
		&mut self,
		block: BlockCheckParams<Block>,
	) -> Result<ImportResult, Self::Error> {
		(&*self).check_block(block)
	}
}

impl<B, E, Block, RA> Finalizer<Block, Blake2Hasher, B> for Client<B, E, Block, RA> where
	B: backend::Backend<Block, Blake2Hasher>,
	E: CallExecutor<Block, Blake2Hasher>,
	Block: BlockT<Hash=H256>,
{
	fn apply_finality(
		&self,
		operation: &mut ClientImportOperation<Block, Blake2Hasher, B>,
		id: BlockId<Block>,
		justification: Option<Justification>,
		notify: bool,
	) -> error::Result<()> {
		let last_best = self.backend.blockchain().info().best_hash;
		let to_finalize_hash = self.backend.blockchain().expect_block_hash_from_id(&id)?;
		self.apply_finality_with_block_hash(operation, to_finalize_hash, justification, last_best, notify)
	}

	fn finalize_block(&self, id: BlockId<Block>, justification: Option<Justification>, notify: bool) -> error::Result<()> {
		self.lock_import_and_run(|operation| {
			self.apply_finality(operation, id, justification, notify)
		})
	}
}

impl<B, E, Block, RA> Finalizer<Block, Blake2Hasher, B> for &Client<B, E, Block, RA> where
	B: backend::Backend<Block, Blake2Hasher>,
	E: CallExecutor<Block, Blake2Hasher>,
	Block: BlockT<Hash=H256>,
{
	fn apply_finality(
		&self,
		operation: &mut ClientImportOperation<Block, Blake2Hasher, B>,
		id: BlockId<Block>,
		justification: Option<Justification>,
		notify: bool,
	) -> error::Result<()> {
		(**self).apply_finality(operation, id, justification, notify)
	}

	fn finalize_block(&self, id: BlockId<Block>, justification: Option<Justification>, notify: bool) -> error::Result<()> {
		(**self).finalize_block(id, justification, notify)
	}
}

impl<B, E, Block, RA> BlockchainEvents<Block> for Client<B, E, Block, RA>
where
	E: CallExecutor<Block, Blake2Hasher>,
	Block: BlockT<Hash=H256>,
{
	/// Get block import event stream.
	fn import_notification_stream(&self) -> ImportNotifications<Block> {
		let (sink, stream) = mpsc::unbounded();
		self.import_notification_sinks.lock().push(sink);
		stream
	}

	fn finality_notification_stream(&self) -> FinalityNotifications<Block> {
		let (sink, stream) = mpsc::unbounded();
		self.finality_notification_sinks.lock().push(sink);
		stream
	}

	/// Get storage changes event stream.
	fn storage_changes_notification_stream(
		&self,
		filter_keys: Option<&[StorageKey]>,
		child_filter_keys: Option<&[(StorageKey, Option<Vec<StorageKey>>)]>,
	) -> error::Result<StorageEventStream<Block::Hash>> {
		Ok(self.storage_notifications.lock().listen(filter_keys, child_filter_keys))
	}
}

/// Implement Longest Chain Select implementation
/// where 'longest' is defined as the highest number of blocks
pub struct LongestChain<B, Block> {
	backend: Arc<B>,
	_phantom: PhantomData<Block>
}

impl<B, Block> Clone for LongestChain<B, Block> {
	fn clone(&self) -> Self {
		let backend = self.backend.clone();
		LongestChain {
			backend,
			_phantom: Default::default()
		}
	}
}

impl<B, Block> LongestChain<B, Block>
where
	B: backend::Backend<Block, Blake2Hasher>,
	Block: BlockT<Hash=H256>,
{
	/// Instantiate a new LongestChain for Backend B
	pub fn new(backend: Arc<B>) -> Self {
		LongestChain {
			backend,
			_phantom: Default::default()
		}
	}

	fn best_block_header(&self) -> error::Result<<Block as BlockT>::Header> {
		let info = self.backend.blockchain().info();
		let import_lock = self.backend.get_import_lock();
		let best_hash = self.backend.blockchain().best_containing(info.best_hash, None, import_lock)?
			.unwrap_or(info.best_hash);

		Ok(self.backend.blockchain().header(BlockId::Hash(best_hash))?
			.expect("given block hash was fetched from block in db; qed"))
	}

	fn leaves(&self) -> Result<Vec<<Block as BlockT>::Hash>, error::Error> {
		self.backend.blockchain().leaves()
	}
}

impl<B, Block> SelectChain<Block> for LongestChain<B, Block>
where
	B: backend::Backend<Block, Blake2Hasher>,
	Block: BlockT<Hash=H256>,
{

	fn leaves(&self) -> Result<Vec<<Block as BlockT>::Hash>, ConsensusError> {
		LongestChain::leaves(self)
			.map_err(|e| ConsensusError::ChainLookup(e.to_string()).into())
	}

	fn best_chain(&self)
		-> Result<<Block as BlockT>::Header, ConsensusError>
	{
		LongestChain::best_block_header(&self)
			.map_err(|e| ConsensusError::ChainLookup(e.to_string()).into())
	}

	fn finality_target(
		&self,
		target_hash: Block::Hash,
		maybe_max_number: Option<NumberFor<Block>>
	) -> Result<Option<Block::Hash>, ConsensusError> {
		let import_lock = self.backend.get_import_lock();
		self.backend.blockchain().best_containing(target_hash, maybe_max_number, import_lock)
			.map_err(|e| ConsensusError::ChainLookup(e.to_string()).into())
	}
}

impl<B, E, Block, RA> BlockBody<Block> for Client<B, E, Block, RA>
	where
		B: backend::Backend<Block, Blake2Hasher>,
		E: CallExecutor<Block, Blake2Hasher>,
		Block: BlockT<Hash=H256>,
{
	fn block_body(&self, id: &BlockId<Block>) -> error::Result<Option<Vec<<Block as BlockT>::Extrinsic>>> {
		self.body(id)
	}
}

impl<B, E, Block, RA> backend::AuxStore for Client<B, E, Block, RA>
	where
		B: backend::Backend<Block, Blake2Hasher>,
		E: CallExecutor<Block, Blake2Hasher>,
		Block: BlockT<Hash=H256>,
{
	/// Insert auxiliary data into key-value store.
	fn insert_aux<
		'a,
		'b: 'a,
		'c: 'a,
		I: IntoIterator<Item=&'a(&'c [u8], &'c [u8])>,
		D: IntoIterator<Item=&'a &'b [u8]>,
	>(&self, insert: I, delete: D) -> error::Result<()> {
		// Import is locked here because we may have other block import
		// operations that tries to set aux data. Note that for consensus
		// layer, one can always use atomic operations to make sure
		// import is only locked once.
		self.lock_import_and_run(|operation| {
			apply_aux(operation, insert, delete)
		})
	}
	/// Query auxiliary data from key-value store.
	fn get_aux(&self, key: &[u8]) -> error::Result<Option<Vec<u8>>> {
		crate::backend::AuxStore::get_aux(&*self.backend, key)
	}
}


impl<B, E, Block, RA> backend::AuxStore for &Client<B, E, Block, RA>
	where
		B: backend::Backend<Block, Blake2Hasher>,
		E: CallExecutor<Block, Blake2Hasher>,
		Block: BlockT<Hash=H256>,
{

	fn insert_aux<
		'a,
		'b: 'a,
		'c: 'a,
		I: IntoIterator<Item=&'a(&'c [u8], &'c [u8])>,
		D: IntoIterator<Item=&'a &'b [u8]>,
	>(&self, insert: I, delete: D) -> error::Result<()> {
		(**self).insert_aux(insert, delete)
	}

	fn get_aux(&self, key: &[u8]) -> error::Result<Option<Vec<u8>>> {
		(**self).get_aux(key)
	}
}

/// Helper function to apply auxiliary data insertion into an operation.
pub fn apply_aux<'a, 'b: 'a, 'c: 'a, B, Block, H, D, I>(
	operation: &mut ClientImportOperation<Block, H, B>,
	insert: I,
	delete: D
) -> error::Result<()>
where
	Block: BlockT,
	H: Hasher<Out=Block::Hash>,
	B: backend::Backend<Block, H>,
	I: IntoIterator<Item=&'a(&'c [u8], &'c [u8])>,
	D: IntoIterator<Item=&'a &'b [u8]>,
{
	operation.op.insert_aux(
		insert.into_iter()
			.map(|(k, v)| (k.to_vec(), Some(v.to_vec())))
			.chain(delete.into_iter().map(|k| (k.to_vec(), None)))
	)
}

/// Utility methods for the client.
pub mod utils {
	use super::*;
	use crate::error;
	use primitives::H256;
	use std::borrow::Borrow;

	/// Returns a function for checking block ancestry, the returned function will
	/// return `true` if the given hash (second parameter) is a descendent of the
	/// base (first parameter). If the `current` parameter is defined, it should
	/// represent the current block `hash` and its `parent hash`, if given the
	/// function that's returned will assume that `hash` isn't part of the local DB
	/// yet, and all searches in the DB will instead reference the parent.
	pub fn is_descendent_of<'a, Block: BlockT<Hash=H256>, T, H: Borrow<H256> + 'a>(
		client: &'a T,
		current: Option<(H, H)>,
	) -> impl Fn(&H256, &H256) -> Result<bool, error::Error> + 'a
		where T: ChainHeaderBackend<Block> + HeaderMetadata<Block, Error=error::Error>,
	{
		move |base, hash| {
			if base == hash { return Ok(false); }

			let current = current.as_ref().map(|(c, p)| (c.borrow(), p.borrow()));

			let mut hash = hash;
			if let Some((current_hash, current_parent_hash)) = current {
				if base == current_hash { return Ok(false); }
				if hash == current_hash {
					if base == current_parent_hash {
						return Ok(true);
					} else {
						hash = current_parent_hash;
					}
				}
			}

			let ancestor = header_metadata::lowest_common_ancestor(client, *hash, *base)?;

			Ok(ancestor.hash == *base)
		}
	}
}

impl<BE, E, B, RA> consensus::block_validation::Chain<B> for Client<BE, E, B, RA>
	where BE: backend::Backend<B, Blake2Hasher>,
		  E: CallExecutor<B, Blake2Hasher>,
		  B: BlockT<Hash = H256>
{
	fn block_status(&self, id: &BlockId<B>) -> Result<BlockStatus, Box<dyn std::error::Error + Send>> {
		Client::block_status(self, id).map_err(|e| Box::new(e) as Box<_>)
	}
}

#[cfg(test)]
pub(crate) mod tests {
	use std::collections::HashMap;
	use super::*;
	use primitives::blake2_256;
	use sr_primitives::DigestItem;
	use consensus::{BlockOrigin, SelectChain};
	use test_client::{
		prelude::*,
		client_db::{Backend, DatabaseSettings, PruningMode},
		runtime::{self, Block, Transfer, RuntimeApi, TestAPI},
	};

	/// Returns tuple, consisting of:
	/// 1) test client pre-filled with blocks changing balances;
	/// 2) roots of changes tries for these blocks
	/// 3) test cases in form (begin, end, key, vec![(block, extrinsic)]) that are required to pass
	pub fn prepare_client_with_key_changes() -> (
		test_client::client::Client<test_client::Backend, test_client::Executor, Block, RuntimeApi>,
		Vec<H256>,
		Vec<(u64, u64, Vec<u8>, Vec<(u64, u32)>)>,
	) {
		// prepare block structure
		let blocks_transfers = vec![
			vec![(AccountKeyring::Alice, AccountKeyring::Dave), (AccountKeyring::Bob, AccountKeyring::Dave)],
			vec![(AccountKeyring::Charlie, AccountKeyring::Eve)],
			vec![],
			vec![(AccountKeyring::Alice, AccountKeyring::Dave)],
		];

		// prepare client ang import blocks
		let mut local_roots = Vec::new();
		let remote_client = TestClientBuilder::new().set_support_changes_trie(true).build();
		let mut nonces: HashMap<_, u64> = Default::default();
		for (i, block_transfers) in blocks_transfers.into_iter().enumerate() {
			let mut builder = remote_client.new_block(Default::default()).unwrap();
			for (from, to) in block_transfers {
				builder.push_transfer(Transfer {
					from: from.into(),
					to: to.into(),
					amount: 1,
					nonce: *nonces.entry(from).and_modify(|n| { *n = *n + 1 }).or_default(),
				}).unwrap();
			}
			remote_client.import(BlockOrigin::Own, builder.bake().unwrap()).unwrap();

			let header = remote_client.header(&BlockId::Number(i as u64 + 1)).unwrap().unwrap();
			let trie_root = header.digest().log(DigestItem::as_changes_trie_root)
				.map(|root| H256::from_slice(root.as_ref()))
				.unwrap();
			local_roots.push(trie_root);
		}

		// prepare test cases
		let alice = blake2_256(&runtime::system::balance_of_key(AccountKeyring::Alice.into())).to_vec();
		let bob = blake2_256(&runtime::system::balance_of_key(AccountKeyring::Bob.into())).to_vec();
		let charlie = blake2_256(&runtime::system::balance_of_key(AccountKeyring::Charlie.into())).to_vec();
		let dave = blake2_256(&runtime::system::balance_of_key(AccountKeyring::Dave.into())).to_vec();
		let eve = blake2_256(&runtime::system::balance_of_key(AccountKeyring::Eve.into())).to_vec();
		let ferdie = blake2_256(&runtime::system::balance_of_key(AccountKeyring::Ferdie.into())).to_vec();
		let test_cases = vec![
			(1, 4, alice.clone(), vec![(4, 0), (1, 0)]),
			(1, 3, alice.clone(), vec![(1, 0)]),
			(2, 4, alice.clone(), vec![(4, 0)]),
			(2, 3, alice.clone(), vec![]),

			(1, 4, bob.clone(), vec![(1, 1)]),
			(1, 1, bob.clone(), vec![(1, 1)]),
			(2, 4, bob.clone(), vec![]),

			(1, 4, charlie.clone(), vec![(2, 0)]),

			(1, 4, dave.clone(), vec![(4, 0), (1, 1), (1, 0)]),
			(1, 1, dave.clone(), vec![(1, 1), (1, 0)]),
			(3, 4, dave.clone(), vec![(4, 0)]),

			(1, 4, eve.clone(), vec![(2, 0)]),
			(1, 1, eve.clone(), vec![]),
			(3, 4, eve.clone(), vec![]),

			(1, 4, ferdie.clone(), vec![]),
		];

		(remote_client, local_roots, test_cases)
	}

	#[test]
	fn client_initializes_from_genesis_ok() {
		let client = test_client::new();

		assert_eq!(
			client.runtime_api().balance_of(
				&BlockId::Number(client.info().chain.best_number),
				AccountKeyring::Alice.into()
			).unwrap(),
			1000
		);
		assert_eq!(
			client.runtime_api().balance_of(
				&BlockId::Number(client.info().chain.best_number),
				AccountKeyring::Ferdie.into()
			).unwrap(),
			0
		);
	}

	#[test]
	fn block_builder_works_with_no_transactions() {
		let client = test_client::new();

		let builder = client.new_block(Default::default()).unwrap();

		client.import(BlockOrigin::Own, builder.bake().unwrap()).unwrap();

		assert_eq!(client.info().chain.best_number, 1);
	}

	#[test]
	fn block_builder_works_with_transactions() {
		let client = test_client::new();

		let mut builder = client.new_block(Default::default()).unwrap();

		builder.push_transfer(Transfer {
			from: AccountKeyring::Alice.into(),
			to: AccountKeyring::Ferdie.into(),
			amount: 42,
			nonce: 0,
		}).unwrap();

		client.import(BlockOrigin::Own, builder.bake().unwrap()).unwrap();

		assert_eq!(client.info().chain.best_number, 1);
		assert_ne!(
			client.state_at(&BlockId::Number(1)).unwrap().pairs(),
			client.state_at(&BlockId::Number(0)).unwrap().pairs()
		);
		assert_eq!(
			client.runtime_api().balance_of(
				&BlockId::Number(client.info().chain.best_number),
				AccountKeyring::Alice.into()
			).unwrap(),
			958
		);
		assert_eq!(
			client.runtime_api().balance_of(
				&BlockId::Number(client.info().chain.best_number),
				AccountKeyring::Ferdie.into()
			).unwrap(),
			42
		);
	}

	#[test]
	fn block_builder_does_not_include_invalid() {
		let client = test_client::new();

		let mut builder = client.new_block(Default::default()).unwrap();

		builder.push_transfer(Transfer {
			from: AccountKeyring::Alice.into(),
			to: AccountKeyring::Ferdie.into(),
			amount: 42,
			nonce: 0,
		}).unwrap();

		assert!(builder.push_transfer(Transfer {
			from: AccountKeyring::Eve.into(),
			to: AccountKeyring::Alice.into(),
			amount: 42,
			nonce: 0,
		}).is_err());

		client.import(BlockOrigin::Own, builder.bake().unwrap()).unwrap();

		assert_eq!(client.info().chain.best_number, 1);
		assert_ne!(
			client.state_at(&BlockId::Number(1)).unwrap().pairs(),
			client.state_at(&BlockId::Number(0)).unwrap().pairs()
		);
		assert_eq!(client.body(&BlockId::Number(1)).unwrap().unwrap().len(), 1)
	}

	#[test]
	fn best_containing_with_genesis_block() {
		// block tree:
		// G

		let (client, longest_chain_select) = TestClientBuilder::new().build_with_longest_chain();

		let genesis_hash = client.info().chain.genesis_hash;

		assert_eq!(
			genesis_hash.clone(),
			longest_chain_select.finality_target(genesis_hash.clone(), None).unwrap().unwrap()
		);
	}

	#[test]
	fn best_containing_with_hash_not_found() {
		// block tree:
		// G

		let (client, longest_chain_select) = TestClientBuilder::new().build_with_longest_chain();

		let uninserted_block = client.new_block(Default::default()).unwrap().bake().unwrap();

		assert_eq!(
			None,
			longest_chain_select.finality_target(uninserted_block.hash().clone(), None).unwrap()
		);
	}

	#[test]
	fn uncles_with_only_ancestors() {
		// block tree:
		// G -> A1 -> A2
		let client = test_client::new();

		// G -> A1
		let a1 = client.new_block(Default::default()).unwrap().bake().unwrap();
		client.import(BlockOrigin::Own, a1.clone()).unwrap();

		// A1 -> A2
		let a2 = client.new_block(Default::default()).unwrap().bake().unwrap();
		client.import(BlockOrigin::Own, a2.clone()).unwrap();
		let v: Vec<H256> = Vec::new();
		assert_eq!(v, client.uncles(a2.hash(), 3).unwrap());
	}

	#[test]
	fn uncles_with_multiple_forks() {
		// block tree:
		// G -> A1 -> A2 -> A3 -> A4 -> A5
		//      A1 -> B2 -> B3 -> B4
		//	          B2 -> C3
		//	    A1 -> D2
		let client = test_client::new();

		// G -> A1
		let a1 = client.new_block(Default::default()).unwrap().bake().unwrap();
		client.import(BlockOrigin::Own, a1.clone()).unwrap();

		// A1 -> A2
		let a2 = client.new_block_at(&BlockId::Hash(a1.hash()), Default::default()).unwrap().bake().unwrap();
		client.import(BlockOrigin::Own, a2.clone()).unwrap();

		// A2 -> A3
		let a3 = client.new_block_at(&BlockId::Hash(a2.hash()), Default::default()).unwrap().bake().unwrap();
		client.import(BlockOrigin::Own, a3.clone()).unwrap();

		// A3 -> A4
		let a4 = client.new_block_at(&BlockId::Hash(a3.hash()), Default::default()).unwrap().bake().unwrap();
		client.import(BlockOrigin::Own, a4.clone()).unwrap();

		// A4 -> A5
		let a5 = client.new_block_at(&BlockId::Hash(a4.hash()), Default::default()).unwrap().bake().unwrap();
		client.import(BlockOrigin::Own, a5.clone()).unwrap();

		// A1 -> B2
		let mut builder = client.new_block_at(&BlockId::Hash(a1.hash()), Default::default()).unwrap();
		// this push is required as otherwise B2 has the same hash as A2 and won't get imported
		builder.push_transfer(Transfer {
			from: AccountKeyring::Alice.into(),
			to: AccountKeyring::Ferdie.into(),
			amount: 41,
			nonce: 0,
		}).unwrap();
		let b2 = builder.bake().unwrap();
		client.import(BlockOrigin::Own, b2.clone()).unwrap();

		// B2 -> B3
		let b3 = client.new_block_at(&BlockId::Hash(b2.hash()), Default::default()).unwrap().bake().unwrap();
		client.import(BlockOrigin::Own, b3.clone()).unwrap();

		// B3 -> B4
		let b4 = client.new_block_at(&BlockId::Hash(b3.hash()), Default::default()).unwrap().bake().unwrap();
		client.import(BlockOrigin::Own, b4.clone()).unwrap();

		// // B2 -> C3
		let mut builder = client.new_block_at(&BlockId::Hash(b2.hash()), Default::default()).unwrap();
		// this push is required as otherwise C3 has the same hash as B3 and won't get imported
		builder.push_transfer(Transfer {
			from: AccountKeyring::Alice.into(),
			to: AccountKeyring::Ferdie.into(),
			amount: 1,
			nonce: 1,
		}).unwrap();
		let c3 = builder.bake().unwrap();
		client.import(BlockOrigin::Own, c3.clone()).unwrap();

		// A1 -> D2
		let mut builder = client.new_block_at(&BlockId::Hash(a1.hash()), Default::default()).unwrap();
		// this push is required as otherwise D2 has the same hash as B2 and won't get imported
		builder.push_transfer(Transfer {
			from: AccountKeyring::Alice.into(),
			to: AccountKeyring::Ferdie.into(),
			amount: 1,
			nonce: 0,
		}).unwrap();
		let d2 = builder.bake().unwrap();
		client.import(BlockOrigin::Own, d2.clone()).unwrap();

		let genesis_hash = client.info().chain.genesis_hash;

		let uncles1 = client.uncles(a4.hash(), 10).unwrap();
		assert_eq!(vec![b2.hash(), d2.hash()], uncles1);

		let uncles2 = client.uncles(a4.hash(), 0).unwrap();
		assert_eq!(0, uncles2.len());

		let uncles3 = client.uncles(a1.hash(), 10).unwrap();
		assert_eq!(0, uncles3.len());

		let uncles4 = client.uncles(genesis_hash, 10).unwrap();
		assert_eq!(0, uncles4.len());

		let uncles5 = client.uncles(d2.hash(), 10).unwrap();
		assert_eq!(vec![a2.hash(), b2.hash()], uncles5);

		let uncles6 = client.uncles(b3.hash(), 1).unwrap();
		assert_eq!(vec![c3.hash()], uncles6);
	}

	#[test]
	fn best_containing_on_longest_chain_with_single_chain_3_blocks() {
		// block tree:
		// G -> A1 -> A2

		let (client, longest_chain_select) = TestClientBuilder::new().build_with_longest_chain();

		// G -> A1
		let a1 = client.new_block(Default::default()).unwrap().bake().unwrap();
		client.import(BlockOrigin::Own, a1.clone()).unwrap();

		// A1 -> A2
		let a2 = client.new_block(Default::default()).unwrap().bake().unwrap();
		client.import(BlockOrigin::Own, a2.clone()).unwrap();

		let genesis_hash = client.info().chain.genesis_hash;

		assert_eq!(a2.hash(), longest_chain_select.finality_target(genesis_hash, None).unwrap().unwrap());
		assert_eq!(a2.hash(), longest_chain_select.finality_target(a1.hash(), None).unwrap().unwrap());
		assert_eq!(a2.hash(), longest_chain_select.finality_target(a2.hash(), None).unwrap().unwrap());
	}

	#[test]
	fn best_containing_on_longest_chain_with_multiple_forks() {
		// block tree:
		// G -> A1 -> A2 -> A3 -> A4 -> A5
		//      A1 -> B2 -> B3 -> B4
		//	          B2 -> C3
		//	    A1 -> D2
		let (client, longest_chain_select) = TestClientBuilder::new().build_with_longest_chain();

		// G -> A1
		let a1 = client.new_block(Default::default()).unwrap().bake().unwrap();
		client.import(BlockOrigin::Own, a1.clone()).unwrap();

		// A1 -> A2
		let a2 = client.new_block_at(&BlockId::Hash(a1.hash()), Default::default()).unwrap().bake().unwrap();
		client.import(BlockOrigin::Own, a2.clone()).unwrap();

		// A2 -> A3
		let a3 = client.new_block_at(&BlockId::Hash(a2.hash()), Default::default()).unwrap().bake().unwrap();
		client.import(BlockOrigin::Own, a3.clone()).unwrap();

		// A3 -> A4
		let a4 = client.new_block_at(&BlockId::Hash(a3.hash()), Default::default()).unwrap().bake().unwrap();
		client.import(BlockOrigin::Own, a4.clone()).unwrap();

		// A4 -> A5
		let a5 = client.new_block_at(&BlockId::Hash(a4.hash()), Default::default()).unwrap().bake().unwrap();
		client.import(BlockOrigin::Own, a5.clone()).unwrap();

		// A1 -> B2
		let mut builder = client.new_block_at(&BlockId::Hash(a1.hash()), Default::default()).unwrap();
		// this push is required as otherwise B2 has the same hash as A2 and won't get imported
		builder.push_transfer(Transfer {
			from: AccountKeyring::Alice.into(),
			to: AccountKeyring::Ferdie.into(),
			amount: 41,
			nonce: 0,
		}).unwrap();
		let b2 = builder.bake().unwrap();
		client.import(BlockOrigin::Own, b2.clone()).unwrap();

		// B2 -> B3
		let b3 = client.new_block_at(&BlockId::Hash(b2.hash()), Default::default()).unwrap().bake().unwrap();
		client.import(BlockOrigin::Own, b3.clone()).unwrap();

		// B3 -> B4
		let b4 = client.new_block_at(&BlockId::Hash(b3.hash()), Default::default()).unwrap().bake().unwrap();
		client.import(BlockOrigin::Own, b4.clone()).unwrap();

		// // B2 -> C3
		let mut builder = client.new_block_at(&BlockId::Hash(b2.hash()), Default::default()).unwrap();
		// this push is required as otherwise C3 has the same hash as B3 and won't get imported
		builder.push_transfer(Transfer {
			from: AccountKeyring::Alice.into(),
			to: AccountKeyring::Ferdie.into(),
			amount: 1,
			nonce: 1,
		}).unwrap();
		let c3 = builder.bake().unwrap();
		client.import(BlockOrigin::Own, c3.clone()).unwrap();

		// A1 -> D2
		let mut builder = client.new_block_at(&BlockId::Hash(a1.hash()), Default::default()).unwrap();
		// this push is required as otherwise D2 has the same hash as B2 and won't get imported
		builder.push_transfer(Transfer {
			from: AccountKeyring::Alice.into(),
			to: AccountKeyring::Ferdie.into(),
			amount: 1,
			nonce: 0,
		}).unwrap();
		let d2 = builder.bake().unwrap();
		client.import(BlockOrigin::Own, d2.clone()).unwrap();

		assert_eq!(client.info().chain.best_hash, a5.hash());

		let genesis_hash = client.info().chain.genesis_hash;
		let leaves = longest_chain_select.leaves().unwrap();

		assert!(leaves.contains(&a5.hash()));
		assert!(leaves.contains(&b4.hash()));
		assert!(leaves.contains(&c3.hash()));
		assert!(leaves.contains(&d2.hash()));
		assert_eq!(leaves.len(), 4);

		// search without restriction

		assert_eq!(a5.hash(), longest_chain_select.finality_target(
			genesis_hash, None).unwrap().unwrap());
		assert_eq!(a5.hash(), longest_chain_select.finality_target(
			a1.hash(), None).unwrap().unwrap());
		assert_eq!(a5.hash(), longest_chain_select.finality_target(
			a2.hash(), None).unwrap().unwrap());
		assert_eq!(a5.hash(), longest_chain_select.finality_target(
			a3.hash(), None).unwrap().unwrap());
		assert_eq!(a5.hash(), longest_chain_select.finality_target(
			a4.hash(), None).unwrap().unwrap());
		assert_eq!(a5.hash(), longest_chain_select.finality_target(
			a5.hash(), None).unwrap().unwrap());

		assert_eq!(b4.hash(), longest_chain_select.finality_target(
			b2.hash(), None).unwrap().unwrap());
		assert_eq!(b4.hash(), longest_chain_select.finality_target(
			b3.hash(), None).unwrap().unwrap());
		assert_eq!(b4.hash(), longest_chain_select.finality_target(
			b4.hash(), None).unwrap().unwrap());

		assert_eq!(c3.hash(), longest_chain_select.finality_target(
			c3.hash(), None).unwrap().unwrap());

		assert_eq!(d2.hash(), longest_chain_select.finality_target(
			d2.hash(), None).unwrap().unwrap());


		// search only blocks with number <= 5. equivalent to without restriction for this scenario

		assert_eq!(a5.hash(), longest_chain_select.finality_target(
			genesis_hash, Some(5)).unwrap().unwrap());
		assert_eq!(a5.hash(), longest_chain_select.finality_target(
			a1.hash(), Some(5)).unwrap().unwrap());
		assert_eq!(a5.hash(), longest_chain_select.finality_target(
			a2.hash(), Some(5)).unwrap().unwrap());
		assert_eq!(a5.hash(), longest_chain_select.finality_target(
			a3.hash(), Some(5)).unwrap().unwrap());
		assert_eq!(a5.hash(), longest_chain_select.finality_target(
			a4.hash(), Some(5)).unwrap().unwrap());
		assert_eq!(a5.hash(), longest_chain_select.finality_target(
			a5.hash(), Some(5)).unwrap().unwrap());

		assert_eq!(b4.hash(), longest_chain_select.finality_target(
			b2.hash(), Some(5)).unwrap().unwrap());
		assert_eq!(b4.hash(), longest_chain_select.finality_target(
			b3.hash(), Some(5)).unwrap().unwrap());
		assert_eq!(b4.hash(), longest_chain_select.finality_target(
			b4.hash(), Some(5)).unwrap().unwrap());

		assert_eq!(c3.hash(), longest_chain_select.finality_target(
			c3.hash(), Some(5)).unwrap().unwrap());

		assert_eq!(d2.hash(), longest_chain_select.finality_target(
			d2.hash(), Some(5)).unwrap().unwrap());


		// search only blocks with number <= 4

		assert_eq!(a4.hash(), longest_chain_select.finality_target(
			genesis_hash, Some(4)).unwrap().unwrap());
		assert_eq!(a4.hash(), longest_chain_select.finality_target(
			a1.hash(), Some(4)).unwrap().unwrap());
		assert_eq!(a4.hash(), longest_chain_select.finality_target(
			a2.hash(), Some(4)).unwrap().unwrap());
		assert_eq!(a4.hash(), longest_chain_select.finality_target(
			a3.hash(), Some(4)).unwrap().unwrap());
		assert_eq!(a4.hash(), longest_chain_select.finality_target(
			a4.hash(), Some(4)).unwrap().unwrap());
		assert_eq!(None, longest_chain_select.finality_target(
			a5.hash(), Some(4)).unwrap());

		assert_eq!(b4.hash(), longest_chain_select.finality_target(
			b2.hash(), Some(4)).unwrap().unwrap());
		assert_eq!(b4.hash(), longest_chain_select.finality_target(
			b3.hash(), Some(4)).unwrap().unwrap());
		assert_eq!(b4.hash(), longest_chain_select.finality_target(
			b4.hash(), Some(4)).unwrap().unwrap());

		assert_eq!(c3.hash(), longest_chain_select.finality_target(
			c3.hash(), Some(4)).unwrap().unwrap());

		assert_eq!(d2.hash(), longest_chain_select.finality_target(
			d2.hash(), Some(4)).unwrap().unwrap());


		// search only blocks with number <= 3

		assert_eq!(a3.hash(), longest_chain_select.finality_target(
			genesis_hash, Some(3)).unwrap().unwrap());
		assert_eq!(a3.hash(), longest_chain_select.finality_target(
			a1.hash(), Some(3)).unwrap().unwrap());
		assert_eq!(a3.hash(), longest_chain_select.finality_target(
			a2.hash(), Some(3)).unwrap().unwrap());
		assert_eq!(a3.hash(), longest_chain_select.finality_target(
			a3.hash(), Some(3)).unwrap().unwrap());
		assert_eq!(None, longest_chain_select.finality_target(
			a4.hash(), Some(3)).unwrap());
		assert_eq!(None, longest_chain_select.finality_target(
			a5.hash(), Some(3)).unwrap());

		assert_eq!(b3.hash(), longest_chain_select.finality_target(
			b2.hash(), Some(3)).unwrap().unwrap());
		assert_eq!(b3.hash(), longest_chain_select.finality_target(
			b3.hash(), Some(3)).unwrap().unwrap());
		assert_eq!(None, longest_chain_select.finality_target(
			b4.hash(), Some(3)).unwrap());

		assert_eq!(c3.hash(), longest_chain_select.finality_target(
			c3.hash(), Some(3)).unwrap().unwrap());

		assert_eq!(d2.hash(), longest_chain_select.finality_target(
			d2.hash(), Some(3)).unwrap().unwrap());


		// search only blocks with number <= 2

		assert_eq!(a2.hash(), longest_chain_select.finality_target(
			genesis_hash, Some(2)).unwrap().unwrap());
		assert_eq!(a2.hash(), longest_chain_select.finality_target(
			a1.hash(), Some(2)).unwrap().unwrap());
		assert_eq!(a2.hash(), longest_chain_select.finality_target(
			a2.hash(), Some(2)).unwrap().unwrap());
		assert_eq!(None, longest_chain_select.finality_target(
			a3.hash(), Some(2)).unwrap());
		assert_eq!(None, longest_chain_select.finality_target(
			a4.hash(), Some(2)).unwrap());
		assert_eq!(None, longest_chain_select.finality_target(
			a5.hash(), Some(2)).unwrap());

		assert_eq!(b2.hash(), longest_chain_select.finality_target(
			b2.hash(), Some(2)).unwrap().unwrap());
		assert_eq!(None, longest_chain_select.finality_target(
			b3.hash(), Some(2)).unwrap());
		assert_eq!(None, longest_chain_select.finality_target(
			b4.hash(), Some(2)).unwrap());

		assert_eq!(None, longest_chain_select.finality_target(
			c3.hash(), Some(2)).unwrap());

		assert_eq!(d2.hash(), longest_chain_select.finality_target(
			d2.hash(), Some(2)).unwrap().unwrap());


		// search only blocks with number <= 1

		assert_eq!(a1.hash(), longest_chain_select.finality_target(
			genesis_hash, Some(1)).unwrap().unwrap());
		assert_eq!(a1.hash(), longest_chain_select.finality_target(
			a1.hash(), Some(1)).unwrap().unwrap());
		assert_eq!(None, longest_chain_select.finality_target(
			a2.hash(), Some(1)).unwrap());
		assert_eq!(None, longest_chain_select.finality_target(
			a3.hash(), Some(1)).unwrap());
		assert_eq!(None, longest_chain_select.finality_target(
			a4.hash(), Some(1)).unwrap());
		assert_eq!(None, longest_chain_select.finality_target(
			a5.hash(), Some(1)).unwrap());

		assert_eq!(None, longest_chain_select.finality_target(
			b2.hash(), Some(1)).unwrap());
		assert_eq!(None, longest_chain_select.finality_target(
			b3.hash(), Some(1)).unwrap());
		assert_eq!(None, longest_chain_select.finality_target(
			b4.hash(), Some(1)).unwrap());

		assert_eq!(None, longest_chain_select.finality_target(
			c3.hash(), Some(1)).unwrap());

		assert_eq!(None, longest_chain_select.finality_target(
			d2.hash(), Some(1)).unwrap());

		// search only blocks with number <= 0

		assert_eq!(genesis_hash, longest_chain_select.finality_target(
			genesis_hash, Some(0)).unwrap().unwrap());
		assert_eq!(None, longest_chain_select.finality_target(
			a1.hash(), Some(0)).unwrap());
		assert_eq!(None, longest_chain_select.finality_target(
			a2.hash(), Some(0)).unwrap());
		assert_eq!(None, longest_chain_select.finality_target(
			a3.hash(), Some(0)).unwrap());
		assert_eq!(None, longest_chain_select.finality_target(
			a4.hash(), Some(0)).unwrap());
		assert_eq!(None, longest_chain_select.finality_target(
			a5.hash(), Some(0)).unwrap());

		assert_eq!(None, longest_chain_select.finality_target(
			b2.hash(), Some(0)).unwrap());
		assert_eq!(None, longest_chain_select.finality_target(
			b3.hash(), Some(0)).unwrap());
		assert_eq!(None, longest_chain_select.finality_target(
			b4.hash(), Some(0)).unwrap());

		assert_eq!(None, longest_chain_select.finality_target(
			c3.hash().clone(), Some(0)).unwrap());

		assert_eq!(None, longest_chain_select.finality_target(
			d2.hash().clone(), Some(0)).unwrap());
	}

	#[test]
	fn best_containing_on_longest_chain_with_max_depth_higher_than_best() {
		// block tree:
		// G -> A1 -> A2

		let (client, longest_chain_select) = TestClientBuilder::new().build_with_longest_chain();

		// G -> A1
		let a1 = client.new_block(Default::default()).unwrap().bake().unwrap();
		client.import(BlockOrigin::Own, a1.clone()).unwrap();

		// A1 -> A2
		let a2 = client.new_block(Default::default()).unwrap().bake().unwrap();
		client.import(BlockOrigin::Own, a2.clone()).unwrap();

		let genesis_hash = client.info().chain.genesis_hash;

		assert_eq!(a2.hash(), longest_chain_select.finality_target(genesis_hash, Some(10)).unwrap().unwrap());
	}

	#[test]
	fn key_changes_works() {
		let (client, _, test_cases) = prepare_client_with_key_changes();

		for (index, (begin, end, key, expected_result)) in test_cases.into_iter().enumerate() {
			let end = client.block_hash(end).unwrap().unwrap();
			let actual_result = client.key_changes(
				begin,
				BlockId::Hash(end),
				None,
				&StorageKey(key),
			).unwrap();
			match actual_result == expected_result {
				true => (),
				false => panic!(format!("Failed test {}: actual = {:?}, expected = {:?}",
					index, actual_result, expected_result)),
			}
		}
	}

	#[test]
	fn import_with_justification() {
		let client = test_client::new();

		// G -> A1
		let a1 = client.new_block(Default::default()).unwrap().bake().unwrap();
		client.import(BlockOrigin::Own, a1.clone()).unwrap();

		// A1 -> A2
		let a2 = client.new_block_at(&BlockId::Hash(a1.hash()), Default::default()).unwrap().bake().unwrap();
		client.import(BlockOrigin::Own, a2.clone()).unwrap();

		// A2 -> A3
		let justification = vec![1, 2, 3];
		let a3 = client.new_block_at(&BlockId::Hash(a2.hash()), Default::default()).unwrap().bake().unwrap();
		client.import_justified(BlockOrigin::Own, a3.clone(), justification.clone()).unwrap();

		assert_eq!(
			client.info().chain.finalized_hash,
			a3.hash(),
		);

		assert_eq!(
			client.justification(&BlockId::Hash(a3.hash())).unwrap(),
			Some(justification),
		);

		assert_eq!(
			client.justification(&BlockId::Hash(a1.hash())).unwrap(),
			None,
		);

		assert_eq!(
			client.justification(&BlockId::Hash(a2.hash())).unwrap(),
			None,
		);
	}

	#[test]
	fn importing_diverged_finalized_block_should_trigger_reorg() {

		let client = test_client::new();

		// G -> A1 -> A2
		//   \
		//    -> B1
		let a1 = client.new_block_at(&BlockId::Number(0), Default::default()).unwrap().bake().unwrap();
		client.import(BlockOrigin::Own, a1.clone()).unwrap();

		let a2 = client.new_block_at(&BlockId::Hash(a1.hash()), Default::default()).unwrap().bake().unwrap();
		client.import(BlockOrigin::Own, a2.clone()).unwrap();

		let mut b1 = client.new_block_at(&BlockId::Number(0), Default::default()).unwrap();
		// needed to make sure B1 gets a different hash from A1
		b1.push_transfer(Transfer {
			from: AccountKeyring::Alice.into(),
			to: AccountKeyring::Ferdie.into(),
			amount: 1,
			nonce: 0,
		}).unwrap();
		// create but don't import B1 just yet
		let b1 = b1.bake().unwrap();

		// A2 is the current best since it's the longest chain
		assert_eq!(
			client.info().chain.best_hash,
			a2.hash(),
		);

		// importing B1 as finalized should trigger a re-org and set it as new best
		let justification = vec![1, 2, 3];
		client.import_justified(BlockOrigin::Own, b1.clone(), justification).unwrap();

		assert_eq!(
			client.info().chain.best_hash,
			b1.hash(),
		);

		assert_eq!(
			client.info().chain.finalized_hash,
			b1.hash(),
		);
	}

	#[test]
	fn finalizing_diverged_block_should_trigger_reorg() {

		let (client, select_chain) = TestClientBuilder::new().build_with_longest_chain();

		// G -> A1 -> A2
		//   \
		//    -> B1 -> B2
		let a1 = client.new_block_at(&BlockId::Number(0), Default::default()).unwrap().bake().unwrap();
		client.import(BlockOrigin::Own, a1.clone()).unwrap();

		let a2 = client.new_block_at(&BlockId::Hash(a1.hash()), Default::default()).unwrap().bake().unwrap();
		client.import(BlockOrigin::Own, a2.clone()).unwrap();

		let mut b1 = client.new_block_at(&BlockId::Number(0), Default::default()).unwrap();
		// needed to make sure B1 gets a different hash from A1
		b1.push_transfer(Transfer {
			from: AccountKeyring::Alice.into(),
			to: AccountKeyring::Ferdie.into(),
			amount: 1,
			nonce: 0,
		}).unwrap();
		let b1 = b1.bake().unwrap();
		client.import(BlockOrigin::Own, b1.clone()).unwrap();

		let b2 = client.new_block_at(&BlockId::Hash(b1.hash()), Default::default()).unwrap().bake().unwrap();
		client.import(BlockOrigin::Own, b2.clone()).unwrap();

		// A2 is the current best since it's the longest chain
		assert_eq!(
			client.info().chain.best_hash,
			a2.hash(),
		);

		// we finalize block B1 which is on a different branch from current best
		// which should trigger a re-org.
		client.finalize_block(BlockId::Hash(b1.hash()), None).unwrap();

		// B1 should now be the latest finalized
		assert_eq!(
			client.info().chain.finalized_hash,
			b1.hash(),
		);

		// and B1 should be the new best block (`finalize_block` as no way of
		// knowing about B2)
		assert_eq!(
			client.info().chain.best_hash,
			b1.hash(),
		);

		// `SelectChain` should report B2 as best block though
		assert_eq!(
			select_chain.best_chain().unwrap().hash(),
			b2.hash(),
		);

		// after we build B3 on top of B2 and import it
		// it should be the new best block,
		let b3 = client.new_block_at(
			&BlockId::Hash(b2.hash()),
			Default::default(),
		).unwrap().bake().unwrap();
		client.import(BlockOrigin::Own, b3.clone()).unwrap();

		assert_eq!(
			client.info().chain.best_hash,
			b3.hash(),
		);
	}

	#[test]
	fn get_header_by_block_number_doesnt_panic() {
		let client = test_client::new();

		// backend uses u32 for block numbers, make sure we don't panic when
		// trying to convert
		let id = BlockId::<Block>::Number(72340207214430721);
		client.header(&id).expect_err("invalid block number overflows u32");
	}

	#[test]
	fn state_reverted_on_reorg() {
		let _ = env_logger::try_init();
		let client = test_client::new();

		let current_balance = ||
			client.runtime_api().balance_of(
				&BlockId::number(client.info().chain.best_number), AccountKeyring::Alice.into()
			).unwrap();

		// G -> A1 -> A2
		//   \
		//    -> B1
		let mut a1 = client.new_block_at(&BlockId::Number(0), Default::default()).unwrap();
		a1.push_transfer(Transfer {
			from: AccountKeyring::Alice.into(),
			to: AccountKeyring::Bob.into(),
			amount: 10,
			nonce: 0,
		}).unwrap();
		let a1 = a1.bake().unwrap();
		client.import(BlockOrigin::Own, a1.clone()).unwrap();

		let mut b1 = client.new_block_at(&BlockId::Number(0), Default::default()).unwrap();
		b1.push_transfer(Transfer {
			from: AccountKeyring::Alice.into(),
			to: AccountKeyring::Ferdie.into(),
			amount: 50,
			nonce: 0,
		}).unwrap();
		let b1 = b1.bake().unwrap();
		// Reorg to B1
		client.import_as_best(BlockOrigin::Own, b1.clone()).unwrap();

		assert_eq!(950, current_balance());
		let mut a2 = client.new_block_at(&BlockId::Hash(a1.hash()), Default::default()).unwrap();
		a2.push_transfer(Transfer {
			from: AccountKeyring::Alice.into(),
			to: AccountKeyring::Charlie.into(),
			amount: 10,
			nonce: 1,
		}).unwrap();
		// Re-org to A2
		client.import_as_best(BlockOrigin::Own, a2.bake().unwrap()).unwrap();
		assert_eq!(980, current_balance());
	}

	#[test]
	fn doesnt_import_blocks_that_revert_finality() {
		let _ = env_logger::try_init();
		let tmp = tempfile::tempdir().unwrap();

		// we need to run with archive pruning to avoid pruning non-canonical
		// states
		let backend = Arc::new(Backend::new(
			DatabaseSettings {
				cache_size: None,
				state_cache_size: 1 << 20,
				state_cache_child_ratio: None,
				path: tmp.path().into(),
				pruning: PruningMode::ArchiveAll,
			},
			u64::max_value(),
		).unwrap());

		let client = TestClientBuilder::with_backend(backend).build();

		//    -> C1
		//   /
		// G -> A1 -> A2
		//   \
		//    -> B1 -> B2 -> B3

		let a1 = client.new_block_at(&BlockId::Number(0), Default::default())
			.unwrap().bake().unwrap();
		client.import(BlockOrigin::Own, a1.clone()).unwrap();

		let a2 = client.new_block_at(&BlockId::Hash(a1.hash()), Default::default())
			.unwrap().bake().unwrap();
		client.import(BlockOrigin::Own, a2.clone()).unwrap();

		let mut b1 = client.new_block_at(&BlockId::Number(0), Default::default()).unwrap();

		// needed to make sure B1 gets a different hash from A1
		b1.push_transfer(Transfer {
			from: AccountKeyring::Alice.into(),
			to: AccountKeyring::Ferdie.into(),
			amount: 1,
			nonce: 0,
		}).unwrap();
		let b1 = b1.bake().unwrap();
		client.import(BlockOrigin::Own, b1.clone()).unwrap();

		let b2 = client.new_block_at(&BlockId::Hash(b1.hash()), Default::default())
			.unwrap().bake().unwrap();
		client.import(BlockOrigin::Own, b2.clone()).unwrap();

		// we will finalize A2 which should make it impossible to import a new
		// B3 at the same height but that doesnt't include it
		client.finalize_block(BlockId::Hash(a2.hash()), None).unwrap();

		let b3 = client.new_block_at(&BlockId::Hash(b2.hash()), Default::default())
			.unwrap().bake().unwrap();

		let import_err = client.import(BlockOrigin::Own, b3).err().unwrap();
		let expected_err = ConsensusError::ClientImport(
			error::Error::NotInFinalizedChain.to_string()
		);

		assert_eq!(
			import_err.to_string(),
			expected_err.to_string(),
		);

		// adding a C1 block which is lower than the last finalized should also
		// fail (with a cheaper check that doesn't require checking ancestry).
		let mut c1 = client.new_block_at(&BlockId::Number(0), Default::default()).unwrap();

		// needed to make sure C1 gets a different hash from A1 and B1
		c1.push_transfer(Transfer {
			from: AccountKeyring::Alice.into(),
			to: AccountKeyring::Ferdie.into(),
			amount: 2,
			nonce: 0,
		}).unwrap();
		let c1 = c1.bake().unwrap();

		let import_err = client.import(BlockOrigin::Own, c1).err().unwrap();
		let expected_err = ConsensusError::ClientImport(
			error::Error::NotInFinalizedChain.to_string()
		);

		assert_eq!(
			import_err.to_string(),
			expected_err.to_string(),
		);
	}
}<|MERGE_RESOLUTION|>--- conflicted
+++ resolved
@@ -1074,7 +1074,7 @@
 
 				overlay.commit_prospective();
 
-				let (top, children, offstate) = overlay.into_committed();
+				let (top, children, kv) = overlay.into_committed();
 				let children = children.map(|(sk, it)| (sk, it.collect())).collect();
 				if import_headers.post().state_root() != &storage_update.1 {
 					return Err(error::Error::InvalidStateRoot);
@@ -1083,11 +1083,7 @@
 				Ok((
 					Some(storage_update.0),
 					Some(changes_update),
-<<<<<<< HEAD
-					Some((top.collect(), children, offstate.collect())),
-=======
 					Some((top.collect(), children, kv.collect())),
->>>>>>> 42bbd9d8
 				))
 			},
 			None => Ok((None, None, None))
