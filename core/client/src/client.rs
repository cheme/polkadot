--- conflicted
+++ resolved
@@ -592,13 +592,8 @@
 			}
 		}
 
-<<<<<<< HEAD
-		impl<'a, Block: BlockT> ChangesTrieStorage<Blake2Hasher> for AccessedRootsRecorder<'a, Block> {
+		impl<'a, Block: BlockT> ChangesTrieStorage<Blake2Hasher, NumberFor<Block>> for AccessedRootsRecorder<'a, Block> {
 			fn get(&self, key: &H256, prefix: Prefix) -> Result<Option<DBValue>, String> {
-=======
-		impl<'a, Block: BlockT> ChangesTrieStorage<Blake2Hasher, NumberFor<Block>> for AccessedRootsRecorder<'a, Block> {
-			fn get(&self, key: &H256, prefix: &[u8]) -> Result<Option<DBValue>, String> {
->>>>>>> 2227c4fb
 				self.storage.get(key, prefix)
 			}
 		}
