--- conflicted
+++ resolved
@@ -279,25 +279,16 @@
 		check_genesis_storage(&top, &children)?;
 
 		// this is only called when genesis block is imported => shouldn't be performance bottleneck
-<<<<<<< HEAD
 		let mut storage: MapTransaction = HashMap::new();
 		storage.insert(None, (top, None));
+		// create a list of children keys to re-compute roots for
+		let child_delta : Vec<(SubTrie, _)> = children.iter()
+			.map(|(_, (_, subtrie))| (subtrie.clone(), None))
+			.collect::<Vec<_>>();
+
+		// make sure to persist the child storage
 		for (child_key, (child_storage, subtrie)) in children {
 			storage.insert(Some(child_key), (child_storage, Some(subtrie)));
-=======
-		let mut storage: HashMap<Option<Vec<u8>>, StorageOverlay> = HashMap::new();
-		storage.insert(None, top);
-
-		// create a list of children keys to re-compute roots for
-		let child_delta = children.keys()
-			.cloned()
-			.map(|storage_key| (storage_key, None))
-			.collect::<Vec<_>>();
-
-		// make sure to persist the child storage
-		for (child_key, child_storage) in children {
-			storage.insert(Some(child_key), child_storage);
->>>>>>> 4794d989
 		}
 
 		let storage_update: InMemoryState<H> = storage.into();
