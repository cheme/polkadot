--- conflicted
+++ resolved
@@ -175,15 +175,11 @@
 		_m: ExecutionManager<FF>,
 		_native_call: Option<NC>,
 		_side_effects_handler: Option<&mut O>,
-<<<<<<< HEAD
-	) -> ClientResult<(NativeOrEncoded<R>, S::Transaction, Option<MemoryDB<Blake2HasherHasher>>)> {
-=======
 	) -> ClientResult<(
 		NativeOrEncoded<R>,
 		(S::Transaction, <Blake2Hasher as Hasher>::Out),
 		Option<MemoryDB<Blake2Hasher>>,
 	)> {
->>>>>>> 91161a42
 		Err(ClientError::NotAvailableOnLightClient.into())
 	}
 
@@ -356,15 +352,11 @@
 		_manager: ExecutionManager<FF>,
 		native_call: Option<NC>,
 		side_effects_handler: Option<&mut O>,
-<<<<<<< HEAD
-	) -> ClientResult<(NativeOrEncoded<R>, S::Transaction, Option<MemoryDB<Blake2HasherHasher>>)> {
-=======
 	) -> ClientResult<(
 		NativeOrEncoded<R>,
 		(S::Transaction, <Blake2Hasher as Hasher>::Out),
 		Option<MemoryDB<Blake2Hasher>>,
 	)> {
->>>>>>> 91161a42
 		// there's no actual way/need to specify native/wasm execution strategy on light node
 		// => we can safely ignore passed values
 
