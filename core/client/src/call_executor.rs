// Copyright 2017-2019 Parity Technologies (UK) Ltd.
// This file is part of Substrate.

// Substrate is free software: you can redistribute it and/or modify
// it under the terms of the GNU General Public License as published by
// the Free Software Foundation, either version 3 of the License, or
// (at your option) any later version.

// Substrate is distributed in the hope that it will be useful,
// but WITHOUT ANY WARRANTY; without even the implied warranty of
// MERCHANTABILITY or FITNESS FOR A PARTICULAR PURPOSE.  See the
// GNU General Public License for more details.

// You should have received a copy of the GNU General Public License
// along with Substrate.  If not, see <http://www.gnu.org/licenses/>.

use std::{sync::Arc, cmp::Ord, panic::UnwindSafe, result, cell::RefCell, rc::Rc};
use parity_codec::{Encode, Decode};
use runtime_primitives::{
	generic::BlockId, traits::Block as BlockT,
};
use state_machine::{
	self, OverlayedChanges, Ext, CodeExecutor, ExecutionManager,
	ExecutionStrategy, NeverOffchainExt, backend::Backend as _,
};
use executor::{RuntimeVersion, RuntimeInfo, NativeVersion};
use hash_db::Hasher;
use trie::MemoryDB;
use primitives::{offchain, H256, Blake2Hasher as Blake2HasherHasher, NativeOrEncoded, NeverNativeValue};
use state_machine::client::{Externalities as ClientExternalities};

use crate::runtime_api::{ProofRecorder, InitializeBlock};
use crate::backend;
use crate::error;

use state_machine::client::NoClient;
// TODO EMCH use an actual impl
type Blake2Hasher = NoClient<Blake2HasherHasher>;

/// Method call executor.
pub trait CallExecutor<B, H, C>
where
	B: BlockT,
	C: ClientExternalities<H>,
	H: Hasher<Out=B::Hash>,
	H::Out: Ord,
{
	/// Externalities error type.
	type Error: state_machine::Error;

	/// Execute a call to a contract on top of state in a block of given hash.
	///
	/// No changes are made.
	fn call<
		O: offchain::Externalities,
	>(
		&self,
		id: &BlockId<B>,
		method: &str,
		call_data: &[u8],
		strategy: ExecutionStrategy,
		side_effects_handler: Option<&mut O>,
	) -> Result<Vec<u8>, error::Error>;

	/// Execute a contextual call on top of state in a block of a given hash.
	///
	/// No changes are made.
	/// Before executing the method, passed header is installed as the current header
	/// of the execution context.
	fn contextual_call<
		'a,
		O: offchain::Externalities,
		IB: Fn() -> error::Result<()>,
		EM: Fn(
			Result<NativeOrEncoded<R>, Self::Error>,
			Result<NativeOrEncoded<R>, Self::Error>
		) -> Result<NativeOrEncoded<R>, Self::Error>,
		R: Encode + Decode + PartialEq,
		NC: FnOnce() -> result::Result<R, &'static str> + UnwindSafe,
	>(
		&self,
		initialize_block_fn: IB,
		at: &BlockId<B>,
		method: &str,
		call_data: &[u8],
		changes: &RefCell<OverlayedChanges>,
		initialize_block: InitializeBlock<'a, B>,
		execution_manager: ExecutionManager<EM>,
		native_call: Option<NC>,
		side_effects_handler: Option<&mut O>,
		proof_recorder: &Option<Rc<RefCell<ProofRecorder<B>>>>,
	) -> error::Result<NativeOrEncoded<R>> where ExecutionManager<EM>: Clone;

	/// Extract RuntimeVersion of given block
	///
	/// No changes are made.
	fn runtime_version(&self, id: &BlockId<B>) -> Result<RuntimeVersion, error::Error>;

	/// Execute a call to a contract on top of given state.
	///
	/// No changes are made.
	fn call_at_state<
		O: offchain::Externalities,
		S: state_machine::Backend<H, C>,
		F: FnOnce(
			Result<NativeOrEncoded<R>, Self::Error>,
			Result<NativeOrEncoded<R>, Self::Error>
		) -> Result<NativeOrEncoded<R>, Self::Error>,
		R: Encode + Decode + PartialEq,
		NC: FnOnce() -> result::Result<R, &'static str> + UnwindSafe,
	>(&self,
		state: &mut S,
		overlay: &mut OverlayedChanges,
		method: &str,
		call_data: &[u8],
		manager: ExecutionManager<F>,
		native_call: Option<NC>,
		side_effects_handler: Option<&mut O>,
	) -> Result<(NativeOrEncoded<R>, (S::Transaction, H::Out), Option<MemoryDB<H>>), error::Error>;

	/// Execute a call to a contract on top of given state, gathering execution proof.
	///
	/// No changes are made.
	fn prove_at_state<S: state_machine::Backend<H, C>>(
		&self,
		mut state: S,
		overlay: &mut OverlayedChanges,
		method: &str,
		call_data: &[u8]
	) -> Result<(Vec<u8>, Vec<Vec<u8>>), error::Error> {
		let trie_state = state.as_trie_backend()
			.ok_or_else(||
				Box::new(state_machine::ExecutionError::UnableToGenerateProof)
					as Box<dyn state_machine::Error>
			)?;
		self.prove_at_trie_state(trie_state, overlay, method, call_data)
	}

	/// Execute a call to a contract on top of given trie state, gathering execution proof.
	///
	/// No changes are made.
	fn prove_at_trie_state<S: state_machine::TrieBackendStorage<H>>(
		&self,
		trie_state: &mut state_machine::TrieBackend<S, H, C>,
		overlay: &mut OverlayedChanges,
		method: &str,
		call_data: &[u8]
	) -> Result<(Vec<u8>, Vec<Vec<u8>>), error::Error>;

	/// Get runtime version if supported.
	fn native_runtime_version(&self) -> Option<&NativeVersion>;
}

/// Call executor that executes methods locally, querying all required
/// data from local backend.
pub struct LocalCallExecutor<B, E> {
	backend: Arc<B>,
	executor: E,
}

impl<B, E> LocalCallExecutor<B, E> {
	/// Creates new instance of local call executor.
	pub fn new(backend: Arc<B>, executor: E) -> Self {
		LocalCallExecutor {
			backend,
			executor,
		}
	}
}

impl<B, E> Clone for LocalCallExecutor<B, E> where E: Clone {
	fn clone(&self) -> Self {
		LocalCallExecutor {
			backend: self.backend.clone(),
			executor: self.executor.clone(),
		}
	}
}

impl<B, E, Block> CallExecutor<Block, Blake2HasherHasher, Blake2Hasher> for LocalCallExecutor<B, E>
where
	B: backend::Backend<Block, Blake2HasherHasher, Blake2Hasher>,
	E: CodeExecutor<Blake2HasherHasher> + RuntimeInfo,
	Block: BlockT<Hash=H256>,
{
	type Error = E::Error;

	fn call<O: offchain::Externalities>(
		&self,
		id: &BlockId<Block>,
		method: &str,
		call_data: &[u8],
		strategy: ExecutionStrategy,
		side_effects_handler: Option<&mut O>,
	) -> error::Result<Vec<u8>> {
		let mut changes = OverlayedChanges::default();
		let mut state = self.backend.state_at(*id)?;
		let return_data = state_machine::new(
			&mut state,
			self.backend.changes_trie_storage(),
			side_effects_handler,
			&mut changes,
			&self.executor,
			method,
			call_data,
		).execute_using_consensus_failure_handler::<_, NeverNativeValue, fn() -> _>(
			strategy.get_manager(),
			false,
			None,
		)
		.map(|(result, _, _)| result)?;
		self.backend.destroy_state(state)?;
		Ok(return_data.into_encoded())
	}

	fn contextual_call<
		'a,
		O: offchain::Externalities,
		IB: Fn() -> error::Result<()>,
		EM: Fn(
			Result<NativeOrEncoded<R>, Self::Error>,
			Result<NativeOrEncoded<R>, Self::Error>
		) -> Result<NativeOrEncoded<R>, Self::Error>,
		R: Encode + Decode + PartialEq,
		NC: FnOnce() -> result::Result<R, &'static str> + UnwindSafe,
	>(
		&self,
		initialize_block_fn: IB,
		at: &BlockId<Block>,
		method: &str,
		call_data: &[u8],
		changes: &RefCell<OverlayedChanges>,
		initialize_block: InitializeBlock<'a, Block>,
		execution_manager: ExecutionManager<EM>,
		native_call: Option<NC>,
		side_effects_handler: Option<&mut O>,
		recorder: &Option<Rc<RefCell<ProofRecorder<Block>>>>,
	) -> Result<NativeOrEncoded<R>, error::Error> where ExecutionManager<EM>: Clone {
		match initialize_block {
			InitializeBlock::Do(ref init_block)
				if init_block.borrow().as_ref().map(|id| id != at).unwrap_or(true) => {
				initialize_block_fn()?;
			},
			// We don't need to initialize the runtime at a block.
			_ => {},
		}

		let mut state = self.backend.state_at(*at)?;

		match recorder {
			Some(recorder) => {
				let trie_state = state.as_trie_backend()
					.ok_or_else(||
						Box::new(state_machine::ExecutionError::UnableToGenerateProof)
							as Box<dyn state_machine::Error>
					)?;

				let mut backend = state_machine::ProvingBackend::new_with_recorder(
					trie_state,
					recorder.clone()
				);

				state_machine::new(
					&mut backend,
					self.backend.changes_trie_storage(),
					side_effects_handler,
					&mut *changes.borrow_mut(),
					&self.executor,
					method,
					call_data,
				)
				.execute_using_consensus_failure_handler(
					execution_manager,
					false,
					native_call,
				)
				.map(|(result, _, _)| result)
				.map_err(Into::into)
			}
			None => state_machine::new(
				&mut state,
				self.backend.changes_trie_storage(),
				side_effects_handler,
				&mut *changes.borrow_mut(),
				&self.executor,
				method,
				call_data,
			)
			.execute_using_consensus_failure_handler(
				execution_manager,
				false,
				native_call,
			)
			.map(|(result, _, _)| result)
			.map_err(Into::into)
		}
	}

	fn runtime_version(&self, id: &BlockId<Block>) -> error::Result<RuntimeVersion> {
		let mut overlay = OverlayedChanges::default();
		let mut state = self.backend.state_at(*id)?;
		let mut ext = Ext::new(&mut overlay, &mut state, self.backend.changes_trie_storage(), NeverOffchainExt::new());
		self.executor.runtime_version(&mut ext).ok_or(error::Error::VersionInvalid.into())
	}

	fn call_at_state<
		O: offchain::Externalities,
		S: state_machine::Backend<Blake2HasherHasher, Blake2Hasher>,
		F: FnOnce(
			Result<NativeOrEncoded<R>, Self::Error>,
			Result<NativeOrEncoded<R>, Self::Error>
		) -> Result<NativeOrEncoded<R>, Self::Error>,
		R: Encode + Decode + PartialEq,
		NC: FnOnce() -> result::Result<R, &'static str> + UnwindSafe,
	>(&self,
		state: &mut S,
		changes: &mut OverlayedChanges,
		method: &str,
		call_data: &[u8],
		manager: ExecutionManager<F>,
		native_call: Option<NC>,
		side_effects_handler: Option<&mut O>,
<<<<<<< HEAD
	) -> error::Result<(NativeOrEncoded<R>, S::Transaction, Option<MemoryDB<Blake2HasherHasher>>)> {
=======
	) -> error::Result<(
		NativeOrEncoded<R>,
		(S::Transaction, <Blake2Hasher as Hasher>::Out),
		Option<MemoryDB<Blake2Hasher>>,
	)> {
>>>>>>> 91161a42
		state_machine::new(
			state,
			self.backend.changes_trie_storage(),
			side_effects_handler,
			changes,
			&self.executor,
			method,
			call_data,
		).execute_using_consensus_failure_handler(
			manager,
			true,
			native_call,
		)
		.map(|(result, storage_tx, changes_tx)| (
			result,
			storage_tx.expect("storage_tx is always computed when compute_tx is true; qed"),
			changes_tx,
		))
		.map_err(Into::into)
	}

	fn prove_at_trie_state<S: state_machine::TrieBackendStorage<Blake2HasherHasher>>(
		&self,
		trie_state: &mut state_machine::TrieBackend<S, Blake2HasherHasher, Blake2Hasher>,
		overlay: &mut OverlayedChanges,
		method: &str,
		call_data: &[u8]
	) -> Result<(Vec<u8>, Vec<Vec<u8>>), error::Error> {
		state_machine::prove_execution_on_trie_backend(
			trie_state,
			overlay,
			&self.executor,
			method,
			call_data,
		)
		.map_err(Into::into)
	}

	fn native_runtime_version(&self) -> Option<&NativeVersion> {
		Some(self.executor.native_version())
	}
}<|MERGE_RESOLUTION|>--- conflicted
+++ resolved
@@ -320,15 +320,11 @@
 		manager: ExecutionManager<F>,
 		native_call: Option<NC>,
 		side_effects_handler: Option<&mut O>,
-<<<<<<< HEAD
-	) -> error::Result<(NativeOrEncoded<R>, S::Transaction, Option<MemoryDB<Blake2HasherHasher>>)> {
-=======
 	) -> error::Result<(
 		NativeOrEncoded<R>,
 		(S::Transaction, <Blake2Hasher as Hasher>::Out),
 		Option<MemoryDB<Blake2Hasher>>,
 	)> {
->>>>>>> 91161a42
 		state_machine::new(
 			state,
 			self.backend.changes_trie_storage(),
