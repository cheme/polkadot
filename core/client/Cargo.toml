--- conflicted
+++ resolved
@@ -18,14 +18,9 @@
 trie = { package = "substrate-trie", path = "../trie", optional = true }
 substrate-telemetry = { path = "../telemetry", optional = true }
 hash-db = { version = "0.15.0", default-features = false }
-<<<<<<< HEAD
 #kvdb = { git = "https://github.com/paritytech/parity-common", optional = true, rev="b0317f649ab2c665b7987b8475878fc4d2e1f81d" }
 kvdb = { git = "https://github.com/cheme/parity-common", optional = true, branch="upgraded_del_range" }
-parity-codec = { version = "4.1.1", default-features = false, features = ["derive"] }
-=======
-kvdb = { git = "https://github.com/paritytech/parity-common", optional = true, rev="b0317f649ab2c665b7987b8475878fc4d2e1f81d" }
 codec = { package = "parity-scale-codec", version = "1.0.0", default-features = false, features = ["derive"] }
->>>>>>> aacea855
 primitives = { package = "substrate-primitives", path = "../primitives", default-features = false }
 sr-primitives = { path = "../sr-primitives", default-features = false }
 runtime-version = { package = "sr-version", path = "../sr-version", default-features = false }
