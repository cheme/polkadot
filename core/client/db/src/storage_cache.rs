// Copyright 2019 Parity Technologies (UK) Ltd.
// This file is part of Substrate.

// Substrate is free software: you can redistribute it and/or modify
// it under the terms of the GNU General Public License as published by
// the Free Software Foundation, either version 3 of the License, or
// (at your option) any later version.

// Substrate is distributed in the hope that it will be useful,
// but WITHOUT ANY WARRANTY; without even the implied warranty of
// MERCHANTABILITY or FITNESS FOR A PARTICULAR PURPOSE.  See the
// GNU General Public License for more details.

// You should have received a copy of the GNU General Public License
// along with Substrate.  If not, see <http://www.gnu.org/licenses/>.

//! Global cache state.

use std::collections::{VecDeque, HashSet, HashMap};
use std::sync::Arc;
use parking_lot::{Mutex, RwLock, RwLockUpgradableReadGuard};
use linked_hash_map::{LinkedHashMap, Entry};
use hash_db::Hasher;
use sr_primitives::traits::{Block as BlockT, Header};
use primitives::child_trie::KeySpace;
use state_machine::{backend::Backend as StateBackend, TrieBackend};
use log::trace;
use super::{StorageCollection, ChildStorageCollection};
use std::hash::Hash as StdHash;
const STATE_CACHE_BLOCKS: usize = 12;

type StorageKey = Vec<u8>;
type ChildStorageKey = (Vec<u8>, Vec<u8>);
type StorageValue = Vec<u8>;

/// Shared canonical state cache.
pub struct Cache<B: BlockT, H: Hasher> {
	/// Storage cache. `None` indicates that key is known to be missing.
	lru_storage: LRUMap<StorageKey, Option<StorageValue>>,
	/// Storage hashes cache. `None` indicates that key is known to be missing.
	lru_hashes: LRUMap<StorageKey, OptionHOut<H::Out>>,
	/// Storage cache for child trie. `None` indicates that key is known to be missing.
	lru_child_storage: LRUMap<ChildStorageKey, Option<StorageValue>>,
	/// Information on the modifications in recently committed blocks; specifically which keys
	/// changed in which block. Ordered by block number.
	modifications: VecDeque<BlockChanges<B::Header>>,
}

struct LRUMap<K, V>(LinkedHashMap<K, V>, usize, usize);

/// Internal trait similar to `heapsize` but using
/// a simply estimation.
///
/// This should not be made public, it is implementation
/// detail trait. If it need to become public please
/// consider using `malloc_size_of`.
trait EstimateSize {
	/// Return a size estimation of additional size needed
	/// to cache this struct (in bytes).
	fn estimate_size(&self) -> usize;
}

impl EstimateSize for Vec<u8> {
	fn estimate_size(&self) -> usize {
		self.capacity()
	}
}

impl EstimateSize for Option<Vec<u8>> {
	fn estimate_size(&self) -> usize {
		self.as_ref().map(|v|v.capacity()).unwrap_or(0)
	}
}

struct OptionHOut<T: AsRef<[u8]>>(Option<T>);

impl<T: AsRef<[u8]>> EstimateSize for OptionHOut<T> {
	fn estimate_size(&self) -> usize {
		// capacity would be better
		self.0.as_ref().map(|v|v.as_ref().len()).unwrap_or(0)
	}
}

impl<T: EstimateSize> EstimateSize for (T, T) {
	fn estimate_size(&self) -> usize {
		self.0.estimate_size() + self.1.estimate_size()
	}
}

impl<K: EstimateSize + Eq + StdHash, V: EstimateSize> LRUMap<K, V> {
	fn remove(&mut self, k: &K) {
		let map = &mut self.0;
		let storage_used_size = &mut self.1;
		if let Some(v) = map.remove(k) {
			*storage_used_size -= k.estimate_size();
			*storage_used_size -= v.estimate_size();
		}
	}

	fn add(&mut self, k: K, v: V) {
		let lmap = &mut self.0;
		let storage_used_size = &mut self.1;
		let limit = self.2;
		let klen = k.estimate_size();
		*storage_used_size += v.estimate_size();
		// TODO assert k v size fit into limit?? to avoid insert remove?
		match lmap.entry(k) {
			Entry::Occupied(mut entry) => {
				// note that in this case we are not running pure lru as
				// it would require to remove first
				*storage_used_size -= entry.get().estimate_size();
				entry.insert(v);
			},
			Entry::Vacant(entry) => {
				*storage_used_size += klen;
				entry.insert(v);
			},
		};

		while *storage_used_size > limit {
			if let Some((k,v)) = lmap.pop_front() {
				*storage_used_size -= k.estimate_size();
				*storage_used_size -= v.estimate_size();
			} else {
				// can happen fairly often as we get value from multiple lru
				// and only remove from a single lru
				break;
			}
		}
	}

	fn get<Q:?Sized>(&mut self, k: &Q) -> Option<&mut V>
		where K: std::borrow::Borrow<Q>,
			Q: StdHash + Eq {
		self.0.get_refresh(k)
	}

	fn used_size(&self) -> usize {
		self.1
	}
	fn clear(&mut self) {
		self.0.clear();
		self.1 = 0;
	}

}

impl<B: BlockT, H: Hasher> Cache<B, H> {
	/// Returns the used memory size of the storage cache in bytes.
	pub fn used_storage_cache_size(&self) -> usize {
		self.lru_storage.used_size()
			+ self.lru_child_storage.used_size()
			//  ignore small hashes storage and self.lru_hashes.used_size()
	}

	/// Synchronize the shared cache with the best block state.
	/// This function updates the shared cache by removing entries
	/// that are invalidated by chain reorganization. It should be
	/// be called when chain reorg happens without importing a new block.
	pub fn sync(&mut self, enacted: &[B::Hash], retracted: &[B::Hash]) {
		trace!("Syncing shared cache, enacted = {:?}, retracted = {:?}", enacted, retracted);

		// Purge changes from re-enacted and retracted blocks.
		// Filter out commiting block if any.
		let mut clear = false;
		for block in enacted {
			clear = clear || {
				if let Some(ref mut m) = self.modifications.iter_mut().find(|m| &m.hash == block) {
					trace!("Reverting enacted block {:?}", block);
					m.is_canon = true;
					for a in &m.storage {
						trace!("Reverting enacted key {:?}", a);
						self.lru_storage.remove(a);
					}
					for a in &m.child_storage {
						trace!("Reverting enacted child key {:?}", a);
						self.lru_child_storage.remove(a);
					}
					false
				} else {
					true
				}
			};
		}

		for block in retracted {
			clear = clear || {
				if let Some(ref mut m) = self.modifications.iter_mut().find(|m| &m.hash == block) {
					trace!("Retracting block {:?}", block);
					m.is_canon = false;
					for a in &m.storage {
						trace!("Retracted key {:?}", a);
						self.lru_storage.remove(a);
					}
					for a in &m.child_storage {
						trace!("Retracted child key {:?}", a);
						self.lru_child_storage.remove(a);
					}
					false
				} else {
					true
				}
			};
		}
		if clear {
			// We don't know anything about the block; clear everything
			trace!("Wiping cache");
			self.lru_storage.clear();
			self.lru_child_storage.clear();
			self.lru_hashes.clear();
			self.modifications.clear();
		}
	}
}

pub type SharedCache<B, H> = Arc<Mutex<Cache<B, H>>>;

/// Fix lru storage size for hash (small 64ko).
const FIX_LRU_HASH_SIZE: usize = 65_536;

/// Create a new shared cache instance with given max memory usage.
pub fn new_shared_cache<B: BlockT, H: Hasher>(
	shared_cache_size: usize,
	child_ratio: (usize, usize),
) -> SharedCache<B, H> {
	let top = child_ratio.1.saturating_sub(child_ratio.0);
	Arc::new(Mutex::new(Cache {
		lru_storage: LRUMap(LinkedHashMap::new(), 0,
			shared_cache_size * top / child_ratio.1),
		lru_hashes: LRUMap(LinkedHashMap::new(), 0, FIX_LRU_HASH_SIZE),
		lru_child_storage: LRUMap(LinkedHashMap::new(), 0,
			shared_cache_size * child_ratio.0 / child_ratio.1),
		modifications: VecDeque::new(),
	}))
}

#[derive(Debug)]
/// Accumulates a list of storage changed in a block.
struct BlockChanges<B: Header> {
	/// Block number.
	number: B::Number,
	/// Block hash.
	hash: B::Hash,
	/// Parent block hash.
	parent: B::Hash,
	/// A set of modified storage keys.
	storage: HashSet<StorageKey>,
	/// A set of modified child storage keys.
	child_storage: HashSet<ChildStorageKey>,
	/// Block is part of the canonical chain.
	is_canon: bool,
}

/// Cached values specific to a state.
struct LocalCache<H: Hasher> {
	/// Storage cache. `None` indicates that key is known to be missing.
	storage: HashMap<StorageKey, Option<StorageValue>>,
	/// Storage hashes cache. `None` indicates that key is known to be missing.
	hashes: HashMap<StorageKey, Option<H::Out>>,
	/// Child storage cache. `None` indicates that key is known to be missing.
	child_storage: HashMap<ChildStorageKey, Option<StorageValue>>,
}

/// Cache changes.
pub struct CacheChanges<H: Hasher, B: BlockT> {
	/// Shared canonical state cache.
	shared_cache: SharedCache<B, H>,
	/// Local cache of values for this state.
	local_cache: RwLock<LocalCache<H>>,
	/// Hash of the block on top of which this instance was created or
	/// `None` if cache is disabled
	pub parent_hash: Option<B::Hash>,
}

/// State abstraction.
/// Manages shared global state cache which reflects the canonical
/// state as it is on the disk.
/// A instance of `CachingState` may be created as canonical or not.
/// For canonical instances local cache is accumulated and applied
/// in `sync_cache` along with the change overlay.
/// For non-canonical clones local cache and changes are dropped.
pub struct CachingState<H: Hasher, S: StateBackend<H>, B: BlockT> {
	/// Backing state.
	state: S,
	/// Cache data.
	pub cache: CacheChanges<H, B>
}

impl<H: Hasher, S: StateBackend<H>, B: BlockT> std::fmt::Debug for CachingState<H, S, B> {
	fn fmt(&self, f: &mut std::fmt::Formatter<'_>) -> std::fmt::Result {
		write!(f, "Block {:?}", self.cache.parent_hash)
	}
}

impl<H: Hasher, B: BlockT> CacheChanges<H, B> {
	/// Propagate local cache into the shared cache and synchronize
	/// the shared cache with the best block state.
	/// This function updates the shared cache by removing entries
	/// that are invalidated by chain reorganization. `sync_cache`
	/// should be called after the block has been committed and the
	/// blockchain route has been calculated.
	pub fn sync_cache<F: FnOnce() -> bool> (
		&mut self,
		enacted: &[B::Hash],
		retracted: &[B::Hash],
		changes: StorageCollection,
		child_changes: ChildStorageCollection,
		commit_hash: Option<B::Hash>,
		commit_number: Option<<B::Header as Header>::Number>,
		is_best: F,
	) {
		let mut cache = self.shared_cache.lock();
		let is_best = is_best();
		trace!("Syncing cache, id = (#{:?}, {:?}), parent={:?}, best={}", commit_number, commit_hash, self.parent_hash, is_best);
		let cache = &mut *cache;
		let enacted: Vec<_> = enacted
			.iter()
			.filter(|h| commit_hash.as_ref().map_or(true, |p| *h != p))
			.cloned()
			.collect();
		cache.sync(&enacted, retracted);
		// Propagate cache only if committing on top of the latest canonical state
		// blocks are ordered by number and only one block with a given number is marked as canonical
		// (contributed to canonical state cache)
		if let Some(_) = self.parent_hash {
			let mut local_cache = self.local_cache.write();
			if is_best {
				trace!(
					"Committing {} local, {} hashes, {} modified root entries, {} modified child entries",
					local_cache.storage.len(),
					local_cache.hashes.len(),
					changes.len(),
					child_changes.iter().map(|v|v.1.len()).sum::<usize>(),
				);
				for (k, v) in local_cache.storage.drain() {
					cache.lru_storage.add(k, v);
				}
				for (k, v) in local_cache.child_storage.drain() {
					cache.lru_child_storage.add(k, v);
				}
				for (k, v) in local_cache.hashes.drain() {
					cache.lru_hashes.add(k, OptionHOut(v));
				}
			}
		}

		if let (
			Some(ref number), Some(ref hash), Some(ref parent))
				= (commit_number, commit_hash, self.parent_hash)
		{
			if cache.modifications.len() == STATE_CACHE_BLOCKS {
				cache.modifications.pop_back();
			}
			let mut modifications = HashSet::new();
			let mut child_modifications = HashSet::new();
			child_changes.into_iter().for_each(|(sk, changes)|
				for (k, v) in changes.into_iter() {
					let k = (sk.clone(), k);
					if is_best {
						cache.lru_child_storage.add(k.clone(), v);
					}
					child_modifications.insert(k);
				}
			);
			for (k, v) in changes.into_iter() {
				if is_best {
					cache.lru_hashes.remove(&k);
					cache.lru_storage.add(k.clone(), v);
				}
				modifications.insert(k);
			}

			// Save modified storage. These are ordered by the block number.
			let block_changes = BlockChanges {
				storage: modifications,
				child_storage: child_modifications,
				number: *number,
				hash: hash.clone(),
				is_canon: is_best,
				parent: parent.clone(),
			};
			let insert_at = cache.modifications.iter()
				.enumerate()
				.find(|&(_, m)| m.number < *number)
				.map(|(i, _)| i);
			trace!("Inserting modifications at {:?}", insert_at);
			if let Some(insert_at) = insert_at {
				cache.modifications.insert(insert_at, block_changes);
			} else {
				cache.modifications.push_back(block_changes);
			}
		}
	}

}

impl<H: Hasher, S: StateBackend<H>, B: BlockT> CachingState<H, S, B> {
	/// Create a new instance wrapping generic State and shared cache.
	pub fn new(state: S, shared_cache: SharedCache<B, H>, parent_hash: Option<B::Hash>) -> CachingState<H, S, B> {
		CachingState {
			state,
			cache: CacheChanges {
				shared_cache,
				local_cache: RwLock::new(LocalCache {
					storage: Default::default(),
					hashes: Default::default(),
					child_storage: Default::default(),
				}),
				parent_hash: parent_hash,
			},
		}
	}

	/// Check if the key can be returned from cache by matching current block parent hash against canonical
	/// state and filtering out entries modified in later blocks.
	fn is_allowed(
		key: Option<&[u8]>,
		child_key: Option<&ChildStorageKey>,
		parent_hash: &Option<B::Hash>,
		modifications:
		&VecDeque<BlockChanges<B::Header>>
	) -> bool
	{
		let mut parent = match *parent_hash {
			None => {
				trace!("Cache lookup skipped for {:?}: no parent hash", key);
				return false;
			}
			Some(ref parent) => parent,
		};
		if modifications.is_empty() {
			trace!("Cache lookup allowed for {:?}", key);
			return true;
		}
		// Ignore all storage modified in later blocks
		// Modifications contains block ordered by the number
		// We search for our parent in that list first and then for
		// all its parent until we hit the canonical block,
		// checking against all the intermediate modifications.
		for m in modifications {
			if &m.hash == parent {
				if m.is_canon {
					return true;
				}
				parent = &m.parent;
			}
			if let Some(key) = key {
				if m.storage.contains(key) {
					trace!("Cache lookup skipped for {:?}: modified in a later block", key);
					return false;
				}
			}
			if let Some(child_key) = child_key {
				if m.child_storage.contains(child_key) {
					trace!("Cache lookup skipped for {:?}: modified in a later block", child_key);
					return false;
				}
			}
		}
		trace!("Cache lookup skipped for {:?}: parent hash is unknown", key);
		false
	}

	/// Dispose state and return cache data.
	pub fn release(self) -> CacheChanges<H, B> {
		self.cache
	}
}

impl<H: Hasher, S: StateBackend<H>, B: BlockT> StateBackend<H> for CachingState<H, S, B> {
	type Error = S::Error;
	type Transaction = S::Transaction;
	type TrieBackendStorage = S::TrieBackendStorage;
	type KvBackend = S::KvBackend;

	fn storage(&self, key: &[u8]) -> Result<Option<Vec<u8>>, Self::Error> {
		let local_cache = self.cache.local_cache.upgradable_read();
		// Note that local cache makes that lru is not refreshed
		if let Some(entry) = local_cache.storage.get(key).cloned() {
			trace!("Found in local cache: {:?}", key);
			return Ok(entry)
		}
		let mut cache = self.cache.shared_cache.lock();
		if Self::is_allowed(Some(key), None, &self.cache.parent_hash, &cache.modifications) {
			if let Some(entry) = cache.lru_storage.get(key).map(|a| a.clone()) {
				trace!("Found in shared cache: {:?}", key);
				return Ok(entry)
			}
		}
		trace!("Cache miss: {:?}", key);
		let value = self.state.storage(key)?;
		RwLockUpgradableReadGuard::upgrade(local_cache).storage.insert(key.to_vec(), value.clone());
		Ok(value)
	}

	fn storage_hash(&self, key: &[u8]) -> Result<Option<H::Out>, Self::Error> {
		let local_cache = self.cache.local_cache.upgradable_read();
		if let Some(entry) = local_cache.hashes.get(key).cloned() {
			trace!("Found hash in local cache: {:?}", key);
			return Ok(entry)
		}
		let mut cache = self.cache.shared_cache.lock();
		if Self::is_allowed(Some(key), None, &self.cache.parent_hash, &cache.modifications) {
			if let Some(entry) = cache.lru_hashes.get(key).map(|a| a.0.clone()) {
				trace!("Found hash in shared cache: {:?}", key);
				return Ok(entry)
			}
		}
		trace!("Cache hash miss: {:?}", key);
		let hash = self.state.storage_hash(key)?;
		RwLockUpgradableReadGuard::upgrade(local_cache).hashes.insert(key.to_vec(), hash.clone());
		Ok(hash)
	}

	fn child_storage(&self, storage_key: &[u8], key: &[u8]) -> Result<Option<Vec<u8>>, Self::Error> {
		let key = (storage_key.to_vec(), key.to_vec());
		let local_cache = self.cache.local_cache.upgradable_read();
		if let Some(entry) = local_cache.child_storage.get(&key).cloned() {
			trace!("Found in local cache: {:?}", key);
			return Ok(entry)
		}
		let mut cache = self.cache.shared_cache.lock();
		if Self::is_allowed(None, Some(&key), &self.cache.parent_hash, &cache.modifications) {
			if let Some(entry) = cache.lru_child_storage.get(&key).map(|a| a.clone()) {
				trace!("Found in shared cache: {:?}", key);
				return Ok(entry)
			}
		}
		trace!("Cache miss: {:?}", key);
		let value = self.state.child_storage(storage_key, &key.1[..])?;
		RwLockUpgradableReadGuard::upgrade(local_cache).child_storage.insert(key, value.clone());
		Ok(value)
	}

<<<<<<< HEAD
	fn get_child_keyspace(&self, storage_key: &[u8]) -> Result<Option<KeySpace>, Self::Error> {
		self.state.get_child_keyspace(storage_key)
=======
	fn kv_storage(&self, key: &[u8]) -> Result<Option<Vec<u8>>, Self::Error> {
		self.state.kv_storage(key)
>>>>>>> 431f93d5
	}

	fn exists_storage(&self, key: &[u8]) -> Result<bool, Self::Error> {
		Ok(self.storage(key)?.is_some())
	}

	fn exists_child_storage(&self, storage_key: &[u8], key: &[u8]) -> Result<bool, Self::Error> {
		self.state.exists_child_storage(storage_key, key)
	}

	fn for_keys_with_prefix<F: FnMut(&[u8])>(&self, prefix: &[u8], f: F) {
		self.state.for_keys_with_prefix(prefix, f)
	}

	fn for_key_values_with_prefix<F: FnMut(&[u8], &[u8])>(&self, prefix: &[u8], f: F) {
		self.state.for_key_values_with_prefix(prefix, f)
	}

	fn for_keys_in_child_storage<F: FnMut(&[u8])>(&self, storage_key: &[u8], f: F) {
		self.state.for_keys_in_child_storage(storage_key, f)
	}

	fn for_child_keys_with_prefix<F: FnMut(&[u8])>(&self, storage_key: &[u8], prefix: &[u8], f: F) {
		self.state.for_child_keys_with_prefix(storage_key, prefix, f)
	}

	fn storage_root<I>(&self, delta: I) -> (H::Out, Self::Transaction)
		where
			I: IntoIterator<Item=(Vec<u8>, Option<Vec<u8>>)>,
			H::Out: Ord
	{
		self.state.storage_root(delta)
	}

	fn child_storage_root<I>(&self, storage_key: &[u8], delta: I) -> (Vec<u8>, bool, Self::Transaction)
		where
			I: IntoIterator<Item=(Vec<u8>, Option<Vec<u8>>)>,
			H::Out: Ord
	{
		self.state.child_storage_root(storage_key, delta)
	}

	fn kv_transaction<I>(&self, delta: I) -> Self::Transaction
		where
			I: IntoIterator<Item=(Vec<u8>, Option<Vec<u8>>)>,
	{
		self.state.kv_transaction(delta)
	}

	fn pairs(&self) -> Vec<(Vec<u8>, Vec<u8>)> {
		self.state.pairs()
	}

	fn children_storage_keys(&self) -> Vec<Vec<u8>> {
		self.state.children_storage_keys()
	}

	fn child_pairs(&self, storage_key: &[u8]) -> Vec<(Vec<u8>, Vec<u8>)> {
		self.state.child_pairs(storage_key)
	}

	fn kv_pairs(&self) -> HashMap<Vec<u8>, Option<Vec<u8>>> {
		self.state.kv_pairs()
	}

	fn keys(&self, prefix: &[u8]) -> Vec<Vec<u8>> {
		self.state.keys(prefix)
	}

	fn child_keys(&self, child_key: &[u8], prefix: &[u8]) -> Vec<Vec<u8>> {
		self.state.child_keys(child_key, prefix)
	}

	fn as_trie_backend(&mut self) -> Option<
		&TrieBackend<Self::TrieBackendStorage, H, Self::KvBackend>
	> {
		self.state.as_trie_backend()
	}
}

#[cfg(test)]
mod tests {
	use super::*;
	use sr_primitives::testing::{H256, Block as RawBlock, ExtrinsicWrapper};
	use state_machine::backend::InMemory;
	use primitives::Blake2Hasher;

	type Block = RawBlock<ExtrinsicWrapper<u32>>;
	#[test]
	fn smoke() {
		//init_log();
		let root_parent = H256::random();
		let key = H256::random()[..].to_vec();
		let h0 = H256::random();
		let h1a = H256::random();
		let h1b = H256::random();
		let h2a = H256::random();
		let h2b = H256::random();
		let h3a = H256::random();
		let h3b = H256::random();

		let shared = new_shared_cache::<Block, Blake2Hasher>(256*1024, (0,1));

		// blocks  [ 3a(c) 2a(c) 2b 1b 1a(c) 0 ]
		// state   [ 5     5     4  3  2     2 ]
		let mut s = CachingState::new(InMemory::<Blake2Hasher>::default(), shared.clone(), Some(root_parent.clone()));
		s.cache.sync_cache(&[], &[], vec![(key.clone(), Some(vec![2]))], vec![], Some(h0.clone()), Some(0), || true);

		let mut s = CachingState::new(InMemory::<Blake2Hasher>::default(), shared.clone(), Some(h0.clone()));
		s.cache.sync_cache(&[], &[], vec![], vec![], Some(h1a.clone()), Some(1), || true);

		let mut s = CachingState::new(InMemory::<Blake2Hasher>::default(), shared.clone(), Some(h0.clone()));
		s.cache.sync_cache(&[], &[], vec![(key.clone(), Some(vec![3]))], vec![], Some(h1b.clone()), Some(1), || false);

		let mut s = CachingState::new(InMemory::<Blake2Hasher>::default(), shared.clone(), Some(h1b.clone()));
		s.cache.sync_cache(&[], &[], vec![(key.clone(), Some(vec![4]))], vec![], Some(h2b.clone()), Some(2), || false);

		let mut s = CachingState::new(InMemory::<Blake2Hasher>::default(), shared.clone(), Some(h1a.clone()));
		s.cache.sync_cache(&[], &[], vec![(key.clone(), Some(vec![5]))], vec![], Some(h2a.clone()), Some(2), || true);

		let mut s = CachingState::new(InMemory::<Blake2Hasher>::default(), shared.clone(), Some(h2a.clone()));
		s.cache.sync_cache(&[], &[], vec![], vec![], Some(h3a.clone()), Some(3), || true);

		let s = CachingState::new(InMemory::<Blake2Hasher>::default(), shared.clone(), Some(h3a.clone()));
		assert_eq!(s.storage(&key).unwrap().unwrap(), vec![5]);

		let s = CachingState::new(InMemory::<Blake2Hasher>::default(), shared.clone(), Some(h1a.clone()));
		assert!(s.storage(&key).unwrap().is_none());

		let s = CachingState::new(InMemory::<Blake2Hasher>::default(), shared.clone(), Some(h2b.clone()));
		assert!(s.storage(&key).unwrap().is_none());

		let s = CachingState::new(InMemory::<Blake2Hasher>::default(), shared.clone(), Some(h1b.clone()));
		assert!(s.storage(&key).unwrap().is_none());

		// reorg to 3b
		// blocks  [ 3b(c) 3a 2a 2b(c) 1b 1a 0 ]
		let mut s = CachingState::new(InMemory::<Blake2Hasher>::default(), shared.clone(), Some(h2b.clone()));
		s.cache.sync_cache(
			&[h1b.clone(), h2b.clone(), h3b.clone()],
			&[h1a.clone(), h2a.clone(), h3a.clone()],
			vec![],
			vec![],
			Some(h3b.clone()),
			Some(3),
			|| true,
		);
		let s = CachingState::new(InMemory::<Blake2Hasher>::default(), shared.clone(), Some(h3a.clone()));
		assert!(s.storage(&key).unwrap().is_none());
	}

	#[test]
	fn should_track_used_size_correctly() {
		let root_parent = H256::random();
		let shared = new_shared_cache::<Block, Blake2Hasher>(109, ((109-36), 109));
		let h0 = H256::random();

		let mut s = CachingState::new(InMemory::<Blake2Hasher>::default(), shared.clone(), Some(root_parent.clone()));

		let key = H256::random()[..].to_vec();
		let s_key = H256::random()[..].to_vec();
		s.cache.sync_cache(
			&[],
			&[],
			vec![(key.clone(), Some(vec![1, 2, 3]))],
			vec![],
			Some(h0.clone()),
			Some(0),
			|| true,
		);
		// 32 key, 3 byte size
		assert_eq!(shared.lock().used_storage_cache_size(), 35 /* bytes */);

		let key = H256::random()[..].to_vec();
		s.cache.sync_cache(
			&[],
			&[],
			vec![],
			vec![(s_key.clone(), vec![(key.clone(), Some(vec![1, 2]))])],
			Some(h0.clone()),
			Some(0),
			|| true,
		);
		// 35 + (2 * 32) key, 2 byte size
		assert_eq!(shared.lock().used_storage_cache_size(), 101 /* bytes */);
	}

	#[test]
	fn should_remove_lru_items_based_on_tracking_used_size() {
		let root_parent = H256::random();
		let shared = new_shared_cache::<Block, Blake2Hasher>(36*3, (2,3));
		let h0 = H256::random();

		let mut s = CachingState::new(InMemory::<Blake2Hasher>::default(), shared.clone(), Some(root_parent.clone()));

		let key = H256::random()[..].to_vec();
		s.cache.sync_cache(
			&[],
			&[],
			vec![(key.clone(), Some(vec![1, 2, 3, 4]))],
			vec![],
			Some(h0.clone()),
			Some(0),
			|| true,
		);
		// 32 key, 4 byte size
		assert_eq!(shared.lock().used_storage_cache_size(), 36 /* bytes */);

		let key = H256::random()[..].to_vec();
		s.cache.sync_cache(
			&[],
			&[],
			vec![(key.clone(), Some(vec![1, 2]))],
			vec![],
			Some(h0.clone()),
			Some(0),
			|| true,
		);
		// 32 key, 2 byte size
		assert_eq!(shared.lock().used_storage_cache_size(), 34 /* bytes */);
	}
}<|MERGE_RESOLUTION|>--- conflicted
+++ resolved
@@ -532,13 +532,8 @@
 		Ok(value)
 	}
 
-<<<<<<< HEAD
-	fn get_child_keyspace(&self, storage_key: &[u8]) -> Result<Option<KeySpace>, Self::Error> {
-		self.state.get_child_keyspace(storage_key)
-=======
 	fn kv_storage(&self, key: &[u8]) -> Result<Option<Vec<u8>>, Self::Error> {
 		self.state.kv_storage(key)
->>>>>>> 431f93d5
 	}
 
 	fn exists_storage(&self, key: &[u8]) -> Result<bool, Self::Error> {
