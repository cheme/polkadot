// Copyright 2017-2019 Parity Technologies (UK) Ltd.
// This file is part of Substrate.

// Substrate is free software: you can redistribute it and/or modify
// it under the terms of the GNU General Public License as published by
// the Free Software Foundation, either version 3 of the License, or
// (at your option) any later version.

// Substrate is distributed in the hope that it will be useful,
// but WITHOUT ANY WARRANTY; without even the implied warranty of
// MERCHANTABILITY or FITNESS FOR A PARTICULAR PURPOSE.  See the
// GNU General Public License for more details.

// You should have received a copy of the GNU General Public License
// along with Substrate.  If not, see <http://www.gnu.org/licenses/>.

//! Client backend that uses RocksDB database as storage.
//!
//! # Canonicality vs. Finality
//!
//! Finality indicates that a block will not be reverted, according to the consensus algorithm,
//! while canonicality indicates that the block may be reverted, but we will be unable to do so,
//! having discarded heavy state that will allow a chain reorganization.
//!
//! Finality implies canonicality but not vice-versa.

pub mod light;

mod cache;
mod storage_cache;
mod utils;

use std::sync::Arc;
use std::path::PathBuf;
use std::io;
use std::collections::HashMap;

use client::backend::NewBlockState;
use client::blockchain::HeaderBackend;
use client::ExecutionStrategies;
use parity_codec::{Decode, Encode};
use hash_db::Hasher;
use kvdb::{KeyValueDB, DBTransaction};
use trie::{MemoryDB, PrefixedMemoryDB, prefixed_key};
use parking_lot::{Mutex, RwLock};
use primitives::{H256, Blake2Hasher, ChangesTrieConfiguration, convert_hash};
use primitives::storage::well_known_keys;
use runtime_primitives::{generic::BlockId, Justification, StorageOverlay, ChildrenStorageOverlay};
use runtime_primitives::traits::{Block as BlockT, Header as HeaderT, As, NumberFor, Zero, Digest, DigestItem};
use runtime_primitives::BuildStorage;
use state_machine::backend::Backend as StateBackend;
use executor::RuntimeInfo;
use state_machine::{CodeExecutor, DBValue};
use crate::utils::{Meta, db_err, meta_keys, open_database, read_db, block_id_to_lookup_key, read_meta};
use client::leaves::{LeafSet, FinalizationDisplaced};
use client::children;
use state_db::StateDb;
use consensus_common::well_known_cache_keys;
use crate::storage_cache::{CachingState, SharedCache, new_shared_cache};
use log::{trace, debug, warn};
pub use state_db::PruningMode;

#[cfg(feature = "test-helpers")]
use client::in_mem::Backend as InMemoryBackend;

const CANONICALIZATION_DELAY: u64 = 4096;
const MIN_BLOCKS_TO_KEEP_CHANGES_TRIES_FOR: u64 = 32768;
const STATE_CACHE_SIZE_BYTES: usize = 16 * 1024 * 1024;

/// DB-backed patricia trie state, transaction type is an overlay of changes to commit.
pub type DbState = state_machine::TrieBackend<Arc<state_machine::Storage<Blake2Hasher>>, Blake2Hasher>;

/// Database settings.
pub struct DatabaseSettings {
	/// Cache size in bytes. If `None` default is used.
	pub cache_size: Option<usize>,
	/// Path to the database.
	pub path: PathBuf,
	/// Pruning mode.
	pub pruning: PruningMode,
}

/// Create an instance of db-backed client.
pub fn new_client<E, S, Block, RA>(
	settings: DatabaseSettings,
	executor: E,
	genesis_storage: S,
	execution_strategies: ExecutionStrategies,
) -> Result<client::Client<Backend<Block>, client::LocalCallExecutor<Backend<Block>, E>, Block, RA>, client::error::Error>
	where
		Block: BlockT<Hash=H256>,
		E: CodeExecutor<Blake2Hasher> + RuntimeInfo,
		S: BuildStorage,
{
	let backend = Arc::new(Backend::new(settings, CANONICALIZATION_DELAY)?);
	let executor = client::LocalCallExecutor::new(backend.clone(), executor);
	Ok(client::Client::new(backend, executor, genesis_storage, execution_strategies)?)
}

mod columns {
	pub const META: Option<u32> = crate::utils::COLUMN_META;
	pub const STATE: Option<u32> = Some(1);
	pub const STATE_META: Option<u32> = Some(2);
	/// maps hashes to lookup keys and numbers to canon hashes.
	pub const KEY_LOOKUP: Option<u32> = Some(3);
	pub const HEADER: Option<u32> = Some(4);
	pub const BODY: Option<u32> = Some(5);
	pub const JUSTIFICATION: Option<u32> = Some(6);
	pub const CHANGES_TRIE: Option<u32> = Some(7);
	pub const AUX: Option<u32> = Some(8);
}

struct PendingBlock<Block: BlockT> {
	header: Block::Header,
	justification: Option<Justification>,
	body: Option<Vec<Block::Extrinsic>>,
	leaf_state: NewBlockState,
}

// wrapper that implements trait required for state_db
struct StateMetaDb<'a>(&'a KeyValueDB);

impl<'a> state_db::MetaDb for StateMetaDb<'a> {
	type Error = io::Error;

	fn get_meta(&self, key: &[u8]) -> Result<Option<Vec<u8>>, Self::Error> {
		self.0.get(columns::STATE_META, key).map(|r| r.map(|v| v.to_vec()))
	}
}

/// Block database
pub struct BlockchainDb<Block: BlockT> {
	db: Arc<KeyValueDB>,
	meta: Arc<RwLock<Meta<NumberFor<Block>, Block::Hash>>>,
	leaves: RwLock<LeafSet<Block::Hash, NumberFor<Block>>>,
}

impl<Block: BlockT> BlockchainDb<Block> {
	fn new(db: Arc<KeyValueDB>) -> Result<Self, client::error::Error> {
		let meta = read_meta::<Block>(&*db, columns::META, columns::HEADER)?;
		let leaves = LeafSet::read_from_db(&*db, columns::META, meta_keys::LEAF_PREFIX)?;
		Ok(BlockchainDb {
			db,
			leaves: RwLock::new(leaves),
			meta: Arc::new(RwLock::new(meta)),
		})
	}

	fn update_meta(
		&self,
		hash: Block::Hash,
		number: <Block::Header as HeaderT>::Number,
		is_best: bool,
		is_finalized: bool
	) {
		let mut meta = self.meta.write();
		if number.is_zero() {
			meta.genesis_hash = hash;
			meta.finalized_hash = hash;
		}

		if is_best {
			meta.best_number = number;
			meta.best_hash = hash;
		}

		if is_finalized {
			meta.finalized_number = number;
			meta.finalized_hash = hash;
		}
	}
}

impl<Block: BlockT> client::blockchain::HeaderBackend<Block> for BlockchainDb<Block> {
	fn header(&self, id: BlockId<Block>) -> Result<Option<Block::Header>, client::error::Error> {
		utils::read_header(&*self.db, columns::KEY_LOOKUP, columns::HEADER, id)
	}

	fn info(&self) -> Result<client::blockchain::Info<Block>, client::error::Error> {
		let meta = self.meta.read();
		Ok(client::blockchain::Info {
			best_hash: meta.best_hash,
			best_number: meta.best_number,
			genesis_hash: meta.genesis_hash,
			finalized_hash: meta.finalized_hash,
			finalized_number: meta.finalized_number,
		})
	}

	fn status(&self, id: BlockId<Block>) -> Result<client::blockchain::BlockStatus, client::error::Error> {
		let exists = match id {
			BlockId::Hash(_) => read_db(
				&*self.db,
				columns::KEY_LOOKUP,
				columns::HEADER,
				id
			)?.is_some(),
			BlockId::Number(n) => n <= self.meta.read().best_number,
		};
		match exists {
			true => Ok(client::blockchain::BlockStatus::InChain),
			false => Ok(client::blockchain::BlockStatus::Unknown),
		}
	}

	fn number(&self, hash: Block::Hash) -> Result<Option<NumberFor<Block>>, client::error::Error> {
		if let Some(lookup_key) = block_id_to_lookup_key::<Block>(&*self.db, columns::KEY_LOOKUP, BlockId::Hash(hash))? {
			let number = utils::lookup_key_to_number(&lookup_key)?;
			Ok(Some(number))
		} else {
			Ok(None)
		}
	}

	fn hash(&self, number: NumberFor<Block>) -> Result<Option<Block::Hash>, client::error::Error> {
		self.header(BlockId::Number(number)).and_then(|maybe_header| match maybe_header {
			Some(header) => Ok(Some(header.hash().clone())),
			None => Ok(None),
		})
	}
}

impl<Block: BlockT> client::blockchain::Backend<Block> for BlockchainDb<Block> {
	fn body(&self, id: BlockId<Block>) -> Result<Option<Vec<Block::Extrinsic>>, client::error::Error> {
		match read_db(&*self.db, columns::KEY_LOOKUP, columns::BODY, id)? {
			Some(body) => match Decode::decode(&mut &body[..]) {
				Some(body) => Ok(Some(body)),
				None => return Err(client::error::Error::Backend("Error decoding body".into())),
			}
			None => Ok(None),
		}
	}

	fn justification(&self, id: BlockId<Block>) -> Result<Option<Justification>, client::error::Error> {
		match read_db(&*self.db, columns::KEY_LOOKUP, columns::JUSTIFICATION, id)? {
			Some(justification) => match Decode::decode(&mut &justification[..]) {
				Some(justification) => Ok(Some(justification)),
				None => return Err(client::error::Error::Backend("Error decoding justification".into())),
			}
			None => Ok(None),
		}
	}

	fn last_finalized(&self) -> Result<Block::Hash, client::error::Error> {
		Ok(self.meta.read().finalized_hash.clone())
	}

	fn cache(&self) -> Option<Arc<client::blockchain::Cache<Block>>> {
		None
	}

	fn leaves(&self) -> Result<Vec<Block::Hash>, client::error::Error> {
		Ok(self.leaves.read().hashes())
	}

	fn children(&self, parent_hash: Block::Hash) -> Result<Vec<Block::Hash>, client::error::Error> {
		children::read_children(&*self.db, columns::META, meta_keys::CHILDREN_PREFIX, parent_hash)
	}
}

impl<Block: BlockT> client::blockchain::ProvideCache<Block> for BlockchainDb<Block> {
	fn cache(&self) -> Option<Arc<client::blockchain::Cache<Block>>> {
		None
	}
}

/// Database transaction
pub struct BlockImportOperation<Block: BlockT, H: Hasher> {
	old_state: CachingState<Blake2Hasher, DbState, Block>,
	db_updates: PrefixedMemoryDB<H>,
	storage_updates: Vec<(Vec<u8>, Option<Vec<u8>>)>,
	changes_trie_updates: MemoryDB<H>,
	pending_block: Option<PendingBlock<Block>>,
	aux_ops: Vec<(Vec<u8>, Option<Vec<u8>>)>,
	finalized_blocks: Vec<(BlockId<Block>, Option<Justification>)>,
	set_head: Option<BlockId<Block>>,
}

impl<Block: BlockT, H: Hasher> BlockImportOperation<Block, H> {
	fn apply_aux(&mut self, transaction: &mut DBTransaction) {
		for (key, maybe_val) in self.aux_ops.drain(..) {
			match maybe_val {
				Some(val) => transaction.put_vec(columns::AUX, &key, val),
				None => transaction.delete(columns::AUX, &key),
			}
		}
	}
}

impl<Block> client::backend::BlockImportOperation<Block, Blake2Hasher>
for BlockImportOperation<Block, Blake2Hasher>
where Block: BlockT<Hash=H256>,
{
	type State = CachingState<Blake2Hasher, DbState, Block>;

	fn state(&self) -> Result<Option<&Self::State>, client::error::Error> {
		Ok(Some(&self.old_state))
	}

	fn set_block_data(
		&mut self,
		header: Block::Header,
		body: Option<Vec<Block::Extrinsic>>,
		justification: Option<Justification>,
		leaf_state: NewBlockState,
	) -> Result<(), client::error::Error> {
		assert!(self.pending_block.is_none(), "Only one block per operation is allowed");
		self.pending_block = Some(PendingBlock {
			header,
			body,
			justification,
			leaf_state,
		});
		Ok(())
	}

	fn update_cache(&mut self, _cache: HashMap<well_known_cache_keys::Id, Vec<u8>>) {
		// Currently cache isn't implemented on full nodes.
	}

	fn update_db_storage(&mut self, update: PrefixedMemoryDB<Blake2Hasher>) -> Result<(), client::error::Error> {
		self.db_updates = update;
		Ok(())
	}

	fn reset_storage(&mut self, mut top: StorageOverlay, children: ChildrenStorageOverlay) -> Result<H256, client::error::Error> {

		if top.iter().any(|(k, _)| well_known_keys::is_child_storage_key(k)) {
			return Err(client::error::Error::GenesisInvalid.into());
		}

		let mut transaction: PrefixedMemoryDB<Blake2Hasher> = Default::default();

<<<<<<< HEAD
		for (child_key, (child_map, subtrie)) in children {
=======
		for (child_key, child_map) in children {
			if !well_known_keys::is_child_storage_key(&child_key) {
				return Err(client::error::Error::GenesisInvalid.into());
			}
>>>>>>> 993ba2f7

			let (root, is_default, update) = self.old_state.child_storage_root(&subtrie, child_map.into_iter().map(|(k, v)| (k, Some(v))));
			transaction.consolidate(update);

			if !is_default {
				top.insert(child_key, root);
			}
		}

		let (root, update) = self.old_state.storage_root(top.into_iter().map(|(k, v)| (k, Some(v))));
		transaction.consolidate(update);

		self.db_updates = transaction;
		Ok(root)
	}

	fn update_changes_trie(&mut self, update: MemoryDB<Blake2Hasher>) -> Result<(), client::error::Error> {
		self.changes_trie_updates = update;
		Ok(())
	}

	fn insert_aux<I>(&mut self, ops: I) -> Result<(), client::error::Error>
		where I: IntoIterator<Item=(Vec<u8>, Option<Vec<u8>>)>
	{
		self.aux_ops.append(&mut ops.into_iter().collect());
		Ok(())
	}

	fn update_storage(&mut self, update: Vec<(Vec<u8>, Option<Vec<u8>>)>) -> Result<(), client::error::Error> {
		self.storage_updates = update;
		Ok(())
	}

	fn mark_finalized(&mut self, block: BlockId<Block>, justification: Option<Justification>) -> Result<(), client::error::Error> {
		self.finalized_blocks.push((block, justification));
		Ok(())
	}

	fn mark_head(&mut self, block: BlockId<Block>) -> Result<(), client::error::Error> {
		assert!(self.set_head.is_none(), "Only one set head per operation is allowed");
		self.set_head = Some(block);
		Ok(())
	}
}

struct StorageDb<Block: BlockT> {
	pub db: Arc<KeyValueDB>,
	pub state_db: StateDb<Block::Hash, Vec<u8>>,
}

impl<Block: BlockT> state_machine::Storage<Blake2Hasher> for StorageDb<Block> {
	fn get(&self, key: &H256, prefix: &[u8]) -> Result<Option<DBValue>, String> {
		let key = prefixed_key::<Blake2Hasher>(key, prefix);
		self.state_db.get(&key, self).map(|r| r.map(|v| DBValue::from_slice(&v)))
			.map_err(|e| format!("Database backend error: {:?}", e))
	}
}

impl<Block: BlockT> state_db::NodeDb for StorageDb<Block> {
	type Error = io::Error;
	type Key = [u8];

	fn get(&self, key: &[u8]) -> Result<Option<Vec<u8>>, Self::Error> {
		self.db.get(columns::STATE, key).map(|r| r.map(|v| v.to_vec()))
	}
}

struct DbGenesisStorage(pub H256);

impl DbGenesisStorage {
	pub fn new() -> Self {
		let mut root = H256::default();
		let mut mdb = MemoryDB::<Blake2Hasher>::default();
		state_machine::TrieDBMut::<Blake2Hasher>::new(&mut mdb, &mut root);
		DbGenesisStorage(root)
	}
}

impl state_machine::Storage<Blake2Hasher> for DbGenesisStorage {
	fn get(&self, _key: &H256, _prefix: &[u8]) -> Result<Option<DBValue>, String> {
		Ok(None)
	}
}

pub struct DbChangesTrieStorage<Block: BlockT> {
	db: Arc<KeyValueDB>,
	meta: Arc<RwLock<Meta<NumberFor<Block>, Block::Hash>>>,
	min_blocks_to_keep: Option<u64>,
	_phantom: ::std::marker::PhantomData<Block>,
}

impl<Block: BlockT> DbChangesTrieStorage<Block> {
	/// Commit new changes trie.
	pub fn commit(&self, tx: &mut DBTransaction, mut changes_trie: MemoryDB<Blake2Hasher>) {
		for (key, (val, _)) in changes_trie.drain() {
			tx.put(columns::CHANGES_TRIE, &key[..], &val);
		}
	}

	/// Prune obsolete changes tries.
	pub fn prune(&self, config: &ChangesTrieConfiguration, tx: &mut DBTransaction, block_hash: Block::Hash, block_num: NumberFor<Block>) {
		// never prune on archive nodes
		let min_blocks_to_keep = match self.min_blocks_to_keep {
			Some(min_blocks_to_keep) => min_blocks_to_keep,
			None => return,
		};

		state_machine::prune_changes_tries(
			config,
			&*self,
			min_blocks_to_keep,
			&state_machine::ChangesTrieAnchorBlockId {
				hash: convert_hash(&block_hash),
				number: block_num.as_(),
			},
			|node| tx.delete(columns::CHANGES_TRIE, node.as_ref()));
	}
}

impl<Block: BlockT> client::backend::PrunableStateChangesTrieStorage<Blake2Hasher> for DbChangesTrieStorage<Block> {
	fn oldest_changes_trie_block(
		&self,
		config: &ChangesTrieConfiguration,
		best_finalized_block: u64
	) -> u64 {
		match self.min_blocks_to_keep {
			Some(min_blocks_to_keep) => state_machine::oldest_non_pruned_changes_trie(
				config,
				min_blocks_to_keep,
				best_finalized_block,
			),
			None => 1,
		}
	}
}

impl<Block: BlockT> state_machine::ChangesTrieRootsStorage<Blake2Hasher> for DbChangesTrieStorage<Block> {
	fn root(&self, anchor: &state_machine::ChangesTrieAnchorBlockId<H256>, block: u64) -> Result<Option<H256>, String> {
		// check API requirement: we can't get NEXT block(s) based on anchor
		if block > anchor.number {
			return Err(format!("Can't get changes trie root at {} using anchor at {}", block, anchor.number));
		}

		// we need to get hash of the block to resolve changes trie root
		let block_id = if block <= self.meta.read().finalized_number.as_() {
			// if block is finalized, we could just read canonical hash
			BlockId::Number(As::sa(block))
		} else {
			// the block is not finalized
			let mut current_num = anchor.number;
			let mut current_hash: Block::Hash = convert_hash(&anchor.hash);
			let maybe_anchor_header: Block::Header = utils::require_header::<Block>(
				&*self.db, columns::KEY_LOOKUP, columns::HEADER, BlockId::Number(As::sa(current_num))
			).map_err(|e| e.to_string())?;
			if maybe_anchor_header.hash() == current_hash {
				// if anchor is canonicalized, then the block is also canonicalized
				BlockId::Number(As::sa(block))
			} else {
				// else (block is not finalized + anchor is not canonicalized):
				// => we should find the required block hash by traversing
				// back from the anchor to the block with given number
				while current_num != block {
					let current_header: Block::Header = utils::require_header::<Block>(
						&*self.db, columns::KEY_LOOKUP, columns::HEADER, BlockId::Hash(current_hash)
					).map_err(|e| e.to_string())?;

					current_hash = *current_header.parent_hash();
					current_num = current_num - 1;
				}

				BlockId::Hash(current_hash)
			}
		};

		Ok(utils::require_header::<Block>(&*self.db, columns::KEY_LOOKUP, columns::HEADER, block_id)
			.map_err(|e| e.to_string())?
			.digest().log(DigestItem::as_changes_trie_root)
			.map(|root| H256::from_slice(root.as_ref())))
	}
}

impl<Block: BlockT> state_machine::ChangesTrieStorage<Blake2Hasher> for DbChangesTrieStorage<Block> {
	fn get(&self, key: &H256, _prefix: &[u8]) -> Result<Option<DBValue>, String> {
		self.db.get(columns::CHANGES_TRIE, &key[..])
			.map_err(|err| format!("{}", err))
	}
}

/// Disk backend. Keeps data in a key-value store. In archive mode, trie nodes are kept from all blocks.
/// Otherwise, trie nodes are kept only from some recent blocks.
pub struct Backend<Block: BlockT> {
	storage: Arc<StorageDb<Block>>,
	changes_tries_storage: DbChangesTrieStorage<Block>,
	/// None<*> means that the value hasn't been cached yet. Some(*) means that the value (either None or
	/// Some(*)) has been cached and is valid.
	changes_trie_config: Mutex<Option<Option<ChangesTrieConfiguration>>>,
	blockchain: BlockchainDb<Block>,
	canonicalization_delay: u64,
	shared_cache: SharedCache<Block, Blake2Hasher>,
}

impl<Block: BlockT<Hash=H256>> Backend<Block> {
	/// Create a new instance of database backend.
	///
	/// The pruning window is how old a block must be before the state is pruned.
	pub fn new(config: DatabaseSettings, canonicalization_delay: u64) -> Result<Self, client::error::Error> {
		let db = open_database(&config, columns::META, "full")?;

		Backend::from_kvdb(db as Arc<_>, config.pruning, canonicalization_delay)
	}

	#[cfg(any(test, feature = "test-helpers"))]
	pub fn new_test(keep_blocks: u32, canonicalization_delay: u64) -> Self {
		use utils::NUM_COLUMNS;

		let db = Arc::new(::kvdb_memorydb::create(NUM_COLUMNS));

		Backend::from_kvdb(
			db as Arc<_>,
			PruningMode::keep_blocks(keep_blocks),
			canonicalization_delay,
		).expect("failed to create test-db")
	}

	fn from_kvdb(db: Arc<KeyValueDB>, pruning: PruningMode, canonicalization_delay: u64) -> Result<Self, client::error::Error> {
		let is_archive_pruning = pruning.is_archive();
		let blockchain = BlockchainDb::new(db.clone())?;
		let meta = blockchain.meta.clone();
		let map_e = |e: state_db::Error<io::Error>| ::client::error::Error::from(format!("State database error: {:?}", e));
		let state_db: StateDb<_, _> = StateDb::new(pruning, &StateMetaDb(&*db)).map_err(map_e)?;
		let storage_db = StorageDb {
			db: db.clone(),
			state_db,
		};
		let changes_tries_storage = DbChangesTrieStorage {
			db,
			meta,
			min_blocks_to_keep: if is_archive_pruning { None } else { Some(MIN_BLOCKS_TO_KEEP_CHANGES_TRIES_FOR) },
			_phantom: Default::default(),
		};

		Ok(Backend {
			storage: Arc::new(storage_db),
			changes_tries_storage,
			changes_trie_config: Mutex::new(None),
			blockchain,
			canonicalization_delay,
			shared_cache: new_shared_cache(STATE_CACHE_SIZE_BYTES),
		})
	}

	/// Returns in-memory blockchain that contains the same set of blocks that the self.
	#[cfg(feature = "test-helpers")]
	pub fn as_in_memory(&self) -> InMemoryBackend<Block, Blake2Hasher> {
		use client::backend::{Backend as ClientBackend, BlockImportOperation};
		use client::blockchain::Backend as BlockchainBackend;

		let inmem = InMemoryBackend::<Block, Blake2Hasher>::new();

		// get all headers hashes && sort them by number (could be duplicate)
		let mut headers: Vec<(NumberFor<Block>, Block::Hash, Block::Header)> = Vec::new();
		for (_, header) in self.blockchain.db.iter(columns::HEADER) {
			let header = Block::Header::decode(&mut &header[..]).unwrap();
			let hash = header.hash();
			let number = *header.number();
			let pos = headers.binary_search_by(|item| item.0.cmp(&number));
			match pos {
				Ok(pos) => headers.insert(pos, (number, hash, header)),
				Err(pos) => headers.insert(pos, (number, hash, header)),
			}
		}

		// insert all other headers + bodies + justifications
		let info = self.blockchain.info().unwrap();
		for (number, hash, header) in headers {
			let id = BlockId::Hash(hash);
			let justification = self.blockchain.justification(id).unwrap();
			let body = self.blockchain.body(id).unwrap();
			let state = self.state_at(id).unwrap().pairs();

			let new_block_state = if number.is_zero() {
				NewBlockState::Final
			} else if hash == info.best_hash {
				NewBlockState::Best
			} else {
				NewBlockState::Normal
			};
			let mut op = inmem.begin_operation().unwrap();
			op.set_block_data(header, body, justification, new_block_state).unwrap();
			op.update_db_storage(state.into_iter().map(|(k, v)| (None, k, Some(v))).collect()).unwrap();
			inmem.commit_operation(op).unwrap();
		}

		// and now finalize the best block we have
		inmem.finalize_block(BlockId::Hash(info.finalized_hash), None).unwrap();

		inmem
	}

	/// Read (from storage or cache) changes trie config.
	///
	/// Currently changes tries configuration is set up once (at genesis) and could not
	/// be changed. Thus, we'll actually read value once and then just use cached value.
	fn changes_trie_config(&self, block: Block::Hash) -> Result<Option<ChangesTrieConfiguration>, client::error::Error> {
		let mut cached_changes_trie_config = self.changes_trie_config.lock();
		match cached_changes_trie_config.clone() {
			Some(cached_changes_trie_config) => Ok(cached_changes_trie_config),
			None => {
				use client::backend::Backend;
				let changes_trie_config = self
					.state_at(BlockId::Hash(block))?
					.storage(well_known_keys::CHANGES_TRIE_CONFIG)?
					.and_then(|v| Decode::decode(&mut &*v));
				*cached_changes_trie_config = Some(changes_trie_config.clone());
				Ok(changes_trie_config)
			},
		}
	}

	/// Handle setting head within a transaction. `route_to` should be the last
	/// block that existed in the database. `best_to` should be the best block
	/// to be set.
	///
	/// In the case where the new best block is a block to be imported, `route_to`
	/// should be the parent of `best_to`. In the case where we set an existing block
	/// to be best, `route_to` should equal to `best_to`.
	fn set_head_with_transaction(&self, transaction: &mut DBTransaction, route_to: Block::Hash, best_to: (NumberFor<Block>, Block::Hash)) -> Result<(Vec<Block::Hash>, Vec<Block::Hash>), client::error::Error> {
		let mut enacted = Vec::default();
		let mut retracted = Vec::default();

		let meta = self.blockchain.meta.read();

		// cannot find tree route with empty DB.
		if meta.best_hash != Default::default() {
			let tree_route = ::client::blockchain::tree_route(
				&self.blockchain,
				BlockId::Hash(meta.best_hash),
				BlockId::Hash(route_to),
			)?;

			// uncanonicalize: check safety violations and ensure the numbers no longer
			// point to these block hashes in the key mapping.
			for r in tree_route.retracted() {
				if r.hash == meta.finalized_hash {
					warn!(
						"Potential safety failure: reverting finalized block {:?}",
						(&r.number, &r.hash)
					);

					return Err(::client::error::Error::NotInFinalizedChain.into());
				}

				retracted.push(r.hash.clone());
				utils::remove_number_to_key_mapping(
					transaction,
					columns::KEY_LOOKUP,
					r.number
				);
			}

			// canonicalize: set the number lookup to map to this block's hash.
			for e in tree_route.enacted() {
				enacted.push(e.hash.clone());
				utils::insert_number_to_key_mapping(
					transaction,
					columns::KEY_LOOKUP,
					e.number,
					e.hash
				);
			}
		}

		let lookup_key = utils::number_and_hash_to_lookup_key(best_to.0, &best_to.1);
		transaction.put(columns::META, meta_keys::BEST_BLOCK, &lookup_key);
		utils::insert_number_to_key_mapping(
			transaction,
			columns::KEY_LOOKUP,
			best_to.0,
			best_to.1,
		);

		Ok((enacted, retracted))
	}

	fn ensure_sequential_finalization(
		&self,
		header: &Block::Header,
		last_finalized: Option<Block::Hash>,
	) -> Result<(), client::error::Error> {
		let last_finalized = last_finalized.unwrap_or_else(|| self.blockchain.meta.read().finalized_hash);
		if *header.parent_hash() != last_finalized {
			return Err(::client::error::Error::NonSequentialFinalization(
				format!("Last finalized {:?} not parent of {:?}", last_finalized, header.hash()),
			).into());
		}
		Ok(())
	}

	fn finalize_block_with_transaction(
		&self,
		transaction: &mut DBTransaction,
		hash: &Block::Hash,
		header: &Block::Header,
		last_finalized: Option<Block::Hash>,
		justification: Option<Justification>,
		finalization_displaced: &mut Option<FinalizationDisplaced<Block::Hash, NumberFor<Block>>>,
	) -> Result<(Block::Hash, <Block::Header as HeaderT>::Number, bool, bool), client::error::Error> {
		// TODO: ensure best chain contains this block.
		let number = *header.number();
		self.ensure_sequential_finalization(header, last_finalized)?;
		self.note_finalized(
			transaction,
			header,
			*hash,
			finalization_displaced,
		)?;

		if let Some(justification) = justification {
			transaction.put(
				columns::JUSTIFICATION,
				&utils::number_and_hash_to_lookup_key(number, hash),
				&justification.encode(),
			);
		}
		Ok((*hash, number, false, true))
	}

	// performs forced canonicaliziation with a delay after importning a non-finalized block.
	fn force_delayed_canonicalize(
		&self,
		transaction: &mut DBTransaction,
		hash: Block::Hash,
		number: NumberFor<Block>,
	)
		-> Result<(), client::error::Error>
	{
		let number_u64 = number.as_();
		if number_u64 > self.canonicalization_delay {
			let new_canonical = number_u64 - self.canonicalization_delay;

			if new_canonical <= self.storage.state_db.best_canonical().unwrap_or(0) {
				return Ok(())
			}

			let hash = if new_canonical == number_u64 {
				hash
			} else {
				::client::blockchain::HeaderBackend::hash(&self.blockchain, As::sa(new_canonical))?
					.expect("existence of block with number `new_canonical` \
						implies existence of blocks with all numbers before it; qed")
			};

			trace!(target: "db", "Canonicalize block #{} ({:?})", new_canonical, hash);
			let commit = self.storage.state_db.canonicalize_block(&hash)
				.map_err(|e: state_db::Error<io::Error>| client::error::Error::from(format!("State database error: {:?}", e)))?;
			apply_state_commit(transaction, commit);
		};

		Ok(())
	}

	fn try_commit_operation(&self, mut operation: BlockImportOperation<Block, Blake2Hasher>)
		-> Result<(), client::error::Error>
	{
		let mut transaction = DBTransaction::new();
		let mut finalization_displaced_leaves = None;

		operation.apply_aux(&mut transaction);

		let mut meta_updates = Vec::new();
		let mut last_finalized_hash = self.blockchain.meta.read().finalized_hash;

		if !operation.finalized_blocks.is_empty() {
			for (block, justification) in operation.finalized_blocks {
				let block_hash = self.blockchain.expect_block_hash_from_id(&block)?;
				let block_header = self.blockchain.expect_header(BlockId::Hash(block_hash))?;

				meta_updates.push(self.finalize_block_with_transaction(
					&mut transaction,
					&block_hash,
					&block_header,
					Some(last_finalized_hash),
					justification,
					&mut finalization_displaced_leaves,
				)?);
				last_finalized_hash = block_hash;
			}
		}

		let imported = if let Some(pending_block) = operation.pending_block {
			let hash = pending_block.header.hash();
			let parent_hash = *pending_block.header.parent_hash();
			let number = pending_block.header.number().clone();

			// blocks are keyed by number + hash.
			let lookup_key = utils::number_and_hash_to_lookup_key(number, hash);

			let (enacted, retracted) = if pending_block.leaf_state.is_best() {
				self.set_head_with_transaction(&mut transaction, parent_hash, (number, hash))?
			} else {
				(Default::default(), Default::default())
			};

			utils::insert_hash_to_key_mapping(
				&mut transaction,
				columns::KEY_LOOKUP,
				number,
				hash,
			);

			transaction.put(columns::HEADER, &lookup_key, &pending_block.header.encode());
			if let Some(body) = pending_block.body {
				transaction.put(columns::BODY, &lookup_key, &body.encode());
			}
			if let Some(justification) = pending_block.justification {
				transaction.put(columns::JUSTIFICATION, &lookup_key, &justification.encode());
			}

			if number.is_zero() {
				transaction.put(columns::META, meta_keys::FINALIZED_BLOCK, &lookup_key);
				transaction.put(columns::META, meta_keys::GENESIS_HASH, hash.as_ref());
			}

			let mut changeset: state_db::ChangeSet<Vec<u8>> = state_db::ChangeSet::default();
			for (key, (val, rc)) in operation.db_updates.drain() {
				if rc > 0 {
					changeset.inserted.push((key, val.to_vec()));
				} else if rc < 0 {
					changeset.deleted.push(key);
				}
			}
			let number_u64 = number.as_();
			let commit = self.storage.state_db.insert_block(&hash, number_u64, &pending_block.header.parent_hash(), changeset)
				.map_err(|e: state_db::Error<io::Error>| client::error::Error::from(format!("State database error: {:?}", e)))?;
			apply_state_commit(&mut transaction, commit);

			// Check if need to finalize. Genesis is always finalized instantly.
			let finalized = number_u64 == 0 || pending_block.leaf_state.is_final();

			let header = &pending_block.header;
			let is_best = pending_block.leaf_state.is_best();
			let changes_trie_updates = operation.changes_trie_updates;

			self.changes_tries_storage.commit(&mut transaction, changes_trie_updates);

			if finalized {
				// TODO: ensure best chain contains this block.
				self.ensure_sequential_finalization(header, Some(last_finalized_hash))?;
				self.note_finalized(
					&mut transaction,
					header,
					hash,
					&mut finalization_displaced_leaves,
				)?;
			} else {
				// canonicalize blocks which are old enough, regardless of finality.
				self.force_delayed_canonicalize(&mut transaction, hash, *header.number())?
			}

			debug!(target: "db", "DB Commit {:?} ({}), best = {}", hash, number, is_best);

			let displaced_leaf = {
				let mut leaves = self.blockchain.leaves.write();
				let displaced_leaf = leaves.import(hash, number, parent_hash);
				leaves.prepare_transaction(&mut transaction, columns::META, meta_keys::LEAF_PREFIX);

				displaced_leaf
			};

			let mut children = children::read_children(&*self.storage.db, columns::META, meta_keys::CHILDREN_PREFIX, parent_hash)?;
			children.push(hash);
			children::write_children(&mut transaction, columns::META, meta_keys::CHILDREN_PREFIX, parent_hash, children);

			meta_updates.push((hash, number, pending_block.leaf_state.is_best(), finalized));

			Some((number, hash, enacted, retracted, displaced_leaf, is_best))
		} else {
			None
		};

		if let Some(set_head) = operation.set_head {
			if let Some(header) = ::client::blockchain::HeaderBackend::header(&self.blockchain, set_head)? {
				let number = header.number();
				let hash = header.hash();

				self.set_head_with_transaction(
					&mut transaction,
					hash.clone(),
					(number.clone(), hash.clone())
				)?;
			} else {
				return Err(client::error::Error::UnknownBlock(format!("Cannot set head {:?}", set_head)))
			}
		}

		let write_result = self.storage.db.write(transaction).map_err(db_err);

		if let Some((number, hash, enacted, retracted, displaced_leaf, is_best)) = imported {
			if let Err(e) = write_result {
				let mut leaves = self.blockchain.leaves.write();
				let mut undo = leaves.undo();
				if let Some(displaced_leaf) = displaced_leaf {
					undo.undo_import(displaced_leaf);
				}

				if let Some(finalization_displaced) = finalization_displaced_leaves {
					undo.undo_finalization(finalization_displaced);
				}

				return Err(e)
			}

			operation.old_state.sync_cache(
				&enacted,
				&retracted,
				operation.storage_updates,
				Some(hash),
				Some(number),
				|| is_best,
			);
		}

		for (hash, number, is_best, is_finalized) in meta_updates {
			self.blockchain.update_meta(hash, number, is_best, is_finalized);
		}

		Ok(())
	}


	// write stuff to a transaction after a new block is finalized.
	// this canonicalizes finalized blocks. Fails if called with a block which
	// was not a child of the last finalized block.
	fn note_finalized(
		&self,
		transaction: &mut DBTransaction,
		f_header: &Block::Header,
		f_hash: Block::Hash,
		displaced: &mut Option<FinalizationDisplaced<Block::Hash, NumberFor<Block>>>
	) -> Result<(), client::error::Error> where
		Block: BlockT<Hash=H256>,
	{
		let f_num = f_header.number().clone();

		if self.storage.state_db.best_canonical().map(|c| f_num.as_() > c).unwrap_or(true) {
			let parent_hash = f_header.parent_hash().clone();

			let lookup_key = utils::number_and_hash_to_lookup_key(f_num, f_hash.clone());
			transaction.put(columns::META, meta_keys::FINALIZED_BLOCK, &lookup_key);

			let commit = self.storage.state_db.canonicalize_block(&f_hash)
				.map_err(|e: state_db::Error<io::Error>| client::error::Error::from(format!("State database error: {:?}", e)))?;
			apply_state_commit(transaction, commit);

			let changes_trie_config = self.changes_trie_config(parent_hash)?;
			if let Some(changes_trie_config) = changes_trie_config {
				self.changes_tries_storage.prune(&changes_trie_config, transaction, f_hash, f_num);
			}
		}

		let new_displaced = self.blockchain.leaves.write().finalize_height(f_num);
		match displaced {
			x @ &mut None => *x = Some(new_displaced),
			&mut Some(ref mut displaced) => displaced.merge(new_displaced),
		}

		Ok(())
	}
}

fn apply_state_commit(transaction: &mut DBTransaction, commit: state_db::CommitSet<Vec<u8>>) {
	for (key, val) in commit.data.inserted.into_iter() {
		transaction.put(columns::STATE, &key[..], &val);
	}
	for key in commit.data.deleted.into_iter() {
		transaction.delete(columns::STATE, &key[..]);
	}
	for (key, val) in commit.meta.inserted.into_iter() {
		transaction.put(columns::STATE_META, &key[..], &val);
	}
	for key in commit.meta.deleted.into_iter() {
		transaction.delete(columns::STATE_META, &key[..]);
	}
}

impl<Block> client::backend::AuxStore for Backend<Block> where Block: BlockT<Hash=H256> {
	fn insert_aux<
		'a,
		'b: 'a,
		'c: 'a,
		I: IntoIterator<Item=&'a(&'c [u8], &'c [u8])>,
		D: IntoIterator<Item=&'a &'b [u8]>,
	>(&self, insert: I, delete: D) -> client::error::Result<()> {
		let mut transaction = DBTransaction::new();
		for (k, v) in insert {
			transaction.put(columns::AUX, k, v);
		}
		for k in delete {
			transaction.delete(columns::AUX, k);
		}
		self.storage.db.write(transaction).map_err(db_err)?;
		Ok(())
	}

	fn get_aux(&self, key: &[u8]) -> Result<Option<Vec<u8>>, client::error::Error> {
		Ok(self.storage.db.get(columns::AUX, key).map(|r| r.map(|v| v.to_vec())).map_err(db_err)?)
	}
}

impl<Block> client::backend::Backend<Block, Blake2Hasher> for Backend<Block> where Block: BlockT<Hash=H256> {
	type BlockImportOperation = BlockImportOperation<Block, Blake2Hasher>;
	type Blockchain = BlockchainDb<Block>;
	type State = CachingState<Blake2Hasher, DbState, Block>;
	type ChangesTrieStorage = DbChangesTrieStorage<Block>;

	fn begin_operation(&self) -> Result<Self::BlockImportOperation, client::error::Error> {
		let old_state = self.state_at(BlockId::Hash(Default::default()))?;
		Ok(BlockImportOperation {
			pending_block: None,
			old_state,
			db_updates: PrefixedMemoryDB::default(),
			storage_updates: Default::default(),
			changes_trie_updates: MemoryDB::default(),
			aux_ops: Vec::new(),
			finalized_blocks: Vec::new(),
			set_head: None,
		})
	}

	fn begin_state_operation(&self, operation: &mut Self::BlockImportOperation, block: BlockId<Block>) -> Result<(), client::error::Error> {
		operation.old_state = self.state_at(block)?;
		Ok(())
	}

	fn commit_operation(&self, operation: Self::BlockImportOperation)
		-> Result<(), client::error::Error>
	{
		match self.try_commit_operation(operation) {
			Ok(_) => {
				self.storage.state_db.apply_pending();
				Ok(())
			},
			e @ Err(_) => {
				self.storage.state_db.revert_pending();
				e
			}
		}
	}

	fn finalize_block(&self, block: BlockId<Block>, justification: Option<Justification>)
		-> Result<(), client::error::Error>
	{
		let mut transaction = DBTransaction::new();
		let hash = self.blockchain.expect_block_hash_from_id(&block)?;
		let header = self.blockchain.expect_header(block)?;
		let mut displaced = None;
		let commit = |displaced| {
			let (hash, number, is_best, is_finalized) = self.finalize_block_with_transaction(
				&mut transaction,
				&hash,
				&header,
				None,
				justification,
				displaced,
			)?;
			self.storage.db.write(transaction).map_err(db_err)?;
			self.blockchain.update_meta(hash, number, is_best, is_finalized);
			Ok(())
		};
		match commit(&mut displaced) {
			Ok(()) => self.storage.state_db.apply_pending(),
			e @ Err(_) => {
				self.storage.state_db.revert_pending();
				if let Some(displaced) = displaced {
					self.blockchain.leaves.write().undo().undo_finalization(displaced);
				}
				return e;
			}
		}
		Ok(())
	}

	fn changes_trie_storage(&self) -> Option<&Self::ChangesTrieStorage> {
		Some(&self.changes_tries_storage)
	}

	fn revert(&self, n: NumberFor<Block>) -> Result<NumberFor<Block>, client::error::Error> {
		let mut best = self.blockchain.info()?.best_number;
		let finalized = self.blockchain.info()?.finalized_number;
		let revertible = best - finalized;
		let n = if revertible < n { revertible } else { n };

		for c in 0 .. n.as_() {
			if best == As::sa(0) {
				return Ok(As::sa(c))
			}
			let mut transaction = DBTransaction::new();
			match self.storage.state_db.revert_one() {
				Some(commit) => {
					apply_state_commit(&mut transaction, commit);
					let removed = self.blockchain.header(BlockId::Number(best))?.ok_or_else(
						|| client::error::Error::UnknownBlock(
							format!("Error reverting to {}. Block hash not found.", best)))?;

					best -= As::sa(1);  // prev block
					let hash = self.blockchain.hash(best)?.ok_or_else(
						|| client::error::Error::UnknownBlock(
							format!("Error reverting to {}. Block hash not found.", best)))?;
					let key = utils::number_and_hash_to_lookup_key(best.clone(), &hash);
					transaction.put(columns::META, meta_keys::BEST_BLOCK, &key);
					transaction.delete(columns::KEY_LOOKUP, removed.hash().as_ref());
					children::remove_children(&mut transaction, columns::META, meta_keys::CHILDREN_PREFIX, hash);
					self.storage.db.write(transaction).map_err(db_err)?;
					self.blockchain.update_meta(hash, best, true, false);
					self.blockchain.leaves.write().revert(removed.hash().clone(), removed.number().clone(), removed.parent_hash().clone());
				}
				None => return Ok(As::sa(c))
			}
		}
		Ok(n)
	}

	fn blockchain(&self) -> &BlockchainDb<Block> {
		&self.blockchain
	}

	fn state_at(&self, block: BlockId<Block>) -> Result<Self::State, client::error::Error> {
		use client::blockchain::HeaderBackend as BcHeaderBackend;

		// special case for genesis initialization
		match block {
			BlockId::Hash(h) if h == Default::default() => {
				let genesis_storage = DbGenesisStorage::new();
				let root = genesis_storage.0.clone();
				let state = DbState::new(Arc::new(genesis_storage), root);
				return Ok(CachingState::new(state, self.shared_cache.clone(), None));
			},
			_ => {}
		}

		match self.blockchain.header(block) {
			Ok(Some(ref hdr)) => {
				let hash = hdr.hash();
				if !self.storage.state_db.is_pruned(&hash, hdr.number().as_()) {
					let root = H256::from_slice(hdr.state_root().as_ref());
					let state = DbState::new(self.storage.clone(), root);
					Ok(CachingState::new(state, self.shared_cache.clone(), Some(hash)))
				} else {
					Err(client::error::Error::UnknownBlock(format!("State already discarded for {:?}", block)))
				}
			},
			Ok(None) => Err(client::error::Error::UnknownBlock(format!("Unknown state for block {:?}", block))),
			Err(e) => Err(e),
		}
	}

	fn have_state_at(&self, hash: &Block::Hash, number: NumberFor<Block>) -> bool {
		!self.storage.state_db.is_pruned(hash, number.as_())
	}

	fn destroy_state(&self, mut state: Self::State) -> Result<(), client::error::Error> {
		if let Some(hash) = state.parent_hash.clone() {
			let is_best = || self.blockchain.meta.read().best_hash == hash;
			state.sync_cache(&[], &[], vec![], None, None, is_best);
		}
		Ok(())
	}
}

impl<Block> client::backend::LocalBackend<Block, Blake2Hasher> for Backend<Block>
where Block: BlockT<Hash=H256> {}

#[cfg(test)]
mod tests {
	use hash_db::HashDB;
	use super::*;
	use crate::columns;
	use client::backend::Backend as BTrait;
	use client::blockchain::Backend as BLBTrait;
	use client::backend::BlockImportOperation as Op;
	use runtime_primitives::testing::{Header, Block as RawBlock, ExtrinsicWrapper};
	use runtime_primitives::traits::{Hash, BlakeTwo256};
	use state_machine::{TrieMut, TrieDBMut, ChangesTrieRootsStorage, ChangesTrieStorage};
	use test_client;

	type Block = RawBlock<ExtrinsicWrapper<u64>>;

	fn prepare_changes(changes: Vec<(Vec<u8>, Vec<u8>)>) -> (H256, MemoryDB<Blake2Hasher>) {
		let mut changes_root = H256::default();
		let mut changes_trie_update = MemoryDB::<Blake2Hasher>::default();
		{
			let mut trie = TrieDBMut::<Blake2Hasher>::new(
				&mut changes_trie_update,
				&mut changes_root
			);
			for (key, value) in changes {
				trie.insert(&key, &value).unwrap();
			}
		}

		(changes_root, changes_trie_update)
	}

	fn insert_header(
		backend: &Backend<Block>,
		number: u64,
		parent_hash: H256,
		changes: Vec<(Vec<u8>, Vec<u8>)>,
		extrinsics_root: H256,
	) -> H256 {
		use runtime_primitives::generic::DigestItem;
		use runtime_primitives::testing::Digest;

		let (changes_root, changes_trie_update) = prepare_changes(changes);
		let digest = Digest {
			logs: vec![
				DigestItem::ChangesTrieRoot(changes_root),
			],
		};
		let header = Header {
			number,
			parent_hash,
			state_root: BlakeTwo256::trie_root::<_, &[u8], &[u8]>(Vec::new()),
			digest,
			extrinsics_root,
		};
		let header_hash = header.hash();

		let block_id = if number == 0 {
			BlockId::Hash(Default::default())
		} else {
			BlockId::Number(number - 1)
		};
		let mut op = backend.begin_operation().unwrap();
		backend.begin_state_operation(&mut op, block_id).unwrap();
		op.set_block_data(header, None, None, NewBlockState::Best).unwrap();
		op.update_changes_trie(changes_trie_update).unwrap();
		backend.commit_operation(op).unwrap();

		header_hash
	}

	#[test]
	fn block_hash_inserted_correctly() {
		let backing = {
			let db = Backend::<Block>::new_test(1, 0);
			for i in 0..10 {
				assert!(db.blockchain().hash(i).unwrap().is_none());

				{
					let id = if i == 0 {
						BlockId::Hash(Default::default())
					} else {
						BlockId::Number(i - 1)
					};

					let mut op = db.begin_operation().unwrap();
					db.begin_state_operation(&mut op, id).unwrap();
					let header = Header {
						number: i,
						parent_hash: if i == 0 {
							Default::default()
						} else {
							db.blockchain.hash(i - 1).unwrap().unwrap()
						},
						state_root: Default::default(),
						digest: Default::default(),
						extrinsics_root: Default::default(),
					};

					op.set_block_data(
						header,
						Some(vec![]),
						None,
						NewBlockState::Best,
					).unwrap();
					db.commit_operation(op).unwrap();
				}

				assert!(db.blockchain().hash(i).unwrap().is_some())
			}
			db.storage.db.clone()
		};

		let backend = Backend::<Block>::from_kvdb(backing, PruningMode::keep_blocks(1), 0).unwrap();
		assert_eq!(backend.blockchain().info().unwrap().best_number, 9);
		for i in 0..10 {
			assert!(backend.blockchain().hash(i).unwrap().is_some())
		}
	}

	#[test]
	fn set_state_data() {
		let db = Backend::<Block>::new_test(2, 0);
		let hash = {
			let mut op = db.begin_operation().unwrap();
			db.begin_state_operation(&mut op, BlockId::Hash(Default::default())).unwrap();
			let mut header = Header {
				number: 0,
				parent_hash: Default::default(),
				state_root: Default::default(),
				digest: Default::default(),
				extrinsics_root: Default::default(),
			};

			let storage = vec![
				(vec![1, 3, 5], vec![2, 4, 6]),
				(vec![1, 2, 3], vec![9, 9, 9]),
			];

			header.state_root = op.old_state.storage_root(storage
				.iter()
				.cloned()
				.map(|(x, y)| (x, Some(y)))
			).0.into();
			let hash = header.hash();

			op.reset_storage(storage.iter().cloned().collect(), Default::default()).unwrap();
			op.set_block_data(
				header.clone(),
				Some(vec![]),
				None,
				NewBlockState::Best,
			).unwrap();

			db.commit_operation(op).unwrap();

			let state = db.state_at(BlockId::Number(0)).unwrap();

			assert_eq!(state.storage(&[1, 3, 5]).unwrap(), Some(vec![2, 4, 6]));
			assert_eq!(state.storage(&[1, 2, 3]).unwrap(), Some(vec![9, 9, 9]));
			assert_eq!(state.storage(&[5, 5, 5]).unwrap(), None);

			hash
		};

		{
			let mut op = db.begin_operation().unwrap();
			db.begin_state_operation(&mut op, BlockId::Number(0)).unwrap();
			let mut header = Header {
				number: 1,
				parent_hash: hash,
				state_root: Default::default(),
				digest: Default::default(),
				extrinsics_root: Default::default(),
			};

			let storage = vec![
				(vec![1, 3, 5], None),
				(vec![5, 5, 5], Some(vec![4, 5, 6])),
			];

			let (root, overlay) = op.old_state.storage_root(storage.iter().cloned());
			op.update_db_storage(overlay).unwrap();
			header.state_root = root.into();

			op.set_block_data(
				header,
				Some(vec![]),
				None,
				NewBlockState::Best,
			).unwrap();

			db.commit_operation(op).unwrap();

			let state = db.state_at(BlockId::Number(1)).unwrap();

			assert_eq!(state.storage(&[1, 3, 5]).unwrap(), None);
			assert_eq!(state.storage(&[1, 2, 3]).unwrap(), Some(vec![9, 9, 9]));
			assert_eq!(state.storage(&[5, 5, 5]).unwrap(), Some(vec![4, 5, 6]));
		}
	}

	#[test]
	fn delete_only_when_negative_rc() {
		let _ = ::env_logger::try_init();
		let key;
		let backend = Backend::<Block>::new_test(1, 0);

		let hash = {
			let mut op = backend.begin_operation().unwrap();
			backend.begin_state_operation(&mut op, BlockId::Hash(Default::default())).unwrap();
			let mut header = Header {
				number: 0,
				parent_hash: Default::default(),
				state_root: Default::default(),
				digest: Default::default(),
				extrinsics_root: Default::default(),
			};

			let storage: Vec<(_, _)> = vec![];

			header.state_root = op.old_state.storage_root(storage
				.iter()
				.cloned()
				.map(|(x, y)| (x, Some(y)))
			).0.into();
			let hash = header.hash();

			op.reset_storage(storage.iter().cloned().collect(), Default::default()).unwrap();

			key = op.db_updates.insert(&[], b"hello");
			op.set_block_data(
				header,
				Some(vec![]),
				None,
				NewBlockState::Best,
			).unwrap();

			backend.commit_operation(op).unwrap();

			assert_eq!(backend.storage.db.get(columns::STATE, key.as_bytes()).unwrap().unwrap(), &b"hello"[..]);
			hash
		};

		let hash = {
			let mut op = backend.begin_operation().unwrap();
			backend.begin_state_operation(&mut op, BlockId::Number(0)).unwrap();
			let mut header = Header {
				number: 1,
				parent_hash: hash,
				state_root: Default::default(),
				digest: Default::default(),
				extrinsics_root: Default::default(),
			};

			let storage: Vec<(_, _)> = vec![];

			header.state_root = op.old_state.storage_root(storage
				.iter()
				.cloned()
				.map(|(x, y)| (x, Some(y)))
			).0.into();
			let hash = header.hash();

			op.db_updates.insert(&[], b"hello");
			op.db_updates.remove(&key, &[]);
			op.set_block_data(
				header,
				Some(vec![]),
				None,
				NewBlockState::Best,
			).unwrap();

			backend.commit_operation(op).unwrap();

			assert_eq!(backend.storage.db.get(columns::STATE, key.as_bytes()).unwrap().unwrap(), &b"hello"[..]);
			hash
		};

		let hash = {
			let mut op = backend.begin_operation().unwrap();
			backend.begin_state_operation(&mut op, BlockId::Number(1)).unwrap();
			let mut header = Header {
				number: 2,
				parent_hash: hash,
				state_root: Default::default(),
				digest: Default::default(),
				extrinsics_root: Default::default(),
			};

			let storage: Vec<(_, _)> = vec![];

			header.state_root = op.old_state.storage_root(storage
				.iter()
				.cloned()
				.map(|(x, y)| (x, Some(y)))
			).0.into();
			let hash = header.hash();

			op.db_updates.remove(&key, &[]);
			op.set_block_data(
				header,
				Some(vec![]),
				None,
				NewBlockState::Best,
			).unwrap();

			backend.commit_operation(op).unwrap();

			assert!(backend.storage.db.get(columns::STATE, key.as_bytes()).unwrap().is_some());
			hash
		};

		{
			let mut op = backend.begin_operation().unwrap();
			backend.begin_state_operation(&mut op, BlockId::Number(2)).unwrap();
			let mut header = Header {
				number: 3,
				parent_hash: hash,
				state_root: Default::default(),
				digest: Default::default(),
				extrinsics_root: Default::default(),
			};

			let storage: Vec<(_, _)> = vec![];

			header.state_root = op.old_state.storage_root(storage
				.iter()
				.cloned()
				.map(|(x, y)| (x, Some(y)))
			).0.into();

			op.set_block_data(
				header,
				Some(vec![]),
				None,
				NewBlockState::Best,
			).unwrap();

			backend.commit_operation(op).unwrap();

			assert!(backend.storage.db.get(columns::STATE, key.as_bytes()).unwrap().is_none());
		}

		backend.finalize_block(BlockId::Number(1), None).unwrap();
		backend.finalize_block(BlockId::Number(2), None).unwrap();
		backend.finalize_block(BlockId::Number(3), None).unwrap();
		assert!(backend.storage.db.get(columns::STATE, key.as_bytes()).unwrap().is_none());
	}

	#[test]
	fn changes_trie_storage_works() {
		let backend = Backend::<Block>::new_test(1000, 100);
		backend.changes_tries_storage.meta.write().finalized_number = 1000;


		let check_changes = |backend: &Backend<Block>, block: u64, changes: Vec<(Vec<u8>, Vec<u8>)>| {
			let (changes_root, mut changes_trie_update) = prepare_changes(changes);
			let anchor = state_machine::ChangesTrieAnchorBlockId {
				hash: backend.blockchain().header(BlockId::Number(block)).unwrap().unwrap().hash(),
				number: block
			};
			assert_eq!(backend.changes_tries_storage.root(&anchor, block), Ok(Some(changes_root)));

			for (key, (val, _)) in changes_trie_update.drain() {
				assert_eq!(backend.changes_trie_storage().unwrap().get(&key, &[]), Ok(Some(val)));
			}
		};

		let changes0 = vec![(b"key_at_0".to_vec(), b"val_at_0".to_vec())];
		let changes1 = vec![
			(b"key_at_1".to_vec(), b"val_at_1".to_vec()),
			(b"another_key_at_1".to_vec(), b"another_val_at_1".to_vec()),
		];
		let changes2 = vec![(b"key_at_2".to_vec(), b"val_at_2".to_vec())];

		let block0 = insert_header(&backend, 0, Default::default(), changes0.clone(), Default::default());
		let block1 = insert_header(&backend, 1, block0, changes1.clone(), Default::default());
		let _ = insert_header(&backend, 2, block1, changes2.clone(), Default::default());

		// check that the storage contains tries for all blocks
		check_changes(&backend, 0, changes0);
		check_changes(&backend, 1, changes1);
		check_changes(&backend, 2, changes2);
	}

	#[test]
	fn changes_trie_storage_works_with_forks() {
		let backend = Backend::<Block>::new_test(1000, 100);

		let changes0 = vec![(b"k0".to_vec(), b"v0".to_vec())];
		let changes1 = vec![(b"k1".to_vec(), b"v1".to_vec())];
		let changes2 = vec![(b"k2".to_vec(), b"v2".to_vec())];
		let block0 = insert_header(&backend, 0, Default::default(), changes0.clone(), Default::default());
		let block1 = insert_header(&backend, 1, block0, changes1.clone(), Default::default());
		let block2 = insert_header(&backend, 2, block1, changes2.clone(), Default::default());

		let changes2_1_0 = vec![(b"k3".to_vec(), b"v3".to_vec())];
		let changes2_1_1 = vec![(b"k4".to_vec(), b"v4".to_vec())];
		let block2_1_0 = insert_header(&backend, 3, block2, changes2_1_0.clone(), Default::default());
		let block2_1_1 = insert_header(&backend, 4, block2_1_0, changes2_1_1.clone(), Default::default());

		let changes2_2_0 = vec![(b"k5".to_vec(), b"v5".to_vec())];
		let changes2_2_1 = vec![(b"k6".to_vec(), b"v6".to_vec())];
		let block2_2_0 = insert_header(&backend, 3, block2, changes2_2_0.clone(), Default::default());
		let block2_2_1 = insert_header(&backend, 4, block2_2_0, changes2_2_1.clone(), Default::default());

		// finalize block1
		backend.changes_tries_storage.meta.write().finalized_number = 1;

		// branch1: when asking for finalized block hash
		let (changes1_root, _) = prepare_changes(changes1);
		let anchor = state_machine::ChangesTrieAnchorBlockId { hash: block2_1_1, number: 4 };
		assert_eq!(backend.changes_tries_storage.root(&anchor, 1), Ok(Some(changes1_root)));

		// branch2: when asking for finalized block hash
		let anchor = state_machine::ChangesTrieAnchorBlockId { hash: block2_2_1, number: 4 };
		assert_eq!(backend.changes_tries_storage.root(&anchor, 1), Ok(Some(changes1_root)));

		// branch1: when asking for non-finalized block hash (search by traversal)
		let (changes2_1_0_root, _) = prepare_changes(changes2_1_0);
		let anchor = state_machine::ChangesTrieAnchorBlockId { hash: block2_1_1, number: 4 };
		assert_eq!(backend.changes_tries_storage.root(&anchor, 3), Ok(Some(changes2_1_0_root)));

		// branch2: when asking for non-finalized block hash (search using canonicalized hint)
		let (changes2_2_0_root, _) = prepare_changes(changes2_2_0);
		let anchor = state_machine::ChangesTrieAnchorBlockId { hash: block2_2_1, number: 4 };
		assert_eq!(backend.changes_tries_storage.root(&anchor, 3), Ok(Some(changes2_2_0_root)));

		// finalize first block of branch2 (block2_2_0)
		backend.changes_tries_storage.meta.write().finalized_number = 3;

		// branch2: when asking for finalized block of this branch
		assert_eq!(backend.changes_tries_storage.root(&anchor, 3), Ok(Some(changes2_2_0_root)));

		// branch1: when asking for finalized block of other branch
		// => result is incorrect (returned for the block of branch1), but this is expected,
		// because the other fork is abandoned (forked before finalized header)
		let anchor = state_machine::ChangesTrieAnchorBlockId { hash: block2_1_1, number: 4 };
		assert_eq!(backend.changes_tries_storage.root(&anchor, 3), Ok(Some(changes2_2_0_root)));
	}

	#[test]
	fn changes_tries_with_digest_are_pruned_on_finalization() {
		let mut backend = Backend::<Block>::new_test(1000, 100);
		backend.changes_tries_storage.min_blocks_to_keep = Some(8);
		let config = ChangesTrieConfiguration {
			digest_interval: 2,
			digest_levels: 2,
		};

		// insert some blocks
		let block0 = insert_header(&backend, 0, Default::default(), vec![(b"key_at_0".to_vec(), b"val_at_0".to_vec())], Default::default());
		let block1 = insert_header(&backend, 1, block0, vec![(b"key_at_1".to_vec(), b"val_at_1".to_vec())], Default::default());
		let block2 = insert_header(&backend, 2, block1, vec![(b"key_at_2".to_vec(), b"val_at_2".to_vec())], Default::default());
		let block3 = insert_header(&backend, 3, block2, vec![(b"key_at_3".to_vec(), b"val_at_3".to_vec())], Default::default());
		let block4 = insert_header(&backend, 4, block3, vec![(b"key_at_4".to_vec(), b"val_at_4".to_vec())], Default::default());
		let block5 = insert_header(&backend, 5, block4, vec![(b"key_at_5".to_vec(), b"val_at_5".to_vec())], Default::default());
		let block6 = insert_header(&backend, 6, block5, vec![(b"key_at_6".to_vec(), b"val_at_6".to_vec())], Default::default());
		let block7 = insert_header(&backend, 7, block6, vec![(b"key_at_7".to_vec(), b"val_at_7".to_vec())], Default::default());
		let block8 = insert_header(&backend, 8, block7, vec![(b"key_at_8".to_vec(), b"val_at_8".to_vec())], Default::default());
		let block9 = insert_header(&backend, 9, block8, vec![(b"key_at_9".to_vec(), b"val_at_9".to_vec())], Default::default());
		let block10 = insert_header(&backend, 10, block9, vec![(b"key_at_10".to_vec(), b"val_at_10".to_vec())], Default::default());
		let block11 = insert_header(&backend, 11, block10, vec![(b"key_at_11".to_vec(), b"val_at_11".to_vec())], Default::default());
		let block12 = insert_header(&backend, 12, block11, vec![(b"key_at_12".to_vec(), b"val_at_12".to_vec())], Default::default());
		let block13 = insert_header(&backend, 13, block12, vec![(b"key_at_13".to_vec(), b"val_at_13".to_vec())], Default::default());
		backend.changes_tries_storage.meta.write().finalized_number = 13;

		// check that roots of all tries are in the columns::CHANGES_TRIE
		let anchor = state_machine::ChangesTrieAnchorBlockId { hash: block13, number: 13 };
		fn read_changes_trie_root(backend: &Backend<Block>, num: u64) -> H256 {
			backend.blockchain().header(BlockId::Number(num)).unwrap().unwrap().digest().logs().iter()
				.find(|i| i.as_changes_trie_root().is_some()).unwrap().as_changes_trie_root().unwrap().clone()
		}
		let root1 = read_changes_trie_root(&backend, 1); assert_eq!(backend.changes_tries_storage.root(&anchor, 1).unwrap(), Some(root1));
		let root2 = read_changes_trie_root(&backend, 2); assert_eq!(backend.changes_tries_storage.root(&anchor, 2).unwrap(), Some(root2));
		let root3 = read_changes_trie_root(&backend, 3); assert_eq!(backend.changes_tries_storage.root(&anchor, 3).unwrap(), Some(root3));
		let root4 = read_changes_trie_root(&backend, 4); assert_eq!(backend.changes_tries_storage.root(&anchor, 4).unwrap(), Some(root4));
		let root5 = read_changes_trie_root(&backend, 5); assert_eq!(backend.changes_tries_storage.root(&anchor, 5).unwrap(), Some(root5));
		let root6 = read_changes_trie_root(&backend, 6); assert_eq!(backend.changes_tries_storage.root(&anchor, 6).unwrap(), Some(root6));
		let root7 = read_changes_trie_root(&backend, 7); assert_eq!(backend.changes_tries_storage.root(&anchor, 7).unwrap(), Some(root7));
		let root8 = read_changes_trie_root(&backend, 8); assert_eq!(backend.changes_tries_storage.root(&anchor, 8).unwrap(), Some(root8));
		let root9 = read_changes_trie_root(&backend, 9); assert_eq!(backend.changes_tries_storage.root(&anchor, 9).unwrap(), Some(root9));
		let root10 = read_changes_trie_root(&backend, 10); assert_eq!(backend.changes_tries_storage.root(&anchor, 10).unwrap(), Some(root10));
		let root11 = read_changes_trie_root(&backend, 11); assert_eq!(backend.changes_tries_storage.root(&anchor, 11).unwrap(), Some(root11));
		let root12 = read_changes_trie_root(&backend, 12); assert_eq!(backend.changes_tries_storage.root(&anchor, 12).unwrap(), Some(root12));

		// now simulate finalization of block#12, causing prune of tries at #1..#4
		let mut tx = DBTransaction::new();
		backend.changes_tries_storage.prune(&config, &mut tx, Default::default(), 12);
		backend.storage.db.write(tx).unwrap();
		assert!(backend.changes_tries_storage.get(&root1, &[]).unwrap().is_none());
		assert!(backend.changes_tries_storage.get(&root2, &[]).unwrap().is_none());
		assert!(backend.changes_tries_storage.get(&root3, &[]).unwrap().is_none());
		assert!(backend.changes_tries_storage.get(&root4, &[]).unwrap().is_none());
		assert!(backend.changes_tries_storage.get(&root5, &[]).unwrap().is_some());
		assert!(backend.changes_tries_storage.get(&root6, &[]).unwrap().is_some());
		assert!(backend.changes_tries_storage.get(&root7, &[]).unwrap().is_some());
		assert!(backend.changes_tries_storage.get(&root8, &[]).unwrap().is_some());

		// now simulate finalization of block#16, causing prune of tries at #5..#8
		let mut tx = DBTransaction::new();
		backend.changes_tries_storage.prune(&config, &mut tx, Default::default(), 16);
		backend.storage.db.write(tx).unwrap();
		assert!(backend.changes_tries_storage.get(&root5, &[]).unwrap().is_none());
		assert!(backend.changes_tries_storage.get(&root6, &[]).unwrap().is_none());
		assert!(backend.changes_tries_storage.get(&root7, &[]).unwrap().is_none());
		assert!(backend.changes_tries_storage.get(&root8, &[]).unwrap().is_none());

		// now "change" pruning mode to archive && simulate finalization of block#20
		// => no changes tries are pruned, because we never prune in archive mode
		backend.changes_tries_storage.min_blocks_to_keep = None;
		let mut tx = DBTransaction::new();
		backend.changes_tries_storage.prune(&config, &mut tx, Default::default(), 20);
		backend.storage.db.write(tx).unwrap();
		assert!(backend.changes_tries_storage.get(&root9, &[]).unwrap().is_some());
		assert!(backend.changes_tries_storage.get(&root10, &[]).unwrap().is_some());
		assert!(backend.changes_tries_storage.get(&root11, &[]).unwrap().is_some());
		assert!(backend.changes_tries_storage.get(&root12, &[]).unwrap().is_some());
	}

	#[test]
	fn changes_tries_without_digest_are_pruned_on_finalization() {
		let mut backend = Backend::<Block>::new_test(1000, 100);
		backend.changes_tries_storage.min_blocks_to_keep = Some(4);
		let config = ChangesTrieConfiguration {
			digest_interval: 0,
			digest_levels: 0,
		};

		// insert some blocks
		let block0 = insert_header(&backend, 0, Default::default(), vec![(b"key_at_0".to_vec(), b"val_at_0".to_vec())], Default::default());
		let block1 = insert_header(&backend, 1, block0, vec![(b"key_at_1".to_vec(), b"val_at_1".to_vec())], Default::default());
		let block2 = insert_header(&backend, 2, block1, vec![(b"key_at_2".to_vec(), b"val_at_2".to_vec())], Default::default());
		let block3 = insert_header(&backend, 3, block2, vec![(b"key_at_3".to_vec(), b"val_at_3".to_vec())], Default::default());
		let block4 = insert_header(&backend, 4, block3, vec![(b"key_at_4".to_vec(), b"val_at_4".to_vec())], Default::default());
		let block5 = insert_header(&backend, 5, block4, vec![(b"key_at_5".to_vec(), b"val_at_5".to_vec())], Default::default());
		let block6 = insert_header(&backend, 6, block5, vec![(b"key_at_6".to_vec(), b"val_at_6".to_vec())], Default::default());

		// check that roots of all tries are in the columns::CHANGES_TRIE
		let anchor = state_machine::ChangesTrieAnchorBlockId { hash: block6, number: 6 };
		fn read_changes_trie_root(backend: &Backend<Block>, num: u64) -> H256 {
			backend.blockchain().header(BlockId::Number(num)).unwrap().unwrap().digest().logs().iter()
				.find(|i| i.as_changes_trie_root().is_some()).unwrap().as_changes_trie_root().unwrap().clone()
		}

		let root1 = read_changes_trie_root(&backend, 1); assert_eq!(backend.changes_tries_storage.root(&anchor, 1).unwrap(), Some(root1));
		let root2 = read_changes_trie_root(&backend, 2); assert_eq!(backend.changes_tries_storage.root(&anchor, 2).unwrap(), Some(root2));
		let root3 = read_changes_trie_root(&backend, 3); assert_eq!(backend.changes_tries_storage.root(&anchor, 3).unwrap(), Some(root3));
		let root4 = read_changes_trie_root(&backend, 4); assert_eq!(backend.changes_tries_storage.root(&anchor, 4).unwrap(), Some(root4));
		let root5 = read_changes_trie_root(&backend, 5); assert_eq!(backend.changes_tries_storage.root(&anchor, 5).unwrap(), Some(root5));
		let root6 = read_changes_trie_root(&backend, 6); assert_eq!(backend.changes_tries_storage.root(&anchor, 6).unwrap(), Some(root6));

		// now simulate finalization of block#5, causing prune of trie at #1
		let mut tx = DBTransaction::new();
		backend.changes_tries_storage.prune(&config, &mut tx, block5, 5);
		backend.storage.db.write(tx).unwrap();
		assert!(backend.changes_tries_storage.get(&root1, &[]).unwrap().is_none());
		assert!(backend.changes_tries_storage.get(&root2, &[]).unwrap().is_some());

		// now simulate finalization of block#6, causing prune of tries at #2
		let mut tx = DBTransaction::new();
		backend.changes_tries_storage.prune(&config, &mut tx, block6, 6);
		backend.storage.db.write(tx).unwrap();
		assert!(backend.changes_tries_storage.get(&root2, &[]).unwrap().is_none());
		assert!(backend.changes_tries_storage.get(&root3, &[]).unwrap().is_some());
	}

	#[test]
	fn tree_route_works() {
		let backend = Backend::<Block>::new_test(1000, 100);
		let block0 = insert_header(&backend, 0, Default::default(), Vec::new(), Default::default());

		// fork from genesis: 3 prong.
		let a1 = insert_header(&backend, 1, block0, Vec::new(), Default::default());
		let a2 = insert_header(&backend, 2, a1, Vec::new(), Default::default());
		let a3 = insert_header(&backend, 3, a2, Vec::new(), Default::default());

		// fork from genesis: 2 prong.
		let b1 = insert_header(&backend, 1, block0, Vec::new(), H256::from([1; 32]));
		let b2 = insert_header(&backend, 2, b1, Vec::new(), Default::default());

		{
			let tree_route = ::client::blockchain::tree_route(
				backend.blockchain(),
				BlockId::Hash(a3),
				BlockId::Hash(b2)
			).unwrap();

			assert_eq!(tree_route.common_block().hash, block0);
			assert_eq!(tree_route.retracted().iter().map(|r| r.hash).collect::<Vec<_>>(), vec![a3, a2, a1]);
			assert_eq!(tree_route.enacted().iter().map(|r| r.hash).collect::<Vec<_>>(), vec![b1, b2]);
		}

		{
			let tree_route = ::client::blockchain::tree_route(
				backend.blockchain(),
				BlockId::Hash(a1),
				BlockId::Hash(a3),
			).unwrap();

			assert_eq!(tree_route.common_block().hash, a1);
			assert!(tree_route.retracted().is_empty());
			assert_eq!(tree_route.enacted().iter().map(|r| r.hash).collect::<Vec<_>>(), vec![a2, a3]);
		}

		{
			let tree_route = ::client::blockchain::tree_route(
				backend.blockchain(),
				BlockId::Hash(a3),
				BlockId::Hash(a1),
			).unwrap();

			assert_eq!(tree_route.common_block().hash, a1);
			assert_eq!(tree_route.retracted().iter().map(|r| r.hash).collect::<Vec<_>>(), vec![a3, a2]);
			assert!(tree_route.enacted().is_empty());
		}

		{
			let tree_route = ::client::blockchain::tree_route(
				backend.blockchain(),
				BlockId::Hash(a2),
				BlockId::Hash(a2),
			).unwrap();

			assert_eq!(tree_route.common_block().hash, a2);
			assert!(tree_route.retracted().is_empty());
			assert!(tree_route.enacted().is_empty());
		}
	}

	#[test]
	fn tree_route_child() {
		let backend = Backend::<Block>::new_test(1000, 100);

		let block0 = insert_header(&backend, 0, Default::default(), Vec::new(), Default::default());
		let block1 = insert_header(&backend, 1, block0, Vec::new(), Default::default());

		{
			let tree_route = ::client::blockchain::tree_route(
				backend.blockchain(),
				BlockId::Hash(block0),
				BlockId::Hash(block1),
			).unwrap();

			assert_eq!(tree_route.common_block().hash, block0);
			assert!(tree_route.retracted().is_empty());
			assert_eq!(tree_route.enacted().iter().map(|r| r.hash).collect::<Vec<_>>(), vec![block1]);
		}
	}

	#[test]
	fn test_leaves_with_complex_block_tree() {
		let backend: Arc<Backend<test_client::runtime::Block>> = Arc::new(Backend::new_test(20, 20));
		test_client::trait_tests::test_leaves_for_backend(backend);
	}

	#[test]
	fn test_children_with_complex_block_tree() {
		let backend: Arc<Backend<test_client::runtime::Block>> = Arc::new(Backend::new_test(20, 20));
		test_client::trait_tests::test_children_for_backend(backend);
	}

	#[test]
	fn test_blockchain_query_by_number_gets_canonical() {
		let backend: Arc<Backend<test_client::runtime::Block>> = Arc::new(Backend::new_test(20, 20));
		test_client::trait_tests::test_blockchain_query_by_number_gets_canonical(backend);
	}

	#[test]
	fn test_leaves_pruned_on_finality() {
		let backend: Backend<Block> = Backend::new_test(10, 10);
		let block0 = insert_header(&backend, 0, Default::default(), Default::default(), Default::default());

		let block1_a = insert_header(&backend, 1, block0, Default::default(), Default::default());
		let block1_b = insert_header(&backend, 1, block0, Default::default(), [1; 32].into());
		let block1_c = insert_header(&backend, 1, block0, Default::default(), [2; 32].into());

		assert_eq!(backend.blockchain().leaves().unwrap(), vec![block1_a, block1_b, block1_c]);

		let block2_a = insert_header(&backend, 2, block1_a, Default::default(), Default::default());
		let block2_b = insert_header(&backend, 2, block1_b, Default::default(), Default::default());
		let block2_c = insert_header(&backend, 2, block1_b, Default::default(), [1; 32].into());

		assert_eq!(backend.blockchain().leaves().unwrap(), vec![block2_a, block2_b, block2_c, block1_c]);

		backend.finalize_block(BlockId::hash(block1_a), None).unwrap();
		backend.finalize_block(BlockId::hash(block2_a), None).unwrap();

		// leaves at same height stay. Leaves at lower heights pruned.
		assert_eq!(backend.blockchain().leaves().unwrap(), vec![block2_a, block2_b, block2_c]);
	}

	#[test]
	fn test_aux() {
		let backend: Backend<test_client::runtime::Block> = Backend::new_test(0, 0);
		assert!(backend.get_aux(b"test").unwrap().is_none());
		backend.insert_aux(&[(&b"test"[..], &b"hello"[..])], &[]).unwrap();
		assert_eq!(b"hello", &backend.get_aux(b"test").unwrap().unwrap()[..]);
		backend.insert_aux(&[], &[&b"test"[..]]).unwrap();
		assert!(backend.get_aux(b"test").unwrap().is_none());
	}

	#[test]
	fn test_finalize_block_with_justification() {
		use client::blockchain::{Backend as BlockChainBackend};

		let backend = Backend::<Block>::new_test(10, 10);

		let block0 = insert_header(&backend, 0, Default::default(), Default::default(), Default::default());
		let _ = insert_header(&backend, 1, block0, Default::default(), Default::default());

		let justification = Some(vec![1, 2, 3]);
		backend.finalize_block(BlockId::Number(1), justification.clone()).unwrap();

		assert_eq!(
			backend.blockchain().justification(BlockId::Number(1)).unwrap(),
			justification,
		);
	}

	#[test]
	fn test_finalize_multiple_blocks_in_single_op() {
		let backend = Backend::<Block>::new_test(10, 10);

		let block0 = insert_header(&backend, 0, Default::default(), Default::default(), Default::default());
		let block1 = insert_header(&backend, 1, block0, Default::default(), Default::default());
		let block2 = insert_header(&backend, 2, block1, Default::default(), Default::default());
		{
			let mut op = backend.begin_operation().unwrap();
			backend.begin_state_operation(&mut op, BlockId::Hash(block0)).unwrap();
			op.mark_finalized(BlockId::Hash(block1), None).unwrap();
			op.mark_finalized(BlockId::Hash(block2), None).unwrap();
			backend.commit_operation(op).unwrap();
		}
	}

	#[test]
	fn test_finalize_non_sequential() {
		let backend = Backend::<Block>::new_test(10, 10);

		let block0 = insert_header(&backend, 0, Default::default(), Default::default(), Default::default());
		let block1 = insert_header(&backend, 1, block0, Default::default(), Default::default());
		let block2 = insert_header(&backend, 2, block1, Default::default(), Default::default());
		{
			let mut op = backend.begin_operation().unwrap();
			backend.begin_state_operation(&mut op, BlockId::Hash(block0)).unwrap();
			op.mark_finalized(BlockId::Hash(block2), None).unwrap();
			backend.commit_operation(op).unwrap_err();
		}
	}
}<|MERGE_RESOLUTION|>--- conflicted
+++ resolved
@@ -331,15 +331,7 @@
 
 		let mut transaction: PrefixedMemoryDB<Blake2Hasher> = Default::default();
 
-<<<<<<< HEAD
 		for (child_key, (child_map, subtrie)) in children {
-=======
-		for (child_key, child_map) in children {
-			if !well_known_keys::is_child_storage_key(&child_key) {
-				return Err(client::error::Error::GenesisInvalid.into());
-			}
->>>>>>> 993ba2f7
-
 			let (root, is_default, update) = self.old_state.child_storage_root(&subtrie, child_map.into_iter().map(|(k, v)| (k, Some(v))));
 			transaction.consolidate(update);
 
