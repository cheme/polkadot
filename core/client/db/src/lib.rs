--- conflicted
+++ resolved
@@ -1665,10 +1665,7 @@
 			).unwrap();
 
 			backend.commit_operation(op).unwrap();
-<<<<<<< HEAD
-
-=======
->>>>>>> 523e2575
+
 			assert_eq!(backend.storage.db.get(
 				columns::STATE,
 				&trie::prefixed_key::<Blake2Hasher>(&key, EMPTY_PREFIX)
@@ -1742,11 +1739,7 @@
 			).unwrap();
 
 			backend.commit_operation(op).unwrap();
-<<<<<<< HEAD
-=======
-
-
->>>>>>> 523e2575
+
 			assert!(backend.storage.db.get(
 				columns::STATE,
 				&trie::prefixed_key::<Blake2Hasher>(&key, EMPTY_PREFIX)
@@ -1784,11 +1777,7 @@
 			assert!(backend.storage.db.get(
 				columns::STATE,
 				&trie::prefixed_key::<Blake2Hasher>(&key, EMPTY_PREFIX)
-<<<<<<< HEAD
-			).unwrap().is_none())
-=======
 			).unwrap().is_none());
->>>>>>> 523e2575
 		}
 
 		backend.finalize_block(BlockId::Number(1), None).unwrap();
