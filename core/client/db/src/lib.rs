--- conflicted
+++ resolved
@@ -52,12 +52,7 @@
 	BuildStorage
 };
 use runtime_primitives::traits::{
-<<<<<<< HEAD
-	Block as BlockT, Header as HeaderT, NumberFor, Zero, One, Digest, DigestItem,
-	SaturatedConversion,
-=======
-	Block as BlockT, Header as HeaderT, NumberFor, Zero, One, SaturatedConversion
->>>>>>> 53083f16
+	Block as BlockT, Header as HeaderT, NumberFor, Zero, One, SaturatedConversion,
 };
 use state_machine::backend::Backend as StateBackend;
 use executor::RuntimeInfo;
