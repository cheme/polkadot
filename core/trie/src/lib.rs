// Copyright 2015-2019 Parity Technologies (UK) Ltd.
// This file is part of Substrate.

// Parity is free software: you can redistribute it and/or modify
// it under the terms of the GNU General Public License as published by
// the Free Software Foundation, either version 3 of the License, or
// (at your option) any later version.

// Parity is distributed in the hope that it will be useful,
// but WITHOUT ANY WARRANTY; without even the implied warranty of
// MERCHANTABILITY or FITNESS FOR A PARTICULAR PURPOSE.  See the
// GNU General Public License for more details.

// You should have received a copy of the GNU General Public License
// along with Parity.  If not, see <http://www.gnu.org/licenses/>.

//! Utility functions to interact with Substrate's Base-16 Modified Merkle Patricia tree ("trie").

#![cfg_attr(not(feature = "std"), no_std)]

mod error;
mod node_header;
mod node_codec;
mod trie_stream;
mod legacy;

use rstd::boxed::Box;
use rstd::vec::Vec;
use hash_db::Hasher;
/// Our `NodeCodec`-specific error.
pub use error::Error;
/// The Substrate format implementation of `TrieStream`.
pub use trie_stream::TrieStream;
/// Legacy format implementation of `TrieStream`.
pub use legacy::trie_stream::TrieStream as LegacyTrieStream;
/// The Substrate format implementation of `NodeCodec`.
pub use node_codec::NodeCodec;
/// Legacy format implementation of `NodeCodec`.
pub use legacy::node_codec::NodeCodec as LegacyNodeCodec;
/// Various re-exports from the `trie-db` crate.
pub use trie_db::{Trie, TrieMut, DBValue, Recorder, CError,
	Query, TrieLayOut, TrieOps, NibbleHalf, Cache16, NibbleOps};
/// Various re-exports from the `memory-db` crate.
pub use memory_db::KeyFunction;
#[cfg(not(feature = "legacy-trie"))]
pub use memory_db::prefixed_key;
#[cfg(feature = "legacy-trie")]
pub use memory_db::legacy_prefixed_key as prefixed_key;

#[derive(Default)]
/// substrate trie layout
pub struct Layout<H>(rstd::marker::PhantomData<H>);

impl<H: Hasher> TrieLayOut for Layout<H> {
	const USE_EXTENSION: bool = false;
	type H = H;
	type C = NodeCodec<Self::H, Self::N, node_codec::BitMap16>;
	type N = NibbleHalf;
	type CB = Cache16;
}

impl<H: Hasher> TrieOps for Layout<H> {
	fn trie_root<I, A, B>(input: I) -> <Self::H as Hasher>::Out where
	I: IntoIterator<Item = (A, B)>,
	A: AsRef<[u8]> + Ord,
	B: AsRef<[u8]>,
	{
		trie_root::trie_root_no_ext::<H, TrieStream, _, _, _>(input)
	}
	
	fn trie_root_unhashed<I, A, B>(input: I) -> Vec<u8> where
	I: IntoIterator<Item = (A, B)>,
	A: AsRef<[u8]> + Ord,
	B: AsRef<[u8]>,
	{
		trie_root::unhashed_trie_no_ext::<H, TrieStream, _, _, _>(input)
	}
	
	fn encode_index(input: u32) -> Vec<u8> {
		codec::Encode::encode(&codec::Compact(input))
	}
}

#[derive(Default)]
/// substrate trie layout
pub struct LegacyLayout<H>(rstd::marker::PhantomData<H>);

impl<H: Hasher> TrieLayOut for LegacyLayout<H> {
	const USE_EXTENSION: bool = true;
	type H = H;
	type C = LegacyNodeCodec<Self::H, Self::N, node_codec::BitMap16>;
	type N = NibbleHalf;
	type CB = Cache16;
}

impl<H: Hasher> TrieOps for LegacyLayout<H> {
	fn trie_root<I, A, B>(input: I) -> <Self::H as Hasher>::Out where
	I: IntoIterator<Item = (A, B)>,
	A: AsRef<[u8]> + Ord,
	B: AsRef<[u8]>,
	{
		trie_root::trie_root::<H, LegacyTrieStream, _, _, _>(input)
	}
	
	fn trie_root_unhashed<I, A, B>(input: I) -> Vec<u8> where
	I: IntoIterator<Item = (A, B)>,
	A: AsRef<[u8]> + Ord,
	B: AsRef<[u8]>,
	{
		trie_root::unhashed_trie::<H, LegacyTrieStream, _, _, _>(input)
	}
	
	fn encode_index(input: u32) -> Vec<u8> {
		codec::Encode::encode(&codec::Compact(input))
	}
}


/// `trie_db`, error type.
pub type TrieError<L> = trie_db::TrieError<TrieHash<L>, CError<L>>;
/// As in `hash_db`, but less generic, trait exposed.
pub trait AsHashDB<H: Hasher>: hash_db::AsHashDB<H, trie_db::DBValue> {}
impl<H: Hasher, T: hash_db::AsHashDB<H, trie_db::DBValue>> AsHashDB<H> for T {}
/// As in `hash_db`, but less generic, trait exposed.
pub type HashDB<'a, H> = dyn hash_db::HashDB<H, trie_db::DBValue> + 'a;
/// As in `hash_db`, but less generic, trait exposed.
pub type PlainDB<'a, K> = dyn hash_db::PlainDB<K, trie_db::DBValue> + 'a;
/// As in `memory_db::MemoryDB` that uses prefixed storage key scheme.
#[cfg(not(feature = "legacy-trie"))]
pub type PrefixedMemoryDB<H> = memory_db::MemoryDB<H, memory_db::PrefixedKey<H>, trie_db::DBValue>;
#[cfg(feature = "legacy-trie")]
pub type PrefixedMemoryDB<H> = memory_db::MemoryDB<H, memory_db::LegacyPrefixedKey<H>, trie_db::DBValue>;
/// As in `memory_db::MemoryDB` that uses prefixed storage key scheme.
pub type MemoryDB<H> = memory_db::MemoryDB<H, memory_db::HashKey<H>, trie_db::DBValue>;
/// As in `memory_db`, but less generic, trait exposed.
pub type GenericMemoryDB<H, KF> = memory_db::MemoryDB<H, KF, trie_db::DBValue>;

/// Persistent trie database read-access interface for the a given hasher.
pub type TrieDB<'a, L> = trie_db::TrieDB<'a, L>;
/// Persistent trie database write-access interface for the a given hasher.
pub type TrieDBMut<'a, L> = trie_db::TrieDBMut<'a, L>;
/// Querying interface, as in `trie_db` but less generic.
pub type Lookup<'a, L, Q> = trie_db::Lookup<'a, L, Q>;
/// Hash type for a trie layout.
pub type TrieHash<L> = <<L as TrieLayOut>::H as Hasher>::Out;

/// This module is for non generic definition of trie type.
/// Only the `Hasher` is generic in this case.
pub mod trie_types {
	#[cfg(not(feature = "legacy-trie"))]
	pub type LayOut<H> = super::Layout<H>;
	#[cfg(feature = "legacy-trie")]
	pub type LayOut<H> = super::LegacyLayout<H>;
	/// Persistent trie database read-access interface for the a given hasher.
	pub type TrieDB<'a, H> = super::TrieDB<'a, LayOut<H>>;
	/// Persistent trie database write-access interface for the a given hasher.
	pub type TrieDBMut<'a, H> = super::TrieDBMut<'a, LayOut<H>>;
	/// Querying interface, as in `trie_db` but less generic.
	pub type Lookup<'a, H, Q> = trie_db::Lookup<'a, LayOut<H>, Q>;
	/// As in `trie_db`, but less generic, error type for the crate.
	pub type TrieError<H> = trie_db::TrieError<H, super::Error>;
}

/// Determine a trie root given a hash DB and delta values.
pub fn delta_trie_root<L: TrieOps, I, A, B, DB>(
	db: &mut DB,
	mut root: TrieHash<L>,
	delta: I
) -> Result<TrieHash<L>, Box<TrieError<L>>> where
	I: IntoIterator<Item = (A, Option<B>)>,
	A: AsRef<[u8]> + Ord,
	B: AsRef<[u8]>,
	DB: hash_db::HashDB<L::H, trie_db::DBValue>,
{
	{
		let mut trie = TrieDBMut::<L>::from_existing(&mut *db, &mut root)?;

		for (key, change) in delta {
			match change {
				Some(val) => trie.insert(key.as_ref(), val.as_ref())?,
				None => trie.remove(key.as_ref())?,
			};
		}
	}

	Ok(root)
}

/// Read a value from the trie.
pub fn read_trie_value<L: TrieOps, DB: hash_db::HashDBRef<L::H, trie_db::DBValue>>(
	db: &DB,
	root: &TrieHash<L>,
	key: &[u8]
) -> Result<Option<Vec<u8>>, Box<TrieError<L>>> {
	Ok(TrieDB::<L>::new(&*db, root)?.get(key).map(|x| x.map(|val| val.to_vec()))?)
}

/// Read a value from the trie with given Query.
pub fn read_trie_value_with<L: TrieOps, Q: Query<L::H, Item=DBValue>, DB: hash_db::HashDBRef<L::H, trie_db::DBValue>>(
	db: &DB,
	root: &TrieHash<L>,
	key: &[u8],
	query: Q
) -> Result<Option<Vec<u8>>, Box<TrieError<L>>> {
	Ok(TrieDB::<L>::new(&*db, root)?.get_with(key, query).map(|x| x.map(|val| val.to_vec()))?)
}

/// Determine whether a child trie key is valid.
///
/// For now, the only valid child trie key is `:child_storage:default:`.
///
/// `child_trie_root` and `child_delta_trie_root` can panic if invalid value is provided to them.
pub fn is_child_trie_key_valid<L: TrieOps>(storage_key: &[u8]) -> bool {
	use substrate_primitives::storage::well_known_keys;
	let has_right_prefix = storage_key.starts_with(b":child_storage:default:");
	if has_right_prefix {
		// This is an attempt to catch a change of `is_child_storage_key`, which
		// just checks if the key has prefix `:child_storage:` at the moment of writing.
		debug_assert!(
			well_known_keys::is_child_storage_key(&storage_key),
			"`is_child_trie_key_valid` is a subset of `is_child_storage_key`",
		);
	}
	has_right_prefix
}

/// Determine the default child trie root.
pub fn default_child_trie_root<L: TrieOps>(_storage_key: &[u8]) -> Vec<u8> {
	L::trie_root::<_, Vec<u8>, Vec<u8>>(core::iter::empty()).as_ref().iter().cloned().collect()
}

/// Determine a child trie root given its ordered contents, closed form. H is the default hasher, but a generic
/// implementation may ignore this type parameter and use other hashers.
pub fn child_trie_root<L: TrieOps, I, A, B>(_storage_key: &[u8], input: I) -> Vec<u8> where
	I: IntoIterator<Item = (A, B)>,
	A: AsRef<[u8]> + Ord,
	B: AsRef<[u8]>,
{
	L::trie_root(input).as_ref().iter().cloned().collect()
}

/// Determine a child trie root given a hash DB and delta values. H is the default hasher, but a generic implementation may ignore this type parameter and use other hashers.
pub fn child_delta_trie_root<L: TrieOps, I, A, B, DB>(
	_storage_key: &[u8],
	db: &mut DB,
	root_vec: Vec<u8>,
	delta: I
) -> Result<Vec<u8>, Box<TrieError<L>>> where
	I: IntoIterator<Item = (A, Option<B>)>,
	A: AsRef<[u8]> + Ord,
	B: AsRef<[u8]>,
	DB: hash_db::HashDB<L::H, trie_db::DBValue> + hash_db::PlainDB<TrieHash<L>, trie_db::DBValue>,
{
	let mut root = TrieHash::<L>::default();
	root.as_mut().copy_from_slice(&root_vec); // root is fetched from DB, not writable by runtime, so it's always valid.

	{
		let mut trie = TrieDBMut::<L>::from_existing(&mut *db, &mut root)?;

		for (key, change) in delta {
			match change {
				Some(val) => trie.insert(key.as_ref(), val.as_ref())?,
				None => trie.remove(key.as_ref())?,
			};
		}
	}

	Ok(root.as_ref().to_vec())
}

/// Call `f` for all keys in a child trie.
pub fn for_keys_in_child_trie<L: TrieOps, F: FnMut(&[u8]), DB>(
	_storage_key: &[u8],
	db: &DB,
	root_slice: &[u8],
	mut f: F
) -> Result<(), Box<TrieError<L>>> where
	DB: hash_db::HashDBRef<L::H, trie_db::DBValue> + hash_db::PlainDBRef<TrieHash<L>, trie_db::DBValue>,
{
	let mut root = TrieHash::<L>::default();
	root.as_mut().copy_from_slice(root_slice); // root is fetched from DB, not writable by runtime, so it's always valid.

	let trie = TrieDB::<L>::new(&*db, &root)?;
	let iter = trie.iter()?;

	for x in iter {
		let (key, _) = x?;
		f(&key);
	}

	Ok(())
}

/// Record all keys for a given root.
pub fn record_all_keys<L: TrieOps, DB>(
	db: &DB,
	root: &TrieHash<L>,
	recorder: &mut Recorder<TrieHash<L>>
) -> Result<(), Box<TrieError<L>>> where
	DB: hash_db::HashDBRef<L::H, trie_db::DBValue>
{
	let trie = TrieDB::<L>::new(&*db, root)?;
	let iter = trie.iter()?;

	for x in iter {
		let (key, _) = x?;

		// there's currently no API like iter_with()
		// => use iter to enumerate all keys AND lookup each
		// key using get_with
		trie.get_with(&key, &mut *recorder)?;
	}

	Ok(())
}

/// Read a value from the child trie.
pub fn read_child_trie_value<L: TrieOps, DB>(
	_storage_key: &[u8],
	db: &DB,
	root_slice: &[u8],
	key: &[u8]
) -> Result<Option<Vec<u8>>, Box<TrieError<L>>> where
	DB: hash_db::HashDBRef<L::H, trie_db::DBValue> + hash_db::PlainDBRef<TrieHash<L>, trie_db::DBValue>,
{
	let mut root = TrieHash::<L>::default();
	root.as_mut().copy_from_slice(root_slice); // root is fetched from DB, not writable by runtime, so it's always valid.

	Ok(TrieDB::<L>::new(&*db, &root)?.get(key).map(|x| x.map(|val| val.to_vec()))?)
}

/// Read a value from the child trie with given query.
pub fn read_child_trie_value_with<L: TrieOps, Q: Query<L::H, Item=DBValue>, DB>(
	_storage_key: &[u8],
	db: &DB,
	root_slice: &[u8],
	key: &[u8],
	query: Q
) -> Result<Option<Vec<u8>>, Box<TrieError<L>>> where
	DB: hash_db::HashDBRef<L::H, trie_db::DBValue> + hash_db::PlainDBRef<TrieHash<L>, trie_db::DBValue>,
{
	let mut root = TrieHash::<L>::default();
	root.as_mut().copy_from_slice(root_slice); // root is fetched from DB, not writable by runtime, so it's always valid.

	Ok(TrieDB::<L>::new(&*db, &root)?.get_with(key, query).map(|x| x.map(|val| val.to_vec()))?)
}

/// constants used with trie simplification codec
mod s_cst {
	pub const EMPTY_TRIE: u8 = 0;
	pub const NIBBLE_SIZE_BOUND: usize = u16::max_value() as usize;
	pub const LEAF_PREFIX_MASK: u8 = 0b_01 << 6;
	pub const BRANCH_WITHOUT_MASK: u8 = 0b_10 << 6;
	pub const BRANCH_WITH_MASK: u8 = 0b_11 << 6;
}

#[cfg(test)]
mod tests {
	use super::*;
	use codec::{Encode, Compact};
	use substrate_primitives::Blake2Hasher;
	use hash_db::{HashDB, Hasher};
	use trie_db::{DBValue, TrieMut, Trie, NodeCodec as NodeCodecT};
	use trie_standardmap::{Alphabet, ValueMode, StandardMap};
	use hex_literal::hex;

	type Layout = super::Layout<Blake2Hasher>;
	type LayoutLegagacy = super::LegacyLayout<Blake2Hasher>;

	fn hashed_null_node<T: TrieOps>() -> TrieHash<T> {
		<T::C as NodeCodecT<_, _>>::hashed_null_node()
	}

	fn check_equivalent<T: TrieOps>(input: &Vec<(&[u8], &[u8])>) {
		{
			let closed_form = T::trie_root::<_, _, _>(input.clone());
			let d = T::trie_root_unhashed::<_, _, _>(input.clone());
			println!("Data: {:#x?}, {:#x?}", d, Blake2Hasher::hash(&d[..]));
			let persistent = {
				let mut memdb = MemoryDB::default();
				let mut root = Default::default();
				let mut t = TrieDBMut::<T>::new(&mut memdb, &mut root);
				for (x, y) in input.iter().rev() {
					t.insert(x, y).unwrap();
				}
				t.root().clone()
			};
			assert_eq!(closed_form, persistent);
		}
	}

	fn check_iteration<T: TrieOps>(input: &Vec<(&[u8], &[u8])>) {
		let mut memdb = MemoryDB::default();
		let mut root = Default::default();
		{
			let mut t = TrieDBMut::<T>::new(&mut memdb, &mut root);
			for (x, y) in input.clone() {
				t.insert(x, y).unwrap();
			}
		}
		{
			let t = TrieDB::<T>::new(&mut memdb, &root).unwrap();
			assert_eq!(
				input.iter().map(|(i, j)| (i.to_vec(), j.to_vec())).collect::<Vec<_>>(),
				t.iter().unwrap().map(|x| x.map(|y| (y.0, y.1.to_vec())).unwrap()).collect::<Vec<_>>()
			);
		}
	}

	#[test]
	fn default_trie_root() {
		default_trie_root_inner::<Layout>()
	}
	#[test]
	fn default_trie_root_legacy() {
		default_trie_root_inner::<LayoutLegagacy>()
	}
	fn default_trie_root_inner<T: TrieOps>() {
		let mut db = MemoryDB::default();
		let mut root = TrieHash::<T>::default();
		let mut empty = TrieDBMut::<T>::new(&mut db, &mut root);
		empty.commit();
		let root1 = empty.root().as_ref().to_vec();
<<<<<<< HEAD
		let root2: Vec<u8> = T::trie_root::<_, Vec<u8>, Vec<u8>>(std::iter::empty()).as_ref().iter().cloned().collect();
=======
		let root2: Vec<u8> = trie_root::<Blake2Hasher, _, Vec<u8>, Vec<u8>>(
			std::iter::empty(),
		).as_ref().iter().cloned().collect();
>>>>>>> 1c2eaa3b

		assert_eq!(root1, root2);
	}

	#[test]
	fn empty_is_equivalent() {
		empty_is_equivalent_inner::<Layout>()
	}
	#[test]
	fn empty_is_equivalent_legacy() {
		empty_is_equivalent_inner::<LayoutLegagacy>()
	}
	fn empty_is_equivalent_inner<T: TrieOps>() {
		let input: Vec<(&[u8], &[u8])> = vec![];
		check_equivalent::<T>(&input);
		check_iteration::<T>(&input);
	}

	#[test]
	fn leaf_is_equivalent() {
		leaf_is_equivalent_inner::<Layout>()
	}
	#[test]
	fn leaf_is_equivalent_legacy() {
		leaf_is_equivalent_inner::<LayoutLegagacy>()
	}
	fn leaf_is_equivalent_inner<T: TrieOps>() {
		let input: Vec<(&[u8], &[u8])> = vec![(&[0xaa][..], &[0xbb][..])];
		check_equivalent::<T>(&input);
		check_iteration::<T>(&input);
	}

	#[test]
	fn branch_is_equivalent() {
		branch_is_equivalent_inner::<Layout>()
	}
	#[test]
	fn branch_is_equivalent_legacy() {
		branch_is_equivalent_inner::<LayoutLegagacy>()
	}
	fn branch_is_equivalent_inner<T: TrieOps>() {
		let input: Vec<(&[u8], &[u8])> = vec![(&[0xaa][..], &[0x10][..]), (&[0xba][..], &[0x11][..])];
		check_equivalent::<T>(&input);
		check_iteration::<T>(&input);
	}

	#[test]
	fn extension_and_branch_is_equivalent() {
		extension_and_branch_is_equivalent_inner::<Layout>()
	}
	#[test]
	fn extension_and_branch_is_equivalent_legacy() {
		extension_and_branch_is_equivalent_inner::<LayoutLegagacy>()
	}
	fn extension_and_branch_is_equivalent_inner<T: TrieOps>() {
		let input: Vec<(&[u8], &[u8])> = vec![(&[0xaa][..], &[0x10][..]), (&[0xab][..], &[0x11][..])];
		check_equivalent::<T>(&input);
		check_iteration::<T>(&input);
	}

	#[test]
	fn standard_is_equivalent() {
		standard_is_equivalent_inner::<Layout>()
	}
	#[test]
	fn standard_is_equivalent_legacy() {
		standard_is_equivalent_inner::<LayoutLegagacy>()
	}
	fn standard_is_equivalent_inner<T: TrieOps>() {
		let st = StandardMap {
			alphabet: Alphabet::All,
			min_key: 32,
			journal_key: 0,
			value_mode: ValueMode::Random,
			count: 1000,
		};
		let mut d = st.make();
		d.sort_unstable_by(|&(ref a, _), &(ref b, _)| a.cmp(b));
		let dr = d.iter().map(|v| (&v.0[..], &v.1[..])).collect();
		check_equivalent::<T>(&dr);
		check_iteration::<T>(&dr);
	}

	#[test]
	fn extension_and_branch_with_value_is_equivalent() {
		extension_and_branch_with_value_is_equivalent_inner::<Layout>()
	}
	#[test]
	fn extension_and_branch_with_value_is_equivalent_legacy() {
		extension_and_branch_with_value_is_equivalent_inner::<LayoutLegagacy>()
	}
	fn extension_and_branch_with_value_is_equivalent_inner<T: TrieOps>() {
		let input: Vec<(&[u8], &[u8])> = vec![
			(&[0xaa][..], &[0xa0][..]),
			(&[0xaa, 0xaa][..], &[0xaa][..]),
			(&[0xaa, 0xbb][..], &[0xab][..])
		];
		check_equivalent::<T>(&input);
		check_iteration::<T>(&input);
	}

	#[test]
	fn bigger_extension_and_branch_with_value_is_equivalent() {
		bigger_extension_and_branch_with_value_is_equivalent_inner::<Layout>()
	}
	#[test]
	fn bigger_extension_and_branch_with_value_is_equivalent_legacy() {
		bigger_extension_and_branch_with_value_is_equivalent_inner::<LayoutLegagacy>()
	}
	fn bigger_extension_and_branch_with_value_is_equivalent_inner<T: TrieOps>() {
		let input: Vec<(&[u8], &[u8])> = vec![
			(&[0xaa][..], &[0xa0][..]),
			(&[0xaa, 0xaa][..], &[0xaa][..]),
			(&[0xaa, 0xbb][..], &[0xab][..]),
			(&[0xbb][..], &[0xb0][..]),
			(&[0xbb, 0xbb][..], &[0xbb][..]),
			(&[0xbb, 0xcc][..], &[0xbc][..]),
		];
		check_equivalent::<T>(&input);
		check_iteration::<T>(&input);
	}

	#[test]
	fn single_long_leaf_is_equivalent() {
<<<<<<< HEAD
		single_long_leaf_is_equivalent_inner::<Layout>()
	}
	#[test]
	fn single_long_leaf_is_equivalent_legacy() {
		single_long_leaf_is_equivalent_inner::<LayoutLegagacy>()
	}
	fn single_long_leaf_is_equivalent_inner<T: TrieOps>() {
		let input: Vec<(&[u8], &[u8])> = vec![(&[0xaa][..], &b"ABCABCABCABCABCABCABCABCABCABCABCABCABCABCABCABCABCABCABCABCABCABCABCABC"[..]), (&[0xba][..], &[0x11][..])];
		check_equivalent::<T>(&input);
		check_iteration::<T>(&input);
=======
		let input: Vec<(&[u8], &[u8])> = vec![
			(&[0xaa][..], &b"ABCABCABCABCABCABCABCABCABCABCABCABCABCABCABCABCABCABCABCABCABCABCABCABC"[..]),
			(&[0xba][..], &[0x11][..]),
		];
		check_equivalent(&input);
		check_iteration(&input);
>>>>>>> 1c2eaa3b
	}

	#[test]
	fn two_long_leaves_is_equivalent() {
		two_long_leaves_is_equivalent_inner::<Layout>()
	}
	#[test]
	fn two_long_leaves_is_equivalent_legacy() {
		two_long_leaves_is_equivalent_inner::<LayoutLegagacy>()
	}
	fn two_long_leaves_is_equivalent_inner<T: TrieOps>() {
		let input: Vec<(&[u8], &[u8])> = vec![
			(&[0xaa][..], &b"ABCABCABCABCABCABCABCABCABCABCABCABCABCABCABCABCABCABCABCABCABCABCABCABC"[..]),
			(&[0xba][..], &b"ABCABCABCABCABCABCABCABCABCABCABCABCABCABCABCABCABCABCABCABCABCABCABCABC"[..])
		];
		check_equivalent::<T>(&input);
		check_iteration::<T>(&input);
	}

	fn populate_trie<'db, T: TrieOps>(
		db: &'db mut HashDB<T::H, DBValue>,
		root: &'db mut TrieHash<T>,
		v: &[(Vec<u8>, Vec<u8>)]
	) -> TrieDBMut<'db, T> {
		let mut t = TrieDBMut::<T>::new(db, root);
		for i in 0..v.len() {
			let key: &[u8]= &v[i].0;
			let val: &[u8] = &v[i].1;
			t.insert(key, val).unwrap();
		}
		t
	}

	fn unpopulate_trie<'db, T: TrieOps>(t: &mut TrieDBMut<'db, T>, v: &[(Vec<u8>, Vec<u8>)]) {
		for i in v {
			let key: &[u8]= &i.0;
			t.remove(key).unwrap();
		}
	}

	#[test]
	fn random_should_work() {
		random_should_work_inner::<Layout>()
	}
	#[test]
	fn random_should_work_legacy() {
		random_should_work_inner::<LayoutLegagacy>()
	}

	fn random_should_work_inner<T: TrieOps>() {
		let mut seed = <Blake2Hasher as Hasher>::Out::zero();
		//for test_i in 0..10000 {
		for test_i in 0..1000 {
			if test_i % 50 == 0 {
				println!("{:?} of 10000 stress tests done", test_i);
			}
			let x = StandardMap {
				alphabet: Alphabet::Custom(b"@QWERTYUIOPASDFGHJKLZXCVBNM[/]^_".to_vec()),
				min_key: 5,
				journal_key: 0,
				value_mode: ValueMode::Index,
				count: 100,
			}.make_with(seed.as_fixed_bytes_mut());

			let real = T::trie_root(x.clone());
			let mut memdb = MemoryDB::default();
			let mut root = Default::default();
			let mut memtrie = populate_trie::<T>(&mut memdb, &mut root, &x);

			memtrie.commit();
			if *memtrie.root() != real {
				println!("TRIE MISMATCH");
				println!("");
				println!("{:?} vs {:?}", memtrie.root(), real);
				for i in &x {
					println!("{:#x?} -> {:#x?}", i.0, i.1);
				}
			}
			assert_eq!(*memtrie.root(), real);
			unpopulate_trie::<T>(&mut memtrie, &x);
			memtrie.commit();
			let hashed_null_node = hashed_null_node::<T>();
			if *memtrie.root() != hashed_null_node {
				println!("- TRIE MISMATCH");
				println!("");
				println!("{:?} vs {:?}", memtrie.root(), hashed_null_node);
				for i in &x {
					println!("{:#x?} -> {:#x?}", i.0, i.1);
				}
			}
			assert_eq!(*memtrie.root(), hashed_null_node);
		}
	}

	fn to_compact(n: u8) -> u8 {
		Compact(n).encode()[0]
	}

	#[test]
	fn codec_trie_empty() {
		codec_trie_empty_inner::<Layout>()
	}
	#[test]
	fn codec_trie_empty_legacy() {
		codec_trie_empty_inner::<LayoutLegagacy>()
	}
	fn codec_trie_empty_inner<T: TrieOps>() {
		let input: Vec<(&[u8], &[u8])> = vec![];
		let trie = T::trie_root_unhashed::<_, _, _>(input);
		println!("trie: {:#x?}", trie);
		assert_eq!(trie, vec![0x0]);
	}

	#[test]
	fn codec_trie_single_tuple() {
		let input = vec![
			(vec![0xaa], vec![0xbb])
		];
		let trie = Layout::trie_root_unhashed::<_, _, _>(input);
		println!("trie: {:#x?}", trie);
		assert_eq!(trie, vec![
			0x42,					// leaf 0x40 (2^6) with (+) key of 2 nibbles (0x02)
			0xaa,					// key data
			to_compact(1),			// length of value in bytes as Compact
			0xbb					// value data
		]);
	}

	#[test]
	fn codec_trie_two_tuples_disjoint_keys() {
		let input = vec![(&[0x48, 0x19], &[0xfe]), (&[0x13, 0x14], &[0xff])];
		let trie = Layout::trie_root_unhashed::<_, _, _>(input);
		println!("trie: {:#x?}", trie);
		let mut ex = Vec::<u8>::new();
		ex.push(0x80);									// branch, no value (0b_10..) no nibble
		ex.push(0x12);									// slots 1 & 4 are taken from 0-7
		ex.push(0x00);									// no slots from 8-15
		ex.push(to_compact(0x05));						// first slot: LEAF, 5 bytes long.
		ex.push(0x43);									// leaf 0x40 with 3 nibbles
		ex.push(0x03);									// first nibble
		ex.push(0x14);									// second & third nibble
		ex.push(to_compact(0x01));						// 1 byte data
		ex.push(0xff);									// value data
		ex.push(to_compact(0x05));						// second slot: LEAF, 5 bytes long.
		ex.push(0x43);									// leaf with 3 nibbles
		ex.push(0x08);									// first nibble
		ex.push(0x19);									// second & third nibble
		ex.push(to_compact(0x01));						// 1 byte data
		ex.push(0xfe);									// value data

		assert_eq!(trie, ex);
	}

	#[test]
	fn iterator_works() {
		iterator_works_inner::<Layout>()
	}
	#[test]
	fn iterator_works_legacy() {
		iterator_works_inner::<LayoutLegagacy>()
	}
	fn iterator_works_inner<T: TrieOps>() {
		let pairs = vec![
			(hex!("0103000000000000000464").to_vec(), hex!("0400000000").to_vec()),
			(hex!("0103000000000000000469").to_vec(), hex!("0401000000").to_vec()),
		];

		let mut mdb = MemoryDB::default();
		let mut root = Default::default();
		let _ = populate_trie::<T>(&mut mdb, &mut root, &pairs);

		let trie = TrieDB::<T>::new(&mdb, &root).unwrap();

		let iter = trie.iter().unwrap();
		let mut iter_pairs = Vec::new();
		for pair in iter {
			let (key, value) = pair.unwrap();
			iter_pairs.push((key, value.to_vec()));
		}

		assert_eq!(pairs, iter_pairs);
	}
}<|MERGE_RESOLUTION|>--- conflicted
+++ resolved
@@ -421,13 +421,9 @@
 		let mut empty = TrieDBMut::<T>::new(&mut db, &mut root);
 		empty.commit();
 		let root1 = empty.root().as_ref().to_vec();
-<<<<<<< HEAD
-		let root2: Vec<u8> = T::trie_root::<_, Vec<u8>, Vec<u8>>(std::iter::empty()).as_ref().iter().cloned().collect();
-=======
-		let root2: Vec<u8> = trie_root::<Blake2Hasher, _, Vec<u8>, Vec<u8>>(
+		let root2: Vec<u8> = T::trie_root::<_, Vec<u8>, Vec<u8>>(
 			std::iter::empty(),
 		).as_ref().iter().cloned().collect();
->>>>>>> 1c2eaa3b
 
 		assert_eq!(root1, root2);
 	}
@@ -552,7 +548,6 @@
 
 	#[test]
 	fn single_long_leaf_is_equivalent() {
-<<<<<<< HEAD
 		single_long_leaf_is_equivalent_inner::<Layout>()
 	}
 	#[test]
@@ -560,17 +555,12 @@
 		single_long_leaf_is_equivalent_inner::<LayoutLegagacy>()
 	}
 	fn single_long_leaf_is_equivalent_inner<T: TrieOps>() {
-		let input: Vec<(&[u8], &[u8])> = vec![(&[0xaa][..], &b"ABCABCABCABCABCABCABCABCABCABCABCABCABCABCABCABCABCABCABCABCABCABCABCABC"[..]), (&[0xba][..], &[0x11][..])];
-		check_equivalent::<T>(&input);
-		check_iteration::<T>(&input);
-=======
 		let input: Vec<(&[u8], &[u8])> = vec![
 			(&[0xaa][..], &b"ABCABCABCABCABCABCABCABCABCABCABCABCABCABCABCABCABCABCABCABCABCABCABCABC"[..]),
 			(&[0xba][..], &[0x11][..]),
 		];
-		check_equivalent(&input);
-		check_iteration(&input);
->>>>>>> 1c2eaa3b
+		check_equivalent::<T>(&input);
+		check_iteration::<T>(&input);
 	}
 
 	#[test]
@@ -591,7 +581,7 @@
 	}
 
 	fn populate_trie<'db, T: TrieOps>(
-		db: &'db mut HashDB<T::H, DBValue>,
+		db: &'db mut dyn HashDB<T::H, DBValue>,
 		root: &'db mut TrieHash<T>,
 		v: &[(Vec<u8>, Vec<u8>)]
 	) -> TrieDBMut<'db, T> {
