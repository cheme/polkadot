[package]
name = "substrate-trie"
version = "1.0.0"
authors = ["Parity Technologies <admin@parity.io>"]
description = "Patricia trie stuff using a parity-codec node format"
repository = "https://github.com/paritytech/parity-common"
license = "GPL-3.0"
edition = "2018"

[[bench]]
name = "bench"
harness = false

[dependencies]
codec = { package = "parity-codec", version = "3.2", default-features = false }
rstd = { package = "sr-std", path = "../sr-std", default-features = false }
hash-db = { version = "0.12.2", default-features = false }
trie-db = { version = "0.12.2", default-features = false }
trie-root = { version = "0.12.2", default-features = false }
memory-db = { version = "0.12.2", default-features = false }
substrate-primitives = { path = "../primitives", default-features = false }

[dev-dependencies]
trie-bench = { version = "0.12" }
trie-standardmap = { version = "0.12" }
keccak-hasher = { version = "0.12" }
criterion = "0.2"
hex-literal = "0.2.0"

[features]
default = ["std"]
std = [
	"rstd/std",
	"codec/std",
	"hash-db/std",
	"memory-db/std",
	"trie-db/std",
	"trie-root/std",
<<<<<<< HEAD
	"substrate-primitives/std"
=======
	"substrate-primitives/std",
>>>>>>> 2899be9e
]<|MERGE_RESOLUTION|>--- conflicted
+++ resolved
@@ -36,9 +36,5 @@
 	"memory-db/std",
 	"trie-db/std",
 	"trie-root/std",
-<<<<<<< HEAD
-	"substrate-primitives/std"
-=======
 	"substrate-primitives/std",
->>>>>>> 2899be9e
 ]