--- conflicted
+++ resolved
@@ -972,12 +972,7 @@
  "sr-std 0.1.0",
  "srml-metadata 0.1.0",
  "srml-support-procedural 0.1.0",
-<<<<<<< HEAD
- "substrate-metadata 0.1.0",
- "substrate-metadata-derive 0.1.0",
-=======
  "substrate-inherents 0.1.0",
->>>>>>> 53bf81e5
 ]
 
 [[package]]
