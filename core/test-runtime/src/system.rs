// Copyright 2017-2019 Parity Technologies (UK) Ltd.
// This file is part of Substrate.

// Substrate is free software: you can redistribute it and/or modify
// it under the terms of the GNU General Public License as published by
// the Free Software Foundation, either version 3 of the License, or
// (at your option) any later version.

// Substrate is distributed in the hope that it will be useful,
// but WITHOUT ANY WARRANTY; without even the implied warranty of
// MERCHANTABILITY or FITNESS FOR A PARTICULAR PURPOSE.  See the
// GNU General Public License for more details.

// You should have received a copy of the GNU General Public License
// along with Substrate.  If not, see <http://www.gnu.org/licenses/>.

//! System manager: Handles all of the top-level stuff; executing block/transaction, setting code
//! and depositing logs.

use rstd::prelude::*;
use runtime_io::{storage_root, enumerated_trie_root, storage_changes_root, twox_128, blake2_256};
use runtime_support::storage::{self, StorageValue, StorageMap};
use runtime_support::storage_items;
use runtime_primitives::traits::{Hash as HashT, BlakeTwo256, Header as _};
use runtime_primitives::generic;
use runtime_primitives::{ApplyError, ApplyOutcome, ApplyResult, transaction_validity::TransactionValidity};
use parity_codec::{KeyedVec, Encode};
use super::{
	AccountId, BlockNumber, Extrinsic, Transfer, H256 as Hash, Block, Header, Digest, AuthorityId
};
use primitives::{Blake2Hasher, storage::well_known_keys};

const NONCE_OF: &[u8] = b"nonce:";
const BALANCE_OF: &[u8] = b"balance:";

storage_items! {
	ExtrinsicData: b"sys:xtd" => required map [ u32 => Vec<u8> ];
	// The current block number being processed. Set by `execute_block`.
	Number: b"sys:num" => BlockNumber;
	ParentHash: b"sys:pha" => required Hash;
	NewAuthorities: b"sys:new_auth" => Vec<AuthorityId>;
	StorageDigest: b"sys:digest" => Digest;
	Authorities get(authorities): b"sys:auth" => default Vec<AuthorityId>;
}

pub fn balance_of_key(who: AccountId) -> Vec<u8> {
	who.to_keyed_vec(BALANCE_OF)
}

pub fn balance_of(who: AccountId) -> u64 {
	storage::hashed::get_or(&blake2_256, &balance_of_key(who), 0)
}

pub fn nonce_of(who: AccountId) -> u64 {
	storage::hashed::get_or(&blake2_256, &who.to_keyed_vec(NONCE_OF), 0)
}

pub fn initialize_block(header: &Header) {
	// populate environment.
	<Number>::put(&header.number);
	<ParentHash>::put(&header.parent_hash);
	<StorageDigest>::put(header.digest());
	storage::unhashed::put(well_known_keys::EXTRINSIC_INDEX, &0u32);
}

pub fn get_block_number() -> Option<BlockNumber> {
	Number::get()
}

pub fn take_block_number() -> Option<BlockNumber> {
	Number::take()
}

#[derive(Copy, Clone)]
enum Mode {
	Verify,
	Overwrite,
}

/// Actually execute all transitioning for `block`.
pub fn polish_block(block: &mut Block) {
	execute_block_with_state_root_handler(block, Mode::Overwrite);
}

pub fn execute_block(mut block: Block) {
	execute_block_with_state_root_handler(&mut block, Mode::Verify);
}

fn execute_block_with_state_root_handler(
	block: &mut Block,
	mode: Mode,
) {
	let header = &mut block.header;

	// check transaction trie root represents the transactions.
	let txs = block.extrinsics.iter().map(Encode::encode).collect::<Vec<_>>();
	let txs = txs.iter().map(Vec::as_slice).collect::<Vec<_>>();
	let txs_root = enumerated_trie_root::<Blake2Hasher>(&txs).into();
	info_expect_equal_hash(&txs_root, &header.extrinsics_root);
	if let Mode::Overwrite = mode {
		header.extrinsics_root = txs_root;
	} else {
		assert!(txs_root == header.extrinsics_root, "Transaction trie root must be valid.");
	}

	// execute transactions
	block.extrinsics.iter().enumerate().for_each(|(i, e)| {
		storage::unhashed::put(well_known_keys::EXTRINSIC_INDEX, &(i as u32));
		execute_transaction_backend(e).unwrap_or_else(|_| panic!("Invalid transaction"));
		storage::unhashed::kill(well_known_keys::EXTRINSIC_INDEX);
	});

	let o_new_authorities = <NewAuthorities>::take();

	if let Mode::Overwrite = mode {
		header.state_root = storage_root().into();
	} else {
		// check storage root.
		let storage_root = storage_root().into();
		info_expect_equal_hash(&storage_root, &header.state_root);
		assert!(storage_root == header.state_root, "Storage root must match that calculated.");
	}

	// check digest
	let digest = &mut header.digest;
	if let Some(storage_changes_root) = storage_changes_root(header.parent_hash.into()) {
		digest.push(generic::DigestItem::ChangesTrieRoot(storage_changes_root.into()));
	}
	if let Some(new_authorities) = o_new_authorities {
		digest.push(generic::DigestItem::Consensus(*b"aura", new_authorities.encode()));
		digest.push(generic::DigestItem::Consensus(*b"babe", new_authorities.encode()));
	}
}

/// The block executor.
pub struct BlockExecutor;

impl executive::ExecuteBlock<Block> for BlockExecutor {
	fn execute_block(block: Block) {
		execute_block(block);
	}
}

/// Execute a transaction outside of the block execution function.
/// This doesn't attempt to validate anything regarding the block.
pub fn validate_transaction(utx: Extrinsic) -> TransactionValidity {
	if check_signature(&utx).is_err() {
		return TransactionValidity::Invalid(ApplyError::BadSignature as i8);
	}

	let tx = utx.transfer();
	let nonce_key = tx.from.to_keyed_vec(NONCE_OF);
	let expected_nonce: u64 = storage::hashed::get_or(&blake2_256, &nonce_key, 0);
	if tx.nonce < expected_nonce {
		return TransactionValidity::Invalid(ApplyError::Stale as i8);
	}
	if tx.nonce > expected_nonce + 64 {
		return TransactionValidity::Unknown(ApplyError::Future as i8);
	}

	let hash = |from: &AccountId, nonce: u64| {
		twox_128(&nonce.to_keyed_vec(&from.encode())).to_vec()
	};
	let requires = if tx.nonce != expected_nonce && tx.nonce > 0 {
		let mut deps = Vec::new();
		deps.push(hash(&tx.from, tx.nonce - 1));
		deps
	} else {
		Vec::new()
	};

	let provides = {
		let mut p = Vec::new();
		p.push(hash(&tx.from, tx.nonce));
		p
	};

	TransactionValidity::Valid {
		priority: tx.amount,
		requires,
		provides,
		longevity: 64,
		propagate: true,
	}
}

/// Execute a transaction outside of the block execution function.
/// This doesn't attempt to validate anything regarding the block.
pub fn execute_transaction(utx: Extrinsic) -> ApplyResult {
	let extrinsic_index: u32 = storage::unhashed::get(well_known_keys::EXTRINSIC_INDEX).unwrap();
	let result = execute_transaction_backend(&utx);
	ExtrinsicData::insert(extrinsic_index, utx.encode());
	storage::unhashed::put(well_known_keys::EXTRINSIC_INDEX, &(extrinsic_index + 1));
	result
}

/// Finalize the block.
pub fn finalize_block() -> Header {
	let extrinsic_index: u32 = storage::unhashed::take(well_known_keys::EXTRINSIC_INDEX).unwrap();
	let txs: Vec<_> = (0..extrinsic_index).map(ExtrinsicData::take).collect();
	let txs = txs.iter().map(Vec::as_slice).collect::<Vec<_>>();
	let extrinsics_root = enumerated_trie_root::<Blake2Hasher>(&txs).into();
	// let mut digest = Digest::default();
	let number = <Number>::take().expect("Number is set by `initialize_block`");
	let parent_hash = <ParentHash>::take();
	let mut digest = <StorageDigest>::take().expect("StorageDigest is set by `initialize_block`");

	let o_new_authorities = <NewAuthorities>::take();
	// This MUST come after all changes to storage are done.  Otherwise we will fail the
	// “Storage root does not match that calculated” assertion.
	let storage_root = BlakeTwo256::storage_root();
	let storage_changes_root = BlakeTwo256::storage_changes_root(parent_hash);

	if let Some(storage_changes_root) = storage_changes_root {
		digest.push(generic::DigestItem::ChangesTrieRoot(storage_changes_root));
	}

	if let Some(new_authorities) = o_new_authorities {
		digest.push(generic::DigestItem::Consensus(*b"aura", new_authorities.encode()));
		digest.push(generic::DigestItem::Consensus(*b"babe", new_authorities.encode()));
	}

	Header {
		number,
		extrinsics_root,
		state_root: storage_root,
		parent_hash,
		digest: digest,
	}
}

#[inline(always)]
fn check_signature(utx: &Extrinsic) -> Result<(), ApplyError> {
	use runtime_primitives::traits::BlindCheckable;
	utx.clone().check().map_err(|_| ApplyError::BadSignature)?;
	Ok(())
}

fn execute_transaction_backend(utx: &Extrinsic) -> ApplyResult {
	check_signature(utx)?;
	match utx {
		Extrinsic::Transfer(ref transfer, _) => execute_transfer_backend(transfer),
		Extrinsic::AuthoritiesChange(ref new_auth) => execute_new_authorities_backend(new_auth),
		Extrinsic::IncludeData(_) => Ok(ApplyOutcome::Success),
		Extrinsic::StorageChange(key, value) => execute_storage_change(key, value.as_ref().map(|v| &**v)),
	}
}

fn execute_transfer_backend(tx: &Transfer) -> ApplyResult {
	// check nonce
	let nonce_key = tx.from.to_keyed_vec(NONCE_OF);
	let expected_nonce: u64 = storage::hashed::get_or(&blake2_256, &nonce_key, 0);
	if !(tx.nonce == expected_nonce) {
		return Err(ApplyError::Stale)
	}

	// increment nonce in storage
	storage::hashed::put(&blake2_256, &nonce_key, &(expected_nonce + 1));

	// check sender balance
	let from_balance_key = tx.from.to_keyed_vec(BALANCE_OF);
	let from_balance: u64 = storage::hashed::get_or(&blake2_256, &from_balance_key, 0);

	// enact transfer
	if !(tx.amount <= from_balance) {
		return Err(ApplyError::CantPay)
	}
	let to_balance_key = tx.to.to_keyed_vec(BALANCE_OF);
	let to_balance: u64 = storage::hashed::get_or(&blake2_256, &to_balance_key, 0);
	storage::hashed::put(&blake2_256, &from_balance_key, &(from_balance - tx.amount));
	storage::hashed::put(&blake2_256, &to_balance_key, &(to_balance + tx.amount));
	Ok(ApplyOutcome::Success)
}

fn execute_new_authorities_backend(new_authorities: &[AuthorityId]) -> ApplyResult {
	let new_authorities: Vec<AuthorityId> = new_authorities.iter().cloned().collect();
	<NewAuthorities>::put(new_authorities);
	Ok(ApplyOutcome::Success)
}

fn execute_storage_change(key: &[u8], value: Option<&[u8]>) -> ApplyResult {
	match value {
		Some(value) => storage::unhashed::put_raw(key, value),
		None => storage::unhashed::kill(key),
	}
	Ok(ApplyOutcome::Success)
}

#[cfg(feature = "std")]
fn info_expect_equal_hash(given: &Hash, expected: &Hash) {
	use primitives::hexdisplay::HexDisplay;
	if given != expected {
		println!(
			"Hash: given={}, expected={}",
			HexDisplay::from(given.as_fixed_bytes()),
			HexDisplay::from(expected.as_fixed_bytes())
		);
	}
}

#[cfg(not(feature = "std"))]
fn info_expect_equal_hash(given: &Hash, expected: &Hash) {
	if given != expected {
		::runtime_io::print("Hash not equal");
		::runtime_io::print(given.as_bytes());
		::runtime_io::print(expected.as_bytes());
	}
}

#[cfg(test)]
mod tests {
	use super::*;

	use runtime_io::{with_externalities, TestExternalities};
	use substrate_test_runtime_client::{AuthorityKeyring, AccountKeyring};
	use crate::{Header, Transfer, WASM_BINARY};
	use primitives::{Blake2Hasher, map};
	use substrate_executor::WasmExecutor;

<<<<<<< HEAD

	const WASM_CODE: &'static [u8] =
			include_bytes!("../wasm/target/wasm32-unknown-unknown/release/substrate_test_runtime.compact.wasm");

=======
>>>>>>> 60e8e05e
	fn new_test_ext() -> TestExternalities<Blake2Hasher> {
		let authorities = vec![
			AuthorityKeyring::Alice.to_raw_public(),
			AuthorityKeyring::Bob.to_raw_public(),
			AuthorityKeyring::Charlie.to_raw_public()
		];
		TestExternalities::new(map![
			twox_128(b"latest").to_vec() => vec![69u8; 32],
			twox_128(b"sys:auth").to_vec() => authorities.encode(),
			blake2_256(&AccountKeyring::Alice.to_raw_public().to_keyed_vec(b"balance:")).to_vec() => {
				vec![111u8, 0, 0, 0, 0, 0, 0, 0]
			}
		])
	}

	fn block_import_works<F>(block_executor: F) where F: Fn(Block, &mut TestExternalities<Blake2Hasher>) {
		let h = Header {
			parent_hash: [69u8; 32].into(),
			number: 1,
			state_root: Default::default(),
			extrinsics_root: Default::default(),
			digest: Default::default(),
		};
		let mut b = Block {
			header: h,
			extrinsics: vec![],
		};

		with_externalities(&mut new_test_ext(), || polish_block(&mut b));

		block_executor(b, &mut new_test_ext());
	}

	#[test]
	fn block_import_works_native() {
		block_import_works(|b, ext| {
			with_externalities(ext, || {
				execute_block(b);
			});
		});
	}

	#[test]
	fn block_import_works_wasm() {
		block_import_works(|b, ext| {
			WasmExecutor::new().call(ext, 8, &WASM_BINARY, "Core_execute_block", &b.encode()).unwrap();
		})
	}

	fn block_import_with_transaction_works<F>(block_executor: F) where F: Fn(Block, &mut TestExternalities<Blake2Hasher>) {
		let mut b1 = Block {
			header: Header {
				parent_hash: [69u8; 32].into(),
				number: 1,
				state_root: Default::default(),
				extrinsics_root: Default::default(),
				digest: Default::default(),
			},
			extrinsics: vec![
				Transfer {
					from: AccountKeyring::Alice.into(),
					to: AccountKeyring::Bob.into(),
					amount: 69,
					nonce: 0,
				}.into_signed_tx()
			],
		};

		let mut dummy_ext = new_test_ext();
		with_externalities(&mut dummy_ext, || polish_block(&mut b1));

		let mut b2 = Block {
			header: Header {
				parent_hash: b1.header.hash(),
				number: 2,
				state_root: Default::default(),
				extrinsics_root: Default::default(),
				digest: Default::default(),
			},
			extrinsics: vec![
				Transfer {
					from: AccountKeyring::Bob.into(),
					to: AccountKeyring::Alice.into(),
					amount: 27,
					nonce: 0,
				}.into_signed_tx(),
				Transfer {
					from: AccountKeyring::Alice.into(),
					to: AccountKeyring::Charlie.into(),
					amount: 69,
					nonce: 1,
				}.into_signed_tx(),
			],
		};

		with_externalities(&mut dummy_ext, || polish_block(&mut b2));
		drop(dummy_ext);

		let mut t = new_test_ext();

		with_externalities(&mut t, || {
			assert_eq!(balance_of(AccountKeyring::Alice.into()), 111);
			assert_eq!(balance_of(AccountKeyring::Bob.into()), 0);
		});

		block_executor(b1, &mut t);

		with_externalities(&mut t, || {
			assert_eq!(balance_of(AccountKeyring::Alice.into()), 42);
			assert_eq!(balance_of(AccountKeyring::Bob.into()), 69);
		});

		block_executor(b2, &mut t);

		with_externalities(&mut t, || {
			assert_eq!(balance_of(AccountKeyring::Alice.into()), 0);
			assert_eq!(balance_of(AccountKeyring::Bob.into()), 42);
			assert_eq!(balance_of(AccountKeyring::Charlie.into()), 69);
		});
	}

	#[test]
	fn block_import_with_transaction_works_native() {
		block_import_with_transaction_works(|b, ext| {
			with_externalities(ext, || {
				execute_block(b);
			});
		});
	}

	#[test]
	fn block_import_with_transaction_works_wasm() {
		block_import_with_transaction_works(|b, ext| {
			WasmExecutor::new().call(ext, 8, &WASM_BINARY, "Core_execute_block", &b.encode()).unwrap();
		})
	}
}<|MERGE_RESOLUTION|>--- conflicted
+++ resolved
@@ -317,13 +317,6 @@
 	use primitives::{Blake2Hasher, map};
 	use substrate_executor::WasmExecutor;
 
-<<<<<<< HEAD
-
-	const WASM_CODE: &'static [u8] =
-			include_bytes!("../wasm/target/wasm32-unknown-unknown/release/substrate_test_runtime.compact.wasm");
-
-=======
->>>>>>> 60e8e05e
 	fn new_test_ext() -> TestExternalities<Blake2Hasher> {
 		let authorities = vec![
 			AuthorityKeyring::Alice.to_raw_public(),
