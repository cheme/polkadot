--- conflicted
+++ resolved
@@ -21,11 +21,7 @@
 use super::{AuthorityId, AccountId, WASM_BINARY};
 use parity_codec::{Encode, KeyedVec, Joiner};
 use primitives::{ChangesTrieConfiguration, map, storage::well_known_keys};
-<<<<<<< HEAD
-use runtime_primitives::traits::{Block as BlockT, Hash as HashT, Header as HeaderT};
-=======
-use sr_primitives::traits::Block;
->>>>>>> 5342c630
+use sr_primitives::traits::{Block as BlockT, Hash as HashT, Header as HeaderT};
 
 /// Configuration of a general Substrate test genesis block.
 pub struct GenesisConfig {
