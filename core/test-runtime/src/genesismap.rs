// Copyright 2017-2019 Parity Technologies (UK) Ltd.
// This file is part of Substrate.

// Substrate is free software: you can redistribute it and/or modify
// it under the terms of the GNU General Public License as published by
// the Free Software Foundation, either version 3 of the License, or
// (at your option) any later version.

// Substrate is distributed in the hope that it will be useful,
// but WITHOUT ANY WARRANTY; without even the implied warranty of
// MERCHANTABILITY or FITNESS FOR A PARTICULAR PURPOSE.  See the
// GNU General Public License for more details.

// You should have received a copy of the GNU General Public License
// along with Substrate.  If not, see <http://www.gnu.org/licenses/>.

//! Tool for creating the genesis block.

use std::collections::HashMap;
use runtime_io::{blake2_256, twox_128};
use super::{AuthorityId, AccountId, WASM_BINARY};
use codec::{Encode, KeyedVec, Joiner};
use primitives::{ChangesTrieConfiguration, map, storage::well_known_keys};
use sr_primitives::traits::{Block as BlockT, Hash as HashT, Header as HeaderT};

/// Configuration of a general Substrate test genesis block.
pub struct GenesisConfig {
	changes_trie_config: Option<ChangesTrieConfiguration>,
	authorities: Vec<AuthorityId>,
	balances: Vec<(AccountId, u64)>,
	heap_pages_override: Option<u64>,
	/// Additional storage key pairs that will be added to the genesis map.
	extra_storage: Vec<(Vec<u8>, Vec<u8>)>,
}

impl GenesisConfig {
	pub fn new(
		support_changes_trie: bool,
		authorities: Vec<AuthorityId>,
		endowed_accounts: Vec<AccountId>,
		balance: u64,
		heap_pages_override: Option<u64>,
		extra_storage: Vec<(Vec<u8>, Vec<u8>)>,
	) -> Self {
		GenesisConfig {
			changes_trie_config: match support_changes_trie {
				true => Some(super::changes_trie_config()),
				false => None,
			},
			authorities: authorities.clone(),
			balances: endowed_accounts.into_iter().map(|a| (a, balance)).collect(),
			heap_pages_override,
			extra_storage,
		}
	}

	pub fn genesis_map(&self) -> sr_primitives::StorageContent {
		let wasm_runtime = WASM_BINARY.to_vec();
		let mut map: HashMap<Vec<u8>, Vec<u8>> = self.balances.iter()
			.map(|&(ref account, balance)| (account.to_keyed_vec(b"balance:"), vec![].and(&balance)))
			.map(|(k, v)| (blake2_256(&k[..])[..].to_vec(), v.to_vec()))
			.chain(vec![
				(well_known_keys::CODE.into(), wasm_runtime),
				(
					well_known_keys::HEAP_PAGES.into(),
					vec![].and(&(self.heap_pages_override.unwrap_or(16 as u64))),
				),
			].into_iter())
			.collect();
		if let Some(ref changes_trie_config) = self.changes_trie_config {
			map.insert(well_known_keys::CHANGES_TRIE_CONFIG.to_vec(), changes_trie_config.encode());
		}
		map.insert(twox_128(&b"sys:auth"[..])[..].to_vec(), self.authorities.encode());
<<<<<<< HEAD
		sr_primitives::StorageContent{ top: map, children: Default::default()}
=======
		// Finally, add the extra storage entries.
		for (key, value) in self.extra_storage.iter().cloned() {
			map.insert(key, value);
		}
		(map, Default::default())
>>>>>>> b14ce6de
	}
}

pub fn insert_genesis_block(storage: &mut sr_primitives::StorageContent) -> primitives::hash::H256 {

	let child_roots = storage.children.iter().map(|(_ks, (child_map, child_trie))| {
		let child_root = <<<crate::Block as BlockT>::Header as HeaderT>::Hashing as HashT>::trie_root(
			child_map.clone().into_iter()
		);
		(child_trie.parent_trie().to_vec(), child_trie.encoded_with_root(&child_root[..]))
	});
	let state_root = <<<crate::Block as BlockT>::Header as HeaderT>::Hashing as HashT>::trie_root(
		storage.top.clone().into_iter().chain(child_roots)
	);
	let block: crate::Block = substrate_client::genesis::construct_genesis_block(state_root);
	let genesis_hash = block.header.hash();
	storage.top.extend(additional_storage_with_genesis(&block));
	genesis_hash
}

pub fn additional_storage_with_genesis(genesis_block: &crate::Block) -> HashMap<Vec<u8>, Vec<u8>> {
	map![
		twox_128(&b"latest"[..]).to_vec() => genesis_block.hash().as_fixed_bytes().to_vec()
	]
}<|MERGE_RESOLUTION|>--- conflicted
+++ resolved
@@ -71,15 +71,11 @@
 			map.insert(well_known_keys::CHANGES_TRIE_CONFIG.to_vec(), changes_trie_config.encode());
 		}
 		map.insert(twox_128(&b"sys:auth"[..])[..].to_vec(), self.authorities.encode());
-<<<<<<< HEAD
-		sr_primitives::StorageContent{ top: map, children: Default::default()}
-=======
 		// Finally, add the extra storage entries.
 		for (key, value) in self.extra_storage.iter().cloned() {
 			map.insert(key, value);
 		}
-		(map, Default::default())
->>>>>>> b14ce6de
+		sr_primitives::StorageContent{ top: map, children: Default::default()}
 	}
 }
 
