--- conflicted
+++ resolved
@@ -100,12 +100,8 @@
 
 impl generic_test_client::GenesisInit for GenesisParameters {
 	fn genesis_storage(&self) -> (StorageOverlay, ChildrenStorageOverlay) {
-<<<<<<< HEAD
 		use parity_codec::Encode;
-		let mut storage = genesis_config(self.support_changes_trie).genesis_map();
-=======
 		let mut storage = genesis_config(self.support_changes_trie, self.heap_pages_override).genesis_map();
->>>>>>> f2571e8e
 
 		let child_roots = storage.1.iter().map(|(sk, child_map)| {
 			let state_root = <<<runtime::Block as BlockT>::Header as HeaderT>::Hashing as HashT>::trie_root(
