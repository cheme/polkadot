--- conflicted
+++ resolved
@@ -12,9 +12,5 @@
 historied-data = { path = "../../core/utils/historied-data" }
 
 [dev-dependencies]
-<<<<<<< HEAD
-env_logger = "0.6"
-historied-data = { path = "../../core/utils/historied-data", features = ["test"] }
-=======
 env_logger = "0.6.2"
->>>>>>> 062748f2
+historied-data = { path = "../../core/utils/historied-data", features = ["test"] }