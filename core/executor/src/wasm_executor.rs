// Copyright 2017-2019 Parity Technologies (UK) Ltd.
// This file is part of Substrate.

// Substrate is free software: you can redistribute it and/or modify
// it under the terms of the GNU General Public License as published by
// the Free Software Foundation, either version 3 of the License, or
// (at your option) any later version.

// Substrate is distributed in the hope that it will be useful,
// but WITHOUT ANY WARRANTY; without even the implied warranty of
// MERCHANTABILITY or FITNESS FOR A PARTICULAR PURPOSE.  See the
// GNU General Public License for more details.

// You should have received a copy of the GNU General Public License
// along with Substrate.  If not, see <http://www.gnu.org/licenses/>.

//! Rust implementation of Substrate contracts.

use std::collections::HashMap;
use std::convert::TryFrom;
use std::str;
use tiny_keccak;
use secp256k1;

use wasmi::{
	Module, ModuleInstance, MemoryInstance, MemoryRef, TableRef, ImportsBuilder, ModuleRef,
};
use wasmi::RuntimeValue::{I32, I64, self};
use wasmi::memory_units::{Pages};
use state_machine::Externalities;
use crate::error::{Error, Result};
use crate::wasm_utils::UserError;
use primitives::{blake2_128, blake2_256, twox_64, twox_128, twox_256, ed25519, sr25519, Pair};
use primitives::offchain;
use primitives::hexdisplay::HexDisplay;
use primitives::sandbox as sandbox_primitives;
use primitives::{H256, Blake2Hasher, child_trie::{ChildTrie, ChildTrieReadRef}};
use trie::ordered_trie_root;
use crate::sandbox;
use crate::allocator;
use log::trace;

#[cfg(feature="wasm-extern-trace")]
macro_rules! debug_trace {
	( $( $x:tt )* ) => ( trace!( $( $x )* ) )
}
#[cfg(not(feature="wasm-extern-trace"))]
macro_rules! debug_trace {
	( $( $x:tt )* ) => ()
}

struct FunctionExecutor<'e, E: Externalities<Blake2Hasher> + 'e> {
	sandbox_store: sandbox::Store,
	heap: allocator::FreeingBumpHeapAllocator,
	memory: MemoryRef,
	table: Option<TableRef>,
	ext: &'e mut E,
	hash_lookup: HashMap<Vec<u8>, Vec<u8>>,
}

impl<'e, E: Externalities<Blake2Hasher>> FunctionExecutor<'e, E> {
	fn new(m: MemoryRef, t: Option<TableRef>, e: &'e mut E) -> Result<Self> {
		Ok(FunctionExecutor {
			sandbox_store: sandbox::Store::new(),
			heap: allocator::FreeingBumpHeapAllocator::new(m.clone()),
			memory: m,
			table: t,
			ext: e,
			hash_lookup: HashMap::new(),
		})
	}

	// see FIXME #2739 (api using `storage_key` at this level creates unwanted requests).
	fn with_child_trie<R>(
		&mut self,
		storage_key: &[u8],
		f: impl FnOnce(&mut Self, ChildTrie) -> R
	) -> std::result::Result<R, UserError> {
		self.ext.child_trie(storage_key).map(|s| f(self,s))
			.ok_or(UserError("No child trie at given address."))
	}
}

impl<'e, E: Externalities<Blake2Hasher>> sandbox::SandboxCapabilities for FunctionExecutor<'e, E> {
	fn store(&self) -> &sandbox::Store {
		&self.sandbox_store
	}
	fn store_mut(&mut self) -> &mut sandbox::Store {
		&mut self.sandbox_store
	}
	fn allocate(&mut self, len: u32) -> ::std::result::Result<u32, UserError> {
		self.heap.allocate(len)
	}
	fn deallocate(&mut self, ptr: u32) -> ::std::result::Result<(), UserError> {
		self.heap.deallocate(ptr)
	}
	fn write_memory(&mut self, ptr: u32, data: &[u8]) -> ::std::result::Result<(), UserError> {
		self.memory.set(ptr, data).map_err(|_| UserError("Invalid attempt to write_memory"))
	}
	fn read_memory(&self, ptr: u32, len: u32) -> ::std::result::Result<Vec<u8>, UserError> {
		self.memory.get(ptr, len as usize).map_err(|_| UserError("Invalid attempt to write_memory"))
	}
}

trait WritePrimitive<T: Sized> {
	fn write_primitive(&self, offset: u32, t: T) -> ::std::result::Result<(), UserError>;
}

impl WritePrimitive<u32> for MemoryInstance {
	fn write_primitive(&self, offset: u32, t: u32) -> ::std::result::Result<(), UserError> {
		use byteorder::{LittleEndian, ByteOrder};
		let mut r = [0u8; 4];
		LittleEndian::write_u32(&mut r, t);
		self.set(offset, &r).map_err(|_| UserError("Invalid attempt to write_primitive"))
	}
}

trait ReadPrimitive<T: Sized> {
	fn read_primitive(&self, offset: u32) -> ::std::result::Result<T, UserError>;
}

impl ReadPrimitive<u32> for MemoryInstance {
	fn read_primitive(&self, offset: u32) -> ::std::result::Result<u32, UserError> {
		use byteorder::{LittleEndian, ByteOrder};
<<<<<<< HEAD
		Ok(LittleEndian::read_u32(&self.get(offset, 4)
			.map_err(|_| UserError("Invalid attempt to read_primitive"))?))
=======
		let result = self.get(offset, 4)
			.map_err(|_| UserError("Invalid attempt to read_primitive"))?;
		Ok(LittleEndian::read_u32(&result))
>>>>>>> 53083f16
	}
}

fn deadline_to_timestamp(deadline: u64) -> Option<offchain::Timestamp> {
	if deadline == 0 {
		None
	} else {
		Some(offchain::Timestamp::from_unix_millis(deadline))
	}
}

fn u32_to_key(key: u32) -> std::result::Result<Option<offchain::CryptoKeyId>, ()> {
	if key > u16::max_value() as u32 {
		Err(())
	} else if key == 0 {
		Ok(None)
	} else {
		Ok(Some(offchain::CryptoKeyId(key as u16)))
	}
}

impl_function_executor!(this: FunctionExecutor<'e, E>,
	ext_print_utf8(utf8_data: *const u8, utf8_len: u32) => {
		if let Ok(utf8) = this.memory.get(utf8_data, utf8_len as usize) {
			if let Ok(message) = String::from_utf8(utf8) {
				println!("{}", message);
			}
		}
		Ok(())
	},
	ext_print_hex(data: *const u8, len: u32) => {
		if let Ok(hex) = this.memory.get(data, len as usize) {
			println!("{}", HexDisplay::from(&hex));
		}
		Ok(())
	},
	ext_print_num(number: u64) => {
		println!("{}", number);
		Ok(())
	},
	ext_malloc(size: usize) -> *mut u8 => {
		let r = this.heap.allocate(size)?;
		debug_trace!(target: "sr-io", "malloc {} bytes at {}", size, r);
		Ok(r)
	},
	ext_free(addr: *mut u8) => {
		this.heap.deallocate(addr)?;
		debug_trace!(target: "sr-io", "free {}", addr);
		Ok(())
	},
	ext_child_trie(
			storage_key_data: *const u8,
			storage_key_len: u32,
			a: *mut *mut u8,
			b: *mut u32,
			c: *mut *mut u8,
			d: *mut u32,
			e: *mut *mut u8,
			f: *mut u32,
			g: *mut *mut u8,
			h: *mut u32
	) -> u32 => {
		let storage_key = this.memory.get(storage_key_data, storage_key_len as usize)
			.map_err(|_| UserError("Invalid attempt to determine storage_key in ext_get_child_trie"))?;

			Ok(if let Some(ct) = this.ext.child_trie(&storage_key) {

				let mut alloc_vec =
					|value: Option<&[u8]>, dest_vec, dest_len| -> std::result::Result<(), UserError> {
					if let Some(value) = value {
						let offset = this.heap.allocate(value.len() as u32)? as u32;
						this.memory.set(offset, &value)
							.map_err(|_| UserError("Invalid attempt to set memory in ext_child_trie"))?;
						this.memory.write_primitive(dest_len, value.len() as u32)
							.map_err(|_| UserError("Invalid attempt to write length in ext_child_trie"))?;
						this.memory.write_primitive(dest_vec, offset)
							.map_err(|_| UserError("Invalid attempt to write vec ptr in ext_child_trie"))?;
					} else {
						this.memory.write_primitive(dest_len, u32::max_value())
							.map_err(|_| UserError("Invalid attempt to write failed length in ext_child_trie"))?;
					}
					Ok(())
				};
				let p = ct.unsafe_to_ptr_vec();
				alloc_vec(Some(p.0), a, b)?;
				alloc_vec(p.1, c, d)?;
				alloc_vec(Some(p.2), e, f)?;
				alloc_vec(Some(p.3), g, h)?;
				1
			} else {
				0
			})
	},
	ext_set_child_trie(
			a: *const u8,
			b: u32,
			c: *const u8,
			d: u32,
			e: *const u8,
			f: u32,
			g: *const u8,
			h: u32
	) -> u32 => {
		let f1 = this.memory.get(a, b as usize)
			.map_err(|_| UserError("Invalid attempt to determine f1 in ext_set_child_trie"))?;
		let f2 = if d == u32::max_value() {
			None
		} else {
			Some(this.memory.get(c, d as usize)
				.map_err(|_| UserError("Invalid attempt to determine f2 in ext_set_child_trie"))?)
		};
		let f3 = this.memory.get(e, f as usize)
			.map_err(|_| UserError("Invalid attempt to determine f3 in ext_set_child_trie"))?;
		let f4 = this.memory.get(g, h as usize)
			.map_err(|_| UserError("Invalid attempt to determine f4 in ext_set_child_trie"))?;
		let ct = ChildTrie::unsafe_from_ptr_vecs(f1, f2, f3, f4);
		Ok(if this.ext.set_child_trie(ct) { 1 } else { 0 })
	},
	ext_set_storage(key_data: *const u8, key_len: u32, value_data: *const u8, value_len: u32) => {
		let key = this.memory.get(key_data, key_len as usize)
			.map_err(|_| UserError("Invalid attempt to determine key in ext_set_storage"))?;
		let value = this.memory.get(value_data, value_len as usize)
			.map_err(|_| UserError("Invalid attempt to determine value in ext_set_storage"))?;
		if let Some(_preimage) = this.hash_lookup.get(&key) {
			debug_trace!(
				target: "wasm-trace",
				"*** Setting storage: %{} -> {}   [k={}]",
				::primitives::hexdisplay::ascii_format(&_preimage),
				HexDisplay::from(&value),
				HexDisplay::from(&key),
			);
		} else {
			debug_trace!(
				target: "wasm-trace",
				"*** Setting storage:  {} -> {}   [k={}]",
				::primitives::hexdisplay::ascii_format(&key),
				HexDisplay::from(&value),
				HexDisplay::from(&key),
			);
		}
		this.ext.set_storage(key, value);
		Ok(())
	},
	ext_set_child_storage(
		storage_key_data: *const u8,
		storage_key_len: u32,
		key_data: *const u8,
		key_len: u32,
		value_data: *const u8,
		value_len: u32
	) => {
		let storage_key = this.memory.get(storage_key_data, storage_key_len as usize)
			.map_err(|_| UserError("Invalid attempt to determine storage_key in ext_set_child_storage"))?;
		let key = this.memory.get(key_data, key_len as usize)
			.map_err(|_| UserError("Invalid attempt to determine key in ext_set_child_storage"))?;
		let value = this.memory.get(value_data, value_len as usize)
			.map_err(|_| UserError("Invalid attempt to determine value in ext_set_child_storage"))?;
		if let Some(_preimage) = this.hash_lookup.get(&key) {
			debug_trace!(
				target: "wasm-trace", "*** Setting child storage: {} -> %{} -> {}   [k={}]",
				::primitives::hexdisplay::ascii_format(&storage_key),
				::primitives::hexdisplay::ascii_format(&_preimage),
				HexDisplay::from(&value),
				HexDisplay::from(&key)
			);
		} else {
			debug_trace!(
				target: "wasm-trace", "*** Setting child storage: {} ->  {} -> {}   [k={}]",
				::primitives::hexdisplay::ascii_format(&storage_key),
				::primitives::hexdisplay::ascii_format(&key),
				HexDisplay::from(&value),
				HexDisplay::from(&key)
			);
		}
		this.with_child_trie(&storage_key[..], move |this, child_trie|
			this.ext.set_child_storage(&child_trie, key, value)
		)?;
		Ok(())
	},
	ext_clear_child_storage(
		storage_key_data: *const u8,
		storage_key_len: u32,
		key_data: *const u8,
		key_len: u32
	) => {
<<<<<<< HEAD
		let storage_key = this.memory.get(storage_key_data, storage_key_len as usize)
			.map_err(|_| UserError("Invalid attempt to determine storage_key in ext_clear_child_storage"))?;
=======
		let storage_key = this.memory.get(
			storage_key_data,
			storage_key_len as usize
		).map_err(|_| UserError("Invalid attempt to determine storage_key in ext_clear_child_storage"))?;
>>>>>>> 53083f16
		let key = this.memory.get(key_data, key_len as usize)
			.map_err(|_| UserError("Invalid attempt to determine key in ext_clear_child_storage"))?;
		debug_trace!(target: "wasm-trace", "*** Clearing child storage: {} -> {}   [k={}]",
			::primitives::hexdisplay::ascii_format(&storage_key),
			if let Some(_preimage) = this.hash_lookup.get(&key) {
				format!("%{}", ::primitives::hexdisplay::ascii_format(&_preimage))
			} else {
				format!(" {}", ::primitives::hexdisplay::ascii_format(&key))
			}, HexDisplay::from(&key));
			this.with_child_trie(&storage_key[..], |this, child_trie|
				this.ext.clear_child_storage(&child_trie, &key)
			)?;

		Ok(())
	},
	ext_clear_storage(key_data: *const u8, key_len: u32) => {
		let key = this.memory.get(key_data, key_len as usize)
			.map_err(|_| UserError("Invalid attempt to determine key in ext_clear_storage"))?;
		debug_trace!(target: "wasm-trace", "*** Clearing storage: {}   [k={}]",
			if let Some(_preimage) = this.hash_lookup.get(&key) {
				format!("%{}", ::primitives::hexdisplay::ascii_format(&_preimage))
			} else {
				format!(" {}", ::primitives::hexdisplay::ascii_format(&key))
			}, HexDisplay::from(&key));
		this.ext.clear_storage(&key);
		Ok(())
	},
	ext_exists_storage(key_data: *const u8, key_len: u32) -> u32 => {
		let key = this.memory.get(key_data, key_len as usize)
			.map_err(|_| UserError("Invalid attempt to determine key in ext_exists_storage"))?;
		Ok(if this.ext.exists_storage(&key) { 1 } else { 0 })
	},
	ext_exists_child_storage(
<<<<<<< HEAD
		keyspace_data: *const u8,
		keyspace_len: u32,
		root_data: *const u8,
		root_len: u32,
		key_data: *const u8,
		key_len: u32
	) -> u32 => {
		let keyspace = &this.memory.get(keyspace_data, keyspace_len as usize)
			.map_err(|_| UserError("Invalid attempt to determine storage_key in ext_exists_child_storage"))?;
		let key = this.memory.get(key_data, key_len as usize)
			.map_err(|_| UserError("Invalid attempt to determine key in ext_exists_child_storage"))?;
		let root;
		let root = if root_len > 0 {
			root = this.memory.get(root_data, root_len as usize)
				.map_err(|_| UserError("Invalid attempt to determine storage_key in ext_set_child_storage"))?;
			Some(&root[..])
		} else { None };
		let child_trie = ChildTrieReadRef { keyspace, root };
		Ok(if this.ext.exists_child_storage(child_trie, &key) { 1 } else { 0 })
=======
		storage_key_data: *const u8,
		storage_key_len: u32,
		key_data: *const u8,
		key_len: u32
	) -> u32 => {
		let storage_key = this.memory.get(
			storage_key_data,
			storage_key_len as usize
		).map_err(|_| UserError("Invalid attempt to determine storage_key in ext_exists_child_storage"))?;
		let key = this.memory.get(key_data, key_len as usize)
			.map_err(|_| UserError("Invalid attempt to determine key in ext_exists_child_storage"))?;
		let storage_key = ChildStorageKey::from_vec(storage_key)
			.ok_or_else(||
				UserError("ext_exists_child_storage: child storage key is not valid")
			)?;
		Ok(if this.ext.exists_child_storage(storage_key, &key) { 1 } else { 0 })
>>>>>>> 53083f16
	},
	ext_clear_prefix(prefix_data: *const u8, prefix_len: u32) => {
		let prefix = this.memory.get(prefix_data, prefix_len as usize)
			.map_err(|_| UserError("Invalid attempt to determine prefix in ext_clear_prefix"))?;
		this.ext.clear_prefix(&prefix);
		Ok(())
	},
	ext_kill_child_storage(storage_key_data: *const u8, storage_key_len: u32) => {
		let storage_key = this.memory.get(storage_key_data, storage_key_len as usize)
			.map_err(|_| UserError("Invalid attempt to determine storage_key in ext_kill_child_storage"))?;
		this.with_child_trie(&storage_key[..], |this, child_trie| this.ext.kill_child_storage(&child_trie))?;
		Ok(())
	},
	// return 0 and place u32::max_value() into written_out if no value exists for the key.
	ext_get_allocated_storage(key_data: *const u8, key_len: u32, written_out: *mut u32) -> *mut u8 => {
		let key = this.memory.get(key_data, key_len as usize)
			.map_err(|_| UserError("Invalid attempt to determine key in ext_get_allocated_storage"))?;
		let maybe_value = this.ext.storage(&key);

		debug_trace!(target: "wasm-trace", "*** Getting storage: {} == {}   [k={}]",
			if let Some(_preimage) = this.hash_lookup.get(&key) {
				format!("%{}", ::primitives::hexdisplay::ascii_format(&_preimage))
			} else {
				format!(" {}", ::primitives::hexdisplay::ascii_format(&key))
			},
			if let Some(ref b) = maybe_value {
				&format!("{}", HexDisplay::from(b))
			} else {
				"<empty>"
			},
			HexDisplay::from(&key)
		);

		if let Some(value) = maybe_value {
			let offset = this.heap.allocate(value.len() as u32)? as u32;
			this.memory.set(offset, &value)
				.map_err(|_| UserError("Invalid attempt to set memory in ext_get_allocated_storage"))?;
			this.memory.write_primitive(written_out, value.len() as u32)
				.map_err(|_| UserError("Invalid attempt to write written_out in ext_get_allocated_storage"))?;
			Ok(offset)
		} else {
			this.memory.write_primitive(written_out, u32::max_value())
				.map_err(|_| UserError("Invalid attempt to write failed written_out in ext_get_allocated_storage"))?;
			Ok(0)
		}
	},
	// return 0 and place u32::max_value() into written_out if no value exists for the key.
	ext_get_allocated_child_storage(
<<<<<<< HEAD
		keyspace_data: *const u8,
		keyspace_len: u32,
		root_data: *const u8,
		root_len: u32,
=======
		storage_key_data: *const u8,
		storage_key_len: u32,
>>>>>>> 53083f16
		key_data: *const u8,
		key_len: u32,
		written_out: *mut u32
	) -> *mut u8 => {
<<<<<<< HEAD
		let keyspace = &this.memory.get(keyspace_data, keyspace_len as usize)
			.map_err(|_| UserError("Invalid attempt to determine storage_key in ext_get_allocated_child_storage"))?;
		let key = this.memory.get(key_data, key_len as usize)
			.map_err(|_| UserError("Invalid attempt to determine key in ext_get_allocated_child_storage"))?;
		let root;
		let root = if root_len > 0 {
			root = this.memory.get(root_data, root_len as usize)
				.map_err(|_| UserError("Invalid attempt to determine storage_key in ext_set_child_storage"))?;
			Some(&root[..])
		} else { None };
		let child_trie = ChildTrieReadRef { keyspace, root };
		let maybe_value = this.ext.child_storage(child_trie, &key);
=======
		let storage_key = this.memory.get(
			storage_key_data,
			storage_key_len as usize
		).map_err(|_| UserError("Invalid attempt to determine storage_key in ext_get_allocated_child_storage"))?;
		let key = this.memory.get(
			key_data,
			key_len as usize
		).map_err(|_| UserError("Invalid attempt to determine key in ext_get_allocated_child_storage"))?;

		let maybe_value = {
			let storage_key = ChildStorageKey::from_slice(&storage_key)
				.ok_or_else(||
					UserError("ext_get_allocated_child_storage: child storage key is not valid")
				)?;
			this.ext.child_storage(storage_key, &key)
		};
>>>>>>> 53083f16

		debug_trace!(target: "wasm-trace", "*** Getting child storage: {} -> {} == {}   [k={}]",
			::primitives::hexdisplay::ascii_format(&storage_key),
			if let Some(_preimage) = this.hash_lookup.get(&key) {
				format!("%{}", ::primitives::hexdisplay::ascii_format(&_preimage))
			} else {
				format!(" {}", ::primitives::hexdisplay::ascii_format(&key))
			},
			if let Some(ref b) = maybe_value {
				&format!("{}", HexDisplay::from(b))
			} else {
				"<empty>"
			},
			HexDisplay::from(&key)
		);

		if let Some(value) = maybe_value {
			let offset = this.heap.allocate(value.len() as u32)? as u32;
			this.memory.set(offset, &value)
				.map_err(|_| UserError("Invalid attempt to set memory in ext_get_allocated_child_storage"))?;
			this.memory.write_primitive(written_out, value.len() as u32)
				.map_err(|_| UserError("Invalid attempt to write written_out in ext_get_allocated_child_storage"))?;
			Ok(offset)
		} else {
			this.memory.write_primitive(written_out, u32::max_value())
				.map_err(|_| UserError("Invalid attempt to write failed written_out in ext_get_allocated_child_storage"))?;
			Ok(0)
		}
	},
	// return u32::max_value() if no value exists for the key.
<<<<<<< HEAD
	ext_get_storage_into(key_data: *const u8, key_len: u32, value_data: *mut u8, value_len: u32, value_offset: u32) -> u32 => {
=======
	ext_get_storage_into(
		key_data: *const u8,
		key_len: u32,
		value_data: *mut u8,
		value_len: u32,
		value_offset: u32
	) -> u32 => {
>>>>>>> 53083f16
		let key = this.memory.get(key_data, key_len as usize)
			.map_err(|_| UserError("Invalid attempt to get key in ext_get_storage_into"))?;
		let maybe_value = this.ext.storage(&key);
		debug_trace!(target: "wasm-trace", "*** Getting storage: {} == {}   [k={}]",
			if let Some(_preimage) = this.hash_lookup.get(&key) {
				format!("%{}", ::primitives::hexdisplay::ascii_format(&_preimage))
			} else {
				format!(" {}", ::primitives::hexdisplay::ascii_format(&key))
			},
			if let Some(ref b) = maybe_value {
				&format!("{}", HexDisplay::from(b))
			} else {
				"<empty>"
			},
			HexDisplay::from(&key)
		);

		if let Some(value) = maybe_value {
			let value = &value[value_offset as usize..];
			let written = ::std::cmp::min(value_len as usize, value.len());
			this.memory.set(value_data, &value[..written])
				.map_err(|_| UserError("Invalid attempt to set value in ext_get_storage_into"))?;
			Ok(written as u32)
		} else {
			Ok(u32::max_value())
		}
	},
	// return u32::max_value() if no value exists for the key.
	ext_get_child_storage_into(
<<<<<<< HEAD
		keyspace_data: *const u8,
		keyspace_len: u32,
		root_data: *const u8,
		root_len: u32,
=======
		storage_key_data: *const u8,
		storage_key_len: u32,
>>>>>>> 53083f16
		key_data: *const u8,
		key_len: u32,
		value_data: *mut u8,
		value_len: u32,
		value_offset: u32
	) -> u32 => {
<<<<<<< HEAD
		let keyspace = &this.memory.get(keyspace_data, keyspace_len as usize)
			.map_err(|_| UserError("Invalid attempt to determine storage_key in ext_get_allocated_child_storage"))?;
		let key = this.memory.get(key_data, key_len as usize)
			.map_err(|_| UserError("Invalid attempt to determine key in ext_get_allocated_child_storage"))?;
		let root;
		let root = if root_len > 0 {
			root = this.memory.get(root_data, root_len as usize)
				.map_err(|_| UserError("Invalid attempt to determine storage_key in ext_set_child_storage"))?;
			Some(&root[..])
		} else { None };
		let child_trie = ChildTrieReadRef { keyspace, root };

		let maybe_value = this.ext.child_storage(child_trie, &key);
=======
		let storage_key = this.memory.get(
			storage_key_data,
			storage_key_len as usize
		).map_err(|_| UserError("Invalid attempt to determine storage_key in ext_get_child_storage_into"))?;
		let key = this.memory.get(
			key_data,
			key_len as usize
		).map_err(|_| UserError("Invalid attempt to get key in ext_get_child_storage_into"))?;

		let maybe_value = {
			let storage_key = ChildStorageKey::from_slice(&*storage_key)
				.ok_or_else(||
					UserError("ext_get_child_storage_into: child storage key is not valid")
				)?;
			this.ext.child_storage(storage_key, &key)
		};
>>>>>>> 53083f16
		debug_trace!(target: "wasm-trace", "*** Getting storage: {} -> {} == {}   [k={}]",
			::primitives::hexdisplay::ascii_format(&storage_key),
			if let Some(_preimage) = this.hash_lookup.get(&key) {
				format!("%{}", ::primitives::hexdisplay::ascii_format(&_preimage))
			} else {
				format!(" {}", ::primitives::hexdisplay::ascii_format(&key))
			},
			if let Some(ref b) = maybe_value {
				&format!("{}", HexDisplay::from(b))
			} else {
				"<empty>"
			},
			HexDisplay::from(&key)
		);

		if let Some(value) = maybe_value {
			let value = &value[value_offset as usize..];
			let written = ::std::cmp::min(value_len as usize, value.len());
			this.memory.set(value_data, &value[..written])
				.map_err(|_| UserError("Invalid attempt to set value in ext_get_child_storage_into"))?;
			Ok(written as u32)
		} else {
			Ok(u32::max_value())
		}
	},
	ext_storage_root(result: *mut u8) => {
		let r = this.ext.storage_root();
		this.memory.set(result, r.as_ref())
			.map_err(|_| UserError("Invalid attempt to set memory in ext_storage_root"))?;
		Ok(())
	},
<<<<<<< HEAD
	ext_child_storage_root(storage_key_data: *const u8, storage_key_len: u32, written_out: *mut u32) -> *mut u8 => {
		let storage_key = this.memory.get(storage_key_data, storage_key_len as usize)
			.map_err(|_| UserError("Invalid attempt to determine storage_key in ext_child_storage_root"))?;
		let value = this.with_child_trie(&storage_key[..], |this, child_trie|
			this.ext.child_storage_root(&child_trie)
		)?;
=======
	ext_child_storage_root(
		storage_key_data: *const u8,
		storage_key_len: u32,
		written_out: *mut u32
	) -> *mut u8 => {
		let storage_key = this.memory.get(storage_key_data, storage_key_len as usize)
			.map_err(|_| UserError("Invalid attempt to determine storage_key in ext_child_storage_root"))?;
		let storage_key = ChildStorageKey::from_slice(&*storage_key)
			.ok_or_else(||
				UserError("ext_child_storage_root: child storage key is not valid")
			)?;
		let value = this.ext.child_storage_root(storage_key);
>>>>>>> 53083f16

		let offset = this.heap.allocate(value.len() as u32)? as u32;
		this.memory.set(offset, &value)
			.map_err(|_| UserError("Invalid attempt to set memory in ext_child_storage_root"))?;
		this.memory.write_primitive(written_out, value.len() as u32)
			.map_err(|_| UserError("Invalid attempt to write written_out in ext_child_storage_root"))?;
		Ok(offset)
	},
	ext_storage_changes_root(parent_hash_data: *const u8, parent_hash_len: u32, result: *mut u8) -> u32 => {
		let mut parent_hash = H256::default();
		if parent_hash_len != parent_hash.as_ref().len() as u32 {
			return Err(UserError("Invalid parent_hash_len in ext_storage_changes_root").into());
		}
		let raw_parent_hash = this.memory.get(parent_hash_data, parent_hash_len as usize)
			.map_err(|_| UserError("Invalid attempt to get parent_hash in ext_storage_changes_root"))?;
		parent_hash.as_mut().copy_from_slice(&raw_parent_hash[..]);
		let r = this.ext.storage_changes_root(parent_hash)
			.map_err(|_| UserError("Invaid parent_hash passed to ext_storage_changes_root"))?;
		if let Some(r) = r {
			this.memory.set(result, &r[..])
				.map_err(|_| UserError("Invalid attempt to set memory in ext_storage_changes_root"))?;
			Ok(1)
		} else {
			Ok(0)
		}
	},
	ext_blake2_256_enumerated_trie_root(
		values_data: *const u8,
		lens_data: *const u32,
		lens_len: u32,
		result: *mut u8
	) => {
		let values = (0..lens_len)
			.map(|i| this.memory.read_primitive(lens_data + i * 4))
			.collect::<::std::result::Result<Vec<u32>, UserError>>()?
			.into_iter()
			.scan(0u32, |acc, v| { let o = *acc; *acc += v; Some((o, v)) })
			.map(|(offset, len)|
				this.memory.get(values_data + offset, len as usize)
					.map_err(|_| UserError("Invalid attempt to get memory in ext_blake2_256_enumerated_trie_root"))
			)
			.collect::<::std::result::Result<Vec<_>, UserError>>()?;
		let r = ordered_trie_root::<Blake2Hasher, _, _>(values.into_iter());
		this.memory.set(result, &r[..])
			.map_err(|_| UserError("Invalid attempt to set memory in ext_blake2_256_enumerated_trie_root"))?;
		Ok(())
	},
	ext_chain_id() -> u64 => {
		Ok(this.ext.chain_id())
	},
	ext_twox_64(data: *const u8, len: u32, out: *mut u8) => {
		let result: [u8; 8] = if len == 0 {
			let hashed = twox_64(&[0u8; 0]);
			debug_trace!(target: "xxhash", "XXhash: '' -> {}", HexDisplay::from(&hashed));
			this.hash_lookup.insert(hashed.to_vec(), vec![]);
			hashed
		} else {
			let key = this.memory.get(data, len as usize)
				.map_err(|_| UserError("Invalid attempt to get key in ext_twox_64"))?;
			let hashed_key = twox_64(&key);
			debug_trace!(target: "xxhash", "XXhash: {} -> {}",
				if let Ok(_skey) = str::from_utf8(&key) {
					_skey
				} else {
					&format!("{}", HexDisplay::from(&key))
				},
				HexDisplay::from(&hashed_key)
			);
			this.hash_lookup.insert(hashed_key.to_vec(), key);
			hashed_key
		};

		this.memory.set(out, &result)
			.map_err(|_| UserError("Invalid attempt to set result in ext_twox_64"))?;
		Ok(())
	},
	ext_twox_128(data: *const u8, len: u32, out: *mut u8) => {
		let result: [u8; 16] = if len == 0 {
			let hashed = twox_128(&[0u8; 0]);
			debug_trace!(target: "xxhash", "XXhash: '' -> {}", HexDisplay::from(&hashed));
			this.hash_lookup.insert(hashed.to_vec(), vec![]);
			hashed
		} else {
			let key = this.memory.get(data, len as usize)
				.map_err(|_| UserError("Invalid attempt to get key in ext_twox_128"))?;
			let hashed_key = twox_128(&key);
			debug_trace!(target: "xxhash", "XXhash: {} -> {}",
				&if let Ok(_skey) = str::from_utf8(&key) {
					*_skey
				} else {
					format!("{}", HexDisplay::from(&key))
				},
				HexDisplay::from(&hashed_key)
			);
			this.hash_lookup.insert(hashed_key.to_vec(), key);
			hashed_key
		};

		this.memory.set(out, &result)
			.map_err(|_| UserError("Invalid attempt to set result in ext_twox_128"))?;
		Ok(())
	},
	ext_twox_256(data: *const u8, len: u32, out: *mut u8) => {
		let result: [u8; 32] = if len == 0 {
			twox_256(&[0u8; 0])
		} else {
			let mem = this.memory.get(data, len as usize)
				.map_err(|_| UserError("Invalid attempt to get data in ext_twox_256"))?;
			twox_256(&mem)
		};
		this.memory.set(out, &result)
			.map_err(|_| UserError("Invalid attempt to set result in ext_twox_256"))?;
		Ok(())
	},
	ext_blake2_128(data: *const u8, len: u32, out: *mut u8) => {
		let result: [u8; 16] = if len == 0 {
			let hashed = blake2_128(&[0u8; 0]);
			this.hash_lookup.insert(hashed.to_vec(), vec![]);
			hashed
		} else {
			let key = this.memory.get(data, len as usize)
				.map_err(|_| UserError("Invalid attempt to get key in ext_blake2_128"))?;
			let hashed_key = blake2_128(&key);
			this.hash_lookup.insert(hashed_key.to_vec(), key);
			hashed_key
		};

		this.memory.set(out, &result)
			.map_err(|_| UserError("Invalid attempt to set result in ext_blake2_128"))?;
		Ok(())
	},
	ext_blake2_256(data: *const u8, len: u32, out: *mut u8) => {
		let result: [u8; 32] = if len == 0 {
			blake2_256(&[0u8; 0])
		} else {
			let mem = this.memory.get(data, len as usize)
				.map_err(|_| UserError("Invalid attempt to get data in ext_blake2_256"))?;
			blake2_256(&mem)
		};
		this.memory.set(out, &result)
			.map_err(|_| UserError("Invalid attempt to set result in ext_blake2_256"))?;
		Ok(())
	},
	ext_keccak_256(data: *const u8, len: u32, out: *mut u8) => {
		let result: [u8; 32] = if len == 0 {
			tiny_keccak::keccak256(&[0u8; 0])
		} else {
			let mem = this.memory.get(data, len as usize)
				.map_err(|_| UserError("Invalid attempt to get data in ext_keccak_256"))?;
			tiny_keccak::keccak256(&mem)
		};
		this.memory.set(out, &result)
			.map_err(|_| UserError("Invalid attempt to set result in ext_keccak_256"))?;
		Ok(())
	},
	ext_ed25519_verify(msg_data: *const u8, msg_len: u32, sig_data: *const u8, pubkey_data: *const u8) -> u32 => {
		let mut sig = [0u8; 64];
		this.memory.get_into(sig_data, &mut sig[..])
			.map_err(|_| UserError("Invalid attempt to get signature in ext_ed25519_verify"))?;
		let mut pubkey = [0u8; 32];
		this.memory.get_into(pubkey_data, &mut pubkey[..])
			.map_err(|_| UserError("Invalid attempt to get pubkey in ext_ed25519_verify"))?;
		let msg = this.memory.get(msg_data, msg_len as usize)
			.map_err(|_| UserError("Invalid attempt to get message in ext_ed25519_verify"))?;

		Ok(if ed25519::Pair::verify_weak(&sig, &msg, &pubkey) {
			0
		} else {
			5
		})
	},
	ext_sr25519_verify(msg_data: *const u8, msg_len: u32, sig_data: *const u8, pubkey_data: *const u8) -> u32 => {
		let mut sig = [0u8; 64];
		this.memory.get_into(sig_data, &mut sig[..])
			.map_err(|_| UserError("Invalid attempt to get signature in ext_sr25519_verify"))?;
		let mut pubkey = [0u8; 32];
		this.memory.get_into(pubkey_data, &mut pubkey[..])
			.map_err(|_| UserError("Invalid attempt to get pubkey in ext_sr25519_verify"))?;
		let msg = this.memory.get(msg_data, msg_len as usize)
			.map_err(|_| UserError("Invalid attempt to get message in ext_sr25519_verify"))?;

		Ok(if sr25519::Pair::verify_weak(&sig, &msg, &pubkey) {
			0
		} else {
			5
		})
	},
	ext_secp256k1_ecdsa_recover(msg_data: *const u8, sig_data: *const u8, pubkey_data: *mut u8) -> u32 => {
		let mut sig = [0u8; 65];
		this.memory.get_into(sig_data, &mut sig[..])
			.map_err(|_| UserError("Invalid attempt to get signature in ext_secp256k1_ecdsa_recover"))?;
		let rs = match secp256k1::Signature::parse_slice(&sig[0..64]) {
			Ok(rs) => rs,
			_ => return Ok(1),
		};
		let v = match secp256k1::RecoveryId::parse(if sig[64] > 26 { sig[64] - 27 } else { sig[64] } as u8) {
			Ok(v) => v,
			_ => return Ok(2),
		};


		let mut msg = [0u8; 32];
		this.memory.get_into(msg_data, &mut msg[..])
			.map_err(|_| UserError("Invalid attempt to get message in ext_secp256k1_ecdsa_recover"))?;

		let pubkey = match secp256k1::recover(&secp256k1::Message::parse(&msg), &rs, &v) {
			Ok(pk) => pk,
			_ => return Ok(3),
		};

		this.memory.set(pubkey_data, &pubkey.serialize()[1..65])
			.map_err(|_| UserError("Invalid attempt to set pubkey in ext_secp256k1_ecdsa_recover"))?;

		Ok(0)
	},
	ext_submit_transaction(msg_data: *const u8, len: u32) -> u32 => {
		let extrinsic = this.memory.get(msg_data, len as usize)
			.map_err(|_| UserError("OOB while ext_submit_transaction: wasm"))?;

		let res = this.ext.offchain()
			.map(|api| api.submit_transaction(extrinsic))
			.ok_or_else(|| UserError("Calling unavailable API ext_submit_transaction: wasm"))?;

		Ok(if res.is_ok() { 0 } else { 1 })
	},
	ext_new_crypto_key(crypto: u32) -> u32 => {
		let kind = offchain::CryptoKind::try_from(crypto)
			.map_err(|_| UserError("crypto kind OOB while ext_new_crypto_key: wasm"))?;

		let res = this.ext.offchain()
			.map(|api| api.new_crypto_key(kind))
			.ok_or_else(|| UserError("Calling unavailable API ext_new_crypto_key: wasm"))?;

		match res {
			Ok(key_id) => Ok(key_id.0 as u32),
			Err(()) => Ok(u32::max_value()),
		}
	},
	ext_encrypt(key: u32, data: *const u8, data_len: u32, msg_len: *mut u32) -> *mut u8 => {
		let key = u32_to_key(key)
			.map_err(|_| UserError("key OOB while ext_encrypt: wasm"))?;
		let message = this.memory.get(data, data_len as usize)
			.map_err(|_| UserError("OOB while ext_encrypt: wasm"))?;

		let res = this.ext.offchain()
			.map(|api| api.encrypt(key, &*message))
			.ok_or_else(|| UserError("Calling unavailable API ext_encrypt: wasm"))?;

		let (offset,len) = match res {
			Ok(encrypted) => {
				let len = encrypted.len() as u32;
				let offset = this.heap.allocate(len)? as u32;
				this.memory.set(offset, &encrypted)
					.map_err(|_| UserError("Invalid attempt to set memory in ext_encrypt"))?;
				(offset, len)
			},
			Err(()) => (0, u32::max_value()),
		};

		this.memory.write_primitive(msg_len, len)
			.map_err(|_| UserError("Invalid attempt to write msg_len in ext_encrypt"))?;

		Ok(offset)
	},
	ext_decrypt(key: u32, data: *const u8, data_len: u32, msg_len: *mut u32) -> *mut u8 => {
		let key = u32_to_key(key)
			.map_err(|_| UserError("key OOB while ext_decrypt: wasm"))?;
		let message = this.memory.get(data, data_len as usize)
			.map_err(|_| UserError("OOB while ext_decrypt: wasm"))?;

		let res = this.ext.offchain()
			.map(|api| api.decrypt(key, &*message))
			.ok_or_else(|| UserError("Calling unavailable API ext_decrypt: wasm"))?;

		let (offset,len) = match res {
			Ok(decrypted) => {
				let len = decrypted.len() as u32;
				let offset = this.heap.allocate(len)? as u32;
				this.memory.set(offset, &decrypted)
					.map_err(|_| UserError("Invalid attempt to set memory in ext_decrypt"))?;
				(offset, len)
			},
			Err(()) => (0, u32::max_value()),
		};

		this.memory.write_primitive(msg_len, len)
			.map_err(|_| UserError("Invalid attempt to write msg_len in ext_decrypt"))?;

		Ok(offset)
	},
	ext_sign(key: u32, data: *const u8, data_len: u32, sig_data_len: *mut u32) -> *mut u8  => {
		let key = u32_to_key(key)
			.map_err(|_| UserError("key OOB while ext_sign: wasm"))?;
		let message = this.memory.get(data, data_len as usize)
			.map_err(|_| UserError("OOB while ext_sign: wasm"))?;

		let res = this.ext.offchain()
			.map(|api| api.sign(key, &*message))
			.ok_or_else(|| UserError("Calling unavailable API ext_sign: wasm"))?;

		let (offset,len) = match res {
			Ok(signature) => {
				let len = signature.len() as u32;
				let offset = this.heap.allocate(len)? as u32;
				this.memory.set(offset, &signature)
					.map_err(|_| UserError("Invalid attempt to set memory in ext_sign"))?;
				(offset, len)
			},
			Err(()) => (0, u32::max_value()),
		};

		this.memory.write_primitive(sig_data_len, len)
			.map_err(|_| UserError("Invalid attempt to write sig_data_len in ext_sign"))?;

		Ok(offset)
	},
	ext_verify(
		key: u32,
		msg: *const u8,
		msg_len: u32,
		signature: *const u8,
		signature_len: u32
	) -> u32 => {
		let key = u32_to_key(key)
			.map_err(|_| UserError("key OOB while ext_verify: wasm"))?;
		let message = this.memory.get(msg, msg_len as usize)
			.map_err(|_| UserError("OOB while ext_verify: wasm"))?;
		let signature = this.memory.get(signature, signature_len as usize)
			.map_err(|_| UserError("OOB while ext_verify: wasm"))?;

		let res = this.ext.offchain()
			.map(|api| api.verify(key, &*message, &*signature))
			.ok_or_else(|| UserError("Calling unavailable API ext_verify: wasm"))?;

		match res {
			Ok(true) => Ok(0),
			Ok(false) => Ok(1),
			Err(()) => Ok(u32::max_value()),
		}
	},
	ext_timestamp() -> u64 => {
		let timestamp = this.ext.offchain()
			.map(|api| api.timestamp())
			.ok_or_else(|| UserError("Calling unavailable API ext_timestamp: wasm"))?;
		Ok(timestamp.unix_millis())
	},
	ext_sleep_until(deadline: u64) => {
		this.ext.offchain()
			.map(|api| api.sleep_until(offchain::Timestamp::from_unix_millis(deadline)))
			.ok_or_else(|| UserError("Calling unavailable API ext_sleep_until: wasm"))?;
		Ok(())
	},
	ext_random_seed(seed_data: *mut u8) => {
		// NOTE the runtime as assumptions about seed size.
		let seed: [u8; 32] = this.ext.offchain()
			.map(|api| api.random_seed())
			.ok_or_else(|| UserError("Calling unavailable API ext_random_seed: wasm"))?;

		this.memory.set(seed_data, &seed)
			.map_err(|_| UserError("Invalid attempt to set value in ext_random_seed"))?;
		Ok(())
	},
	ext_local_storage_set(key: *const u8, key_len: u32, value: *const u8, value_len: u32) => {
		let key = this.memory.get(key, key_len as usize)
			.map_err(|_| UserError("OOB while ext_local_storage_set: wasm"))?;
		let value = this.memory.get(value, value_len as usize)
			.map_err(|_| UserError("OOB while ext_local_storage_set: wasm"))?;

		this.ext.offchain()
			.map(|api| api.local_storage_set(&key, &value))
			.ok_or_else(|| UserError("Calling unavailable API ext_local_storage_set: wasm"))?;

		Ok(())
	},
	ext_local_storage_get(key: *const u8, key_len: u32, value_len: *mut u32) -> *mut u8 => {
		let key = this.memory.get(key, key_len as usize)
			.map_err(|_| UserError("OOB while ext_local_storage_get: wasm"))?;

		let maybe_value = this.ext.offchain()
			.map(|api| api.local_storage_get(&key))
			.ok_or_else(|| UserError("Calling unavailable API ext_local_storage_get: wasm"))?;

		let (offset, len) = if let Some(value) = maybe_value {
			let offset = this.heap.allocate(value.len() as u32)? as u32;
			this.memory.set(offset, &value)
				.map_err(|_| UserError("Invalid attempt to set memory in ext_local_storage_get"))?;
			(offset, value.len() as u32)
		} else {
			(0, u32::max_value())
		};

		this.memory.write_primitive(value_len, len)
			.map_err(|_| UserError("Invalid attempt to write value_len in ext_local_storage_get"))?;

		Ok(offset)
	},
	ext_http_request_start(
		method: *const u8,
		method_len: u32,
		url: *const u8,
		url_len: u32,
		meta: *const u8,
		meta_len: u32
	) -> u32 => {
		let method = this.memory.get(method, method_len as usize)
			.map_err(|_| UserError("OOB while ext_http_request_start: wasm"))?;
		let url = this.memory.get(url, url_len as usize)
			.map_err(|_| UserError("OOB while ext_http_request_start: wasm"))?;
		let meta = this.memory.get(meta, meta_len as usize)
			.map_err(|_| UserError("OOB while ext_http_request_start: wasm"))?;

		let method_str = str::from_utf8(&method)
			.map_err(|_| UserError("invalid str while ext_http_request_start: wasm"))?;
		let url_str = str::from_utf8(&url)
			.map_err(|_| UserError("invalid str while ext_http_request_start: wasm"))?;

		let id = this.ext.offchain()
			.map(|api| api.http_request_start(method_str, url_str, &*meta))
			.ok_or_else(|| UserError("Calling unavailable API ext_http_request_start: wasm"))?;

		if let Ok(id) = id {
			Ok(id.0 as u32)
		} else {
			Ok(u32::max_value())
		}
	},
	ext_http_request_add_header(
		request_id: u32,
		name: *const u8,
		name_len: u32,
		value: *const u8,
		value_len: u32
	) -> u32 => {
		let name = this.memory.get(name, name_len as usize)
			.map_err(|_| UserError("OOB while ext_http_request_add_header: wasm"))?;
		let value = this.memory.get(value, value_len as usize)
			.map_err(|_| UserError("OOB while ext_http_request_add_header: wasm"))?;

		let name_str = str::from_utf8(&name)
			.map_err(|_| UserError("invalid str while ext_http_request_add_header: wasm"))?;
		let value_str = str::from_utf8(&value)
			.map_err(|_| UserError("invalid str while ext_http_request_add_header: wasm"))?;

		let res = this.ext.offchain()
			.map(|api| api.http_request_add_header(
				offchain::HttpRequestId(request_id as u16),
				&name_str,
				&value_str,
			))
			.ok_or_else(|| UserError("Calling unavailable API ext_http_request_add_header: wasm"))?;

		Ok(if res.is_ok() { 0 } else { 1 })
	},
	ext_http_request_write_body(
		request_id: u32,
		chunk: *const u8,
		chunk_len: u32,
		deadline: u64
	) -> u32 => {
		let chunk = this.memory.get(chunk, chunk_len as usize)
			.map_err(|_| UserError("OOB while ext_http_request_write_body: wasm"))?;

		let res = this.ext.offchain()
			.map(|api| api.http_request_write_body(
				offchain::HttpRequestId(request_id as u16),
				&chunk,
				deadline_to_timestamp(deadline)
			))
			.ok_or_else(|| UserError("Calling unavailable API ext_http_request_write_body: wasm"))?;

		Ok(match res {
			Ok(()) => 0,
			Err(e) => e as u8 as u32,
		})
	},
	ext_http_response_wait(
		ids: *const u32,
		ids_len: u32,
		statuses: *mut u32,
		deadline: u64
	) => {
		let ids = (0..ids_len)
			.map(|i|
				 this.memory.read_primitive(ids + i * 4)
					.map(|id: u32| offchain::HttpRequestId(id as u16))
					.map_err(|_| UserError("OOB while ext_http_response_wait: wasm"))
			)
			.collect::<::std::result::Result<Vec<_>, _>>()?;

		let res = this.ext.offchain()
			.map(|api| api.http_response_wait(&ids, deadline_to_timestamp(deadline)))
			.ok_or_else(|| UserError("Calling unavailable API ext_http_response_wait: wasm"))?
			.into_iter()
			.map(|status| status.into())
			.enumerate()
			// make sure to take up to `ids_len` to avoid exceeding the mem.
			.take(ids_len as usize);

		for (i, status) in res {
			this.memory.write_primitive(statuses + i as u32 * 4, status)
				.map_err(|_| UserError("Invalid attempt to set memory in ext_http_response_wait"))?;
		}

		Ok(())
	},
	ext_http_response_headers(
		request_id: u32,
		written_out: *mut u32
	) -> *mut u8 => {
		use parity_codec::Encode;

		let headers = this.ext.offchain()
			.map(|api| api.http_response_headers(offchain::HttpRequestId(request_id as u16)))
			.ok_or_else(|| UserError("Calling unavailable API ext_http_response_headers: wasm"))?;

		let encoded = headers.encode();
		let len = encoded.len() as u32;
		let offset = this.heap.allocate(len)? as u32;
		this.memory.set(offset, &encoded)
			.map_err(|_| UserError("Invalid attempt to set memory in ext_http_response_headers"))?;
		this.memory.write_primitive(written_out, len)
			.map_err(|_| UserError("Invalid attempt to write written_out in ext_http_response_headers"))?;

		Ok(offset)
	},
	ext_http_response_read_body(
		request_id: u32,
		buffer: *mut u8,
		buffer_len: u32,
		deadline: u64
	) -> u32 => {
		let mut internal_buffer = Vec::with_capacity(buffer_len as usize);
		internal_buffer.resize(buffer_len as usize, 0);

		let res = this.ext.offchain()
			.map(|api| api.http_response_read_body(
				offchain::HttpRequestId(request_id as u16),
				&mut internal_buffer,
				deadline_to_timestamp(deadline),
			))
			.ok_or_else(|| UserError("Calling unavailable API ext_http_response_read_body: wasm"))?;

		Ok(match res {
			Ok(read) => {
				this.memory.set(buffer, &internal_buffer[..read])
					.map_err(|_| UserError("Invalid attempt to set memory in ext_http_response_read_body"))?;

				read as u32
			},
			Err(err) => {
				u32::max_value() - err as u8 as u32 + 1
			}
		})
	},
	ext_sandbox_instantiate(
		dispatch_thunk_idx: usize,
		wasm_ptr: *const u8,
		wasm_len: usize,
		imports_ptr: *const u8,
		imports_len: usize,
		state: usize
	) -> u32 => {
		let wasm = this.memory.get(wasm_ptr, wasm_len as usize)
			.map_err(|_| UserError("OOB while ext_sandbox_instantiate: wasm"))?;
		let raw_env_def = this.memory.get(imports_ptr, imports_len as usize)
			.map_err(|_| UserError("OOB while ext_sandbox_instantiate: imports"))?;

		// Extract a dispatch thunk from instance's table by the specified index.
		let dispatch_thunk = {
			let table = this.table.as_ref()
				.ok_or_else(|| UserError("Runtime doesn't have a table; sandbox is unavailable"))?;
			table.get(dispatch_thunk_idx)
				.map_err(|_| UserError("dispatch_thunk_idx is out of the table bounds"))?
				.ok_or_else(|| UserError("dispatch_thunk_idx points on an empty table entry"))?
				.clone()
		};

		let instance_idx_or_err_code =
			match sandbox::instantiate(this, dispatch_thunk, &wasm, &raw_env_def, state) {
				Ok(instance_idx) => instance_idx,
				Err(sandbox::InstantiationError::StartTrapped) => sandbox_primitives::ERR_EXECUTION,
				Err(_) => sandbox_primitives::ERR_MODULE,
			};

		Ok(instance_idx_or_err_code as u32)
	},
	ext_sandbox_instance_teardown(instance_idx: u32) => {
		this.sandbox_store.instance_teardown(instance_idx)?;
		Ok(())
	},
	ext_sandbox_invoke(
		instance_idx: u32,
		export_ptr: *const u8,
		export_len: usize,
		args_ptr: *const u8,
		args_len: usize,
		return_val_ptr: *const u8,
		return_val_len: usize,
		state: usize
	) -> u32 => {
		use parity_codec::{Decode, Encode};

		trace!(target: "sr-sandbox", "invoke, instance_idx={}", instance_idx);
		let export = this.memory.get(export_ptr, export_len as usize)
			.map_err(|_| UserError("OOB while ext_sandbox_invoke: export"))
			.and_then(|b|
				String::from_utf8(b)
					.map_err(|_| UserError("export name should be a valid utf-8 sequence"))
			)?;

		// Deserialize arguments and convert them into wasmi types.
		let serialized_args = this.memory.get(args_ptr, args_len as usize)
			.map_err(|_| UserError("OOB while ext_sandbox_invoke: args"))?;
		let args = Vec::<sandbox_primitives::TypedValue>::decode(&mut &serialized_args[..])
			.ok_or_else(|| UserError("Can't decode serialized arguments for the invocation"))?
			.into_iter()
			.map(Into::into)
			.collect::<Vec<_>>();

		let instance = this.sandbox_store.instance(instance_idx)?;
		let result = instance.invoke(&export, &args, this, state);

		match result {
			Ok(None) => Ok(sandbox_primitives::ERR_OK),
			Ok(Some(val)) => {
				// Serialize return value and write it back into the memory.
				sandbox_primitives::ReturnValue::Value(val.into()).using_encoded(|val| {
					if val.len() > return_val_len as usize {
						Err(UserError("Return value buffer is too small"))?;
					}
					this.memory
						.set(return_val_ptr, val)
						.map_err(|_| UserError("Return value buffer is OOB"))?;
					Ok(sandbox_primitives::ERR_OK)
				})
			}
			Err(_) => Ok(sandbox_primitives::ERR_EXECUTION),
		}
	},
	ext_sandbox_memory_new(initial: u32, maximum: u32) -> u32 => {
		let mem_idx = this.sandbox_store.new_memory(initial, maximum)?;
		Ok(mem_idx)
	},
	ext_sandbox_memory_get(memory_idx: u32, offset: u32, buf_ptr: *mut u8, buf_len: u32) -> u32 => {
		let sandboxed_memory = this.sandbox_store.memory(memory_idx)?;

		match MemoryInstance::transfer(
			&sandboxed_memory,
			offset as usize,
			&this.memory,
			buf_ptr as usize,
			buf_len as usize,
		) {
			Ok(()) => Ok(sandbox_primitives::ERR_OK),
			Err(_) => Ok(sandbox_primitives::ERR_OUT_OF_BOUNDS),
		}
	},
	ext_sandbox_memory_set(memory_idx: u32, offset: u32, val_ptr: *const u8, val_len: u32) -> u32 => {
		let sandboxed_memory = this.sandbox_store.memory(memory_idx)?;

		match MemoryInstance::transfer(
			&this.memory,
			val_ptr as usize,
			&sandboxed_memory,
			offset as usize,
			val_len as usize,
		) {
			Ok(()) => Ok(sandbox_primitives::ERR_OK),
			Err(_) => Ok(sandbox_primitives::ERR_OUT_OF_BOUNDS),
		}
	},
	ext_sandbox_memory_teardown(memory_idx: u32) => {
		this.sandbox_store.memory_teardown(memory_idx)?;
		Ok(())
	},
	=> <'e, E: Externalities<Blake2Hasher> + 'e>
);

/// Wasm rust executor for contracts.
///
/// Executes the provided code in a sandboxed wasm runtime.
#[derive(Debug, Clone)]
pub struct WasmExecutor;

impl WasmExecutor {

	/// Create a new instance.
	pub fn new() -> Self {
		WasmExecutor
	}

	/// Call a given method in the given code.
	///
	/// Signature of this method needs to be `(I32, I32) -> I64`.
	///
	/// This should be used for tests only.
	pub fn call<E: Externalities<Blake2Hasher>>(
		&self,
		ext: &mut E,
		heap_pages: usize,
		code: &[u8],
		method: &str,
		data: &[u8],
	) -> Result<Vec<u8>> {
		let module = ::wasmi::Module::from_buffer(code)?;
		let module = self.prepare_module(ext, heap_pages, &module)?;
		self.call_in_wasm_module(ext, &module, method, data)
	}

	/// Call a given method with a custom signature in the given code.
	///
	/// This should be used for tests only.
	pub fn call_with_custom_signature<
		E: Externalities<Blake2Hasher>,
		F: FnOnce(&mut dyn FnMut(&[u8]) -> Result<u32>) -> Result<Vec<RuntimeValue>>,
		FR: FnOnce(Option<RuntimeValue>, &MemoryRef) -> Result<Option<R>>,
		R,
	>(
		&self,
		ext: &mut E,
		heap_pages: usize,
		code: &[u8],
		method: &str,
		create_parameters: F,
		filter_result: FR,
	) -> Result<R> {
		let module = wasmi::Module::from_buffer(code)?;
		let module = self.prepare_module(ext, heap_pages, &module)?;
		self.call_in_wasm_module_with_custom_signature(ext, &module, method, create_parameters, filter_result)
	}

	fn get_mem_instance(module: &ModuleRef) -> Result<MemoryRef> {
		Ok(module
			.export_by_name("memory")
			.ok_or_else(|| Error::InvalidMemoryReference)?
			.as_memory()
			.ok_or_else(|| Error::InvalidMemoryReference)?
			.clone())
	}

	/// Call a given method in the given wasm-module runtime.
	pub fn call_in_wasm_module<E: Externalities<Blake2Hasher>>(
		&self,
		ext: &mut E,
		module_instance: &ModuleRef,
		method: &str,
		data: &[u8],
	) -> Result<Vec<u8>> {
		self.call_in_wasm_module_with_custom_signature(
			ext,
			module_instance,
			method,
			|alloc| {
				let offset = alloc(data)?;
				Ok(vec![I32(offset as i32), I32(data.len() as i32)])
			},
			|res, memory| {
				if let Some(I64(r)) = res {
					let offset = r as u32;
					let length = (r as u64 >> 32) as usize;
					memory.get(offset, length).map_err(|_| Error::Runtime).map(Some)
				} else {
					Ok(None)
				}
			}
		)
	}

	/// Call a given method in the given wasm-module runtime.
	fn call_in_wasm_module_with_custom_signature<
		E: Externalities<Blake2Hasher>,
		F: FnOnce(&mut dyn FnMut(&[u8]) -> Result<u32>) -> Result<Vec<RuntimeValue>>,
		FR: FnOnce(Option<RuntimeValue>, &MemoryRef) -> Result<Option<R>>,
		R,
	>(
		&self,
		ext: &mut E,
		module_instance: &ModuleRef,
		method: &str,
		create_parameters: F,
		filter_result: FR,
	) -> Result<R> {
		// extract a reference to a linear memory, optional reference to a table
		// and then initialize FunctionExecutor.
		let memory = Self::get_mem_instance(module_instance)?;
		let table: Option<TableRef> = module_instance
			.export_by_name("__indirect_function_table")
			.and_then(|e| e.as_table().cloned());

		let low = memory.lowest_used();
		let used_mem = memory.used_size();
		let mut fec = FunctionExecutor::new(memory.clone(), table, ext)?;
		let parameters = create_parameters(&mut |data: &[u8]| {
			let offset = fec.heap.allocate(data.len() as u32).map_err(|_| Error::Runtime)?;
			memory.set(offset, &data)?;
			Ok(offset)
		})?;

		let result = module_instance.invoke_export(
			method,
			&parameters,
			&mut fec
		);
		let result = match result {
			Ok(val) => match filter_result(val, &memory)? {
				Some(val) => Ok(val),
				None => Err(Error::InvalidReturn),
			},
			Err(e) => {
				trace!(target: "wasm-executor", "Failed to execute code with {} pages", memory.current_size().0);
				Err(e.into())
			},
		};

		// cleanup module instance for next use
		let new_low = memory.lowest_used();
		if new_low < low {
			memory.zero(new_low as usize, (low - new_low) as usize)?;
			memory.reset_lowest_used(low);
		}
		memory.with_direct_access_mut(|buf| buf.resize(used_mem.0, 0));
		result
	}

	/// Prepare module instance
	pub fn prepare_module<E: Externalities<Blake2Hasher>>(
		&self,
		ext: &mut E,
		heap_pages: usize,
		module: &Module,
		) -> Result<ModuleRef>
	{
		// start module instantiation. Don't run 'start' function yet.
		let intermediate_instance = ModuleInstance::new(
			module,
			&ImportsBuilder::new()
			.with_resolver("env", FunctionExecutor::<E>::resolver())
		)?;

		// extract a reference to a linear memory, optional reference to a table
		// and then initialize FunctionExecutor.
		let memory = Self::get_mem_instance(intermediate_instance.not_started_instance())?;
		memory.grow(Pages(heap_pages)).map_err(|_| Error::Runtime)?;
		let table: Option<TableRef> = intermediate_instance
			.not_started_instance()
			.export_by_name("__indirect_function_table")
			.and_then(|e| e.as_table().cloned());
		let mut fec = FunctionExecutor::new(memory.clone(), table, ext)?;

		// finish instantiation by running 'start' function (if any).
		Ok(intermediate_instance.run_start(&mut fec)?)
	}
}


#[cfg(test)]
mod tests {
	use super::*;

	use parity_codec::Encode;

	use state_machine::TestExternalities as CoreTestExternalities;
	use hex_literal::hex;
	use primitives::map;

	type TestExternalities<H> = CoreTestExternalities<H, u64>;

	#[test]
	fn returning_should_work() {
		let mut ext = TestExternalities::default();
		let test_code = include_bytes!("../wasm/target/wasm32-unknown-unknown/release/runtime_test.compact.wasm");

		let output = WasmExecutor::new().call(&mut ext, 8, &test_code[..], "test_empty_return", &[]).unwrap();
		assert_eq!(output, vec![0u8; 0]);
	}

	#[test]
	fn panicking_should_work() {
		let mut ext = TestExternalities::default();
		let test_code = include_bytes!("../wasm/target/wasm32-unknown-unknown/release/runtime_test.compact.wasm");

		let output = WasmExecutor::new().call(&mut ext, 8, &test_code[..], "test_panic", &[]);
		assert!(output.is_err());

		let output = WasmExecutor::new().call(&mut ext, 8, &test_code[..], "test_conditional_panic", &[]);
		assert_eq!(output.unwrap(), vec![0u8; 0]);

		let output = WasmExecutor::new().call(&mut ext, 8, &test_code[..], "test_conditional_panic", &[2]);
		assert!(output.is_err());
	}

	#[test]
	fn storage_should_work() {
		let mut ext = TestExternalities::default();
		ext.set_storage(b"foo".to_vec(), b"bar".to_vec());
		let test_code = include_bytes!("../wasm/target/wasm32-unknown-unknown/release/runtime_test.compact.wasm");

		let output = WasmExecutor::new().call(&mut ext, 8, &test_code[..], "test_data_in", b"Hello world").unwrap();

		assert_eq!(output, b"all ok!".to_vec());

		let expected = TestExternalities::new(map![
			b"input".to_vec() => b"Hello world".to_vec(),
			b"foo".to_vec() => b"bar".to_vec(),
			b"baz".to_vec() => b"bar".to_vec()
		]);
		assert_eq!(ext, expected);
	}

	#[test]
	fn clear_prefix_should_work() {
		let mut ext = TestExternalities::default();
		ext.set_storage(b"aaa".to_vec(), b"1".to_vec());
		ext.set_storage(b"aab".to_vec(), b"2".to_vec());
		ext.set_storage(b"aba".to_vec(), b"3".to_vec());
		ext.set_storage(b"abb".to_vec(), b"4".to_vec());
		ext.set_storage(b"bbb".to_vec(), b"5".to_vec());
		let test_code = include_bytes!("../wasm/target/wasm32-unknown-unknown/release/runtime_test.compact.wasm");

		// This will clear all entries which prefix is "ab".
		let output = WasmExecutor::new().call(&mut ext, 8, &test_code[..], "test_clear_prefix", b"ab").unwrap();

		assert_eq!(output, b"all ok!".to_vec());

		let expected: TestExternalities<_> = map![
			b"aaa".to_vec() => b"1".to_vec(),
			b"aab".to_vec() => b"2".to_vec(),
			b"bbb".to_vec() => b"5".to_vec()
		];
		assert_eq!(expected, ext);
	}

	#[test]
	fn blake2_256_should_work() {
		let mut ext = TestExternalities::default();
		let test_code = include_bytes!("../wasm/target/wasm32-unknown-unknown/release/runtime_test.compact.wasm");
		assert_eq!(
			WasmExecutor::new().call(&mut ext, 8, &test_code[..], "test_blake2_256", &[]).unwrap(),
			blake2_256(&b""[..]).encode()
		);
		assert_eq!(
			WasmExecutor::new().call(&mut ext, 8, &test_code[..], "test_blake2_256", b"Hello world!").unwrap(),
			blake2_256(&b"Hello world!"[..]).encode()
		);
	}

	#[test]
	fn blake2_128_should_work() {
		let mut ext = TestExternalities::default();
		let test_code = include_bytes!("../wasm/target/wasm32-unknown-unknown/release/runtime_test.compact.wasm");
		assert_eq!(
			WasmExecutor::new().call(&mut ext, 8, &test_code[..], "test_blake2_128", &[]).unwrap(),
			blake2_128(&b""[..]).encode()
		);
		assert_eq!(
			WasmExecutor::new().call(&mut ext, 8, &test_code[..], "test_blake2_128", b"Hello world!").unwrap(),
			blake2_128(&b"Hello world!"[..]).encode()
		);
	}

	#[test]
	fn twox_256_should_work() {
		let mut ext = TestExternalities::default();
		let test_code = include_bytes!("../wasm/target/wasm32-unknown-unknown/release/runtime_test.compact.wasm");
		assert_eq!(
			WasmExecutor::new().call(&mut ext, 8, &test_code[..], "test_twox_256", &[]).unwrap(),
			hex!("99e9d85137db46ef4bbea33613baafd56f963c64b1f3685a4eb4abd67ff6203a")
		);
		assert_eq!(
			WasmExecutor::new().call(&mut ext, 8, &test_code[..], "test_twox_256", b"Hello world!").unwrap(),
			hex!("b27dfd7f223f177f2a13647b533599af0c07f68bda23d96d059da2b451a35a74")
		);
	}

	#[test]
	fn twox_128_should_work() {
		let mut ext = TestExternalities::default();
		let test_code = include_bytes!("../wasm/target/wasm32-unknown-unknown/release/runtime_test.compact.wasm");
		assert_eq!(
			WasmExecutor::new().call(&mut ext, 8, &test_code[..], "test_twox_128", &[]).unwrap(),
			hex!("99e9d85137db46ef4bbea33613baafd5")
		);
		assert_eq!(
			WasmExecutor::new().call(&mut ext, 8, &test_code[..], "test_twox_128", b"Hello world!").unwrap(),
			hex!("b27dfd7f223f177f2a13647b533599af")
		);
	}

	#[test]
	fn ed25519_verify_should_work() {
		let mut ext = TestExternalities::<Blake2Hasher>::default();
		let test_code = include_bytes!("../wasm/target/wasm32-unknown-unknown/release/runtime_test.compact.wasm");
		let key = ed25519::Pair::from_seed(&blake2_256(b"test"));
		let sig = key.sign(b"all ok!");
		let mut calldata = vec![];
		calldata.extend_from_slice(key.public().as_ref());
		calldata.extend_from_slice(sig.as_ref());

		assert_eq!(
			WasmExecutor::new().call(&mut ext, 8, &test_code[..], "test_ed25519_verify", &calldata).unwrap(),
			vec![1]
		);

		let other_sig = key.sign(b"all is not ok!");
		let mut calldata = vec![];
		calldata.extend_from_slice(key.public().as_ref());
		calldata.extend_from_slice(other_sig.as_ref());

		assert_eq!(
			WasmExecutor::new().call(&mut ext, 8, &test_code[..], "test_ed25519_verify", &calldata).unwrap(),
			vec![0]
		);
	}

	#[test]
	fn sr25519_verify_should_work() {
		let mut ext = TestExternalities::<Blake2Hasher>::default();
		let test_code = include_bytes!("../wasm/target/wasm32-unknown-unknown/release/runtime_test.compact.wasm");
		let key = sr25519::Pair::from_seed(&blake2_256(b"test"));
		let sig = key.sign(b"all ok!");
		let mut calldata = vec![];
		calldata.extend_from_slice(key.public().as_ref());
		calldata.extend_from_slice(sig.as_ref());

		assert_eq!(
			WasmExecutor::new().call(&mut ext, 8, &test_code[..], "test_sr25519_verify", &calldata).unwrap(),
			vec![1]
		);

		let other_sig = key.sign(b"all is not ok!");
		let mut calldata = vec![];
		calldata.extend_from_slice(key.public().as_ref());
		calldata.extend_from_slice(other_sig.as_ref());

		assert_eq!(
			WasmExecutor::new().call(&mut ext, 8, &test_code[..], "test_sr25519_verify", &calldata).unwrap(),
			vec![0]
		);
	}

	#[test]
	fn enumerated_trie_root_should_work() {
		let mut ext = TestExternalities::<Blake2Hasher>::default();
		let test_code = include_bytes!("../wasm/target/wasm32-unknown-unknown/release/runtime_test.compact.wasm");
		assert_eq!(
			WasmExecutor::new().call(&mut ext, 8, &test_code[..], "test_enumerated_trie_root", &[]).unwrap(),
			ordered_trie_root::<Blake2Hasher, _, _>(vec![b"zero".to_vec(), b"one".to_vec(), b"two".to_vec()].iter()).as_fixed_bytes().encode()
		);
	}
}<|MERGE_RESOLUTION|>--- conflicted
+++ resolved
@@ -122,14 +122,9 @@
 impl ReadPrimitive<u32> for MemoryInstance {
 	fn read_primitive(&self, offset: u32) -> ::std::result::Result<u32, UserError> {
 		use byteorder::{LittleEndian, ByteOrder};
-<<<<<<< HEAD
-		Ok(LittleEndian::read_u32(&self.get(offset, 4)
-			.map_err(|_| UserError("Invalid attempt to read_primitive"))?))
-=======
 		let result = self.get(offset, 4)
 			.map_err(|_| UserError("Invalid attempt to read_primitive"))?;
 		Ok(LittleEndian::read_u32(&result))
->>>>>>> 53083f16
 	}
 }
 
@@ -315,15 +310,10 @@
 		key_data: *const u8,
 		key_len: u32
 	) => {
-<<<<<<< HEAD
-		let storage_key = this.memory.get(storage_key_data, storage_key_len as usize)
-			.map_err(|_| UserError("Invalid attempt to determine storage_key in ext_clear_child_storage"))?;
-=======
 		let storage_key = this.memory.get(
 			storage_key_data,
 			storage_key_len as usize
 		).map_err(|_| UserError("Invalid attempt to determine storage_key in ext_clear_child_storage"))?;
->>>>>>> 53083f16
 		let key = this.memory.get(key_data, key_len as usize)
 			.map_err(|_| UserError("Invalid attempt to determine key in ext_clear_child_storage"))?;
 		debug_trace!(target: "wasm-trace", "*** Clearing child storage: {} -> {}   [k={}]",
@@ -357,7 +347,6 @@
 		Ok(if this.ext.exists_storage(&key) { 1 } else { 0 })
 	},
 	ext_exists_child_storage(
-<<<<<<< HEAD
 		keyspace_data: *const u8,
 		keyspace_len: u32,
 		root_data: *const u8,
@@ -365,8 +354,10 @@
 		key_data: *const u8,
 		key_len: u32
 	) -> u32 => {
-		let keyspace = &this.memory.get(keyspace_data, keyspace_len as usize)
-			.map_err(|_| UserError("Invalid attempt to determine storage_key in ext_exists_child_storage"))?;
+		let keyspace = &this.memory.get(
+			keyspace_data,
+			keyspace_len as usize,
+		).map_err(|_| UserError("Invalid attempt to determine storage_key in ext_exists_child_storage"))?;
 		let key = this.memory.get(key_data, key_len as usize)
 			.map_err(|_| UserError("Invalid attempt to determine key in ext_exists_child_storage"))?;
 		let root;
@@ -377,24 +368,6 @@
 		} else { None };
 		let child_trie = ChildTrieReadRef { keyspace, root };
 		Ok(if this.ext.exists_child_storage(child_trie, &key) { 1 } else { 0 })
-=======
-		storage_key_data: *const u8,
-		storage_key_len: u32,
-		key_data: *const u8,
-		key_len: u32
-	) -> u32 => {
-		let storage_key = this.memory.get(
-			storage_key_data,
-			storage_key_len as usize
-		).map_err(|_| UserError("Invalid attempt to determine storage_key in ext_exists_child_storage"))?;
-		let key = this.memory.get(key_data, key_len as usize)
-			.map_err(|_| UserError("Invalid attempt to determine key in ext_exists_child_storage"))?;
-		let storage_key = ChildStorageKey::from_vec(storage_key)
-			.ok_or_else(||
-				UserError("ext_exists_child_storage: child storage key is not valid")
-			)?;
-		Ok(if this.ext.exists_child_storage(storage_key, &key) { 1 } else { 0 })
->>>>>>> 53083f16
 	},
 	ext_clear_prefix(prefix_data: *const u8, prefix_len: u32) => {
 		let prefix = this.memory.get(prefix_data, prefix_len as usize)
@@ -443,24 +416,22 @@
 	},
 	// return 0 and place u32::max_value() into written_out if no value exists for the key.
 	ext_get_allocated_child_storage(
-<<<<<<< HEAD
 		keyspace_data: *const u8,
 		keyspace_len: u32,
 		root_data: *const u8,
 		root_len: u32,
-=======
-		storage_key_data: *const u8,
-		storage_key_len: u32,
->>>>>>> 53083f16
 		key_data: *const u8,
 		key_len: u32,
 		written_out: *mut u32
 	) -> *mut u8 => {
-<<<<<<< HEAD
-		let keyspace = &this.memory.get(keyspace_data, keyspace_len as usize)
-			.map_err(|_| UserError("Invalid attempt to determine storage_key in ext_get_allocated_child_storage"))?;
-		let key = this.memory.get(key_data, key_len as usize)
-			.map_err(|_| UserError("Invalid attempt to determine key in ext_get_allocated_child_storage"))?;
+		let keyspace = &this.memory.get(
+			keyspace_data,
+			keyspace_len as usize,
+		).map_err(|_| UserError("Invalid attempt to determine storage_key in ext_get_allocated_child_storage"))?;
+		let key = this.memory.get(
+			key_data,
+			key_len as usize,
+		).map_err(|_| UserError("Invalid attempt to determine key in ext_get_allocated_child_storage"))?;
 		let root;
 		let root = if root_len > 0 {
 			root = this.memory.get(root_data, root_len as usize)
@@ -469,24 +440,6 @@
 		} else { None };
 		let child_trie = ChildTrieReadRef { keyspace, root };
 		let maybe_value = this.ext.child_storage(child_trie, &key);
-=======
-		let storage_key = this.memory.get(
-			storage_key_data,
-			storage_key_len as usize
-		).map_err(|_| UserError("Invalid attempt to determine storage_key in ext_get_allocated_child_storage"))?;
-		let key = this.memory.get(
-			key_data,
-			key_len as usize
-		).map_err(|_| UserError("Invalid attempt to determine key in ext_get_allocated_child_storage"))?;
-
-		let maybe_value = {
-			let storage_key = ChildStorageKey::from_slice(&storage_key)
-				.ok_or_else(||
-					UserError("ext_get_allocated_child_storage: child storage key is not valid")
-				)?;
-			this.ext.child_storage(storage_key, &key)
-		};
->>>>>>> 53083f16
 
 		debug_trace!(target: "wasm-trace", "*** Getting child storage: {} -> {} == {}   [k={}]",
 			::primitives::hexdisplay::ascii_format(&storage_key),
@@ -517,9 +470,6 @@
 		}
 	},
 	// return u32::max_value() if no value exists for the key.
-<<<<<<< HEAD
-	ext_get_storage_into(key_data: *const u8, key_len: u32, value_data: *mut u8, value_len: u32, value_offset: u32) -> u32 => {
-=======
 	ext_get_storage_into(
 		key_data: *const u8,
 		key_len: u32,
@@ -527,7 +477,6 @@
 		value_len: u32,
 		value_offset: u32
 	) -> u32 => {
->>>>>>> 53083f16
 		let key = this.memory.get(key_data, key_len as usize)
 			.map_err(|_| UserError("Invalid attempt to get key in ext_get_storage_into"))?;
 		let maybe_value = this.ext.storage(&key);
@@ -557,24 +506,20 @@
 	},
 	// return u32::max_value() if no value exists for the key.
 	ext_get_child_storage_into(
-<<<<<<< HEAD
 		keyspace_data: *const u8,
 		keyspace_len: u32,
 		root_data: *const u8,
 		root_len: u32,
-=======
-		storage_key_data: *const u8,
-		storage_key_len: u32,
->>>>>>> 53083f16
 		key_data: *const u8,
 		key_len: u32,
 		value_data: *mut u8,
 		value_len: u32,
 		value_offset: u32
 	) -> u32 => {
-<<<<<<< HEAD
-		let keyspace = &this.memory.get(keyspace_data, keyspace_len as usize)
-			.map_err(|_| UserError("Invalid attempt to determine storage_key in ext_get_allocated_child_storage"))?;
+		let keyspace = &this.memory.get(
+      keyspace_data,
+      keyspace_len as usize,
+    ).map_err(|_| UserError("Invalid attempt to determine storage_key in ext_get_allocated_child_storage"))?;
 		let key = this.memory.get(key_data, key_len as usize)
 			.map_err(|_| UserError("Invalid attempt to determine key in ext_get_allocated_child_storage"))?;
 		let root;
@@ -586,24 +531,6 @@
 		let child_trie = ChildTrieReadRef { keyspace, root };
 
 		let maybe_value = this.ext.child_storage(child_trie, &key);
-=======
-		let storage_key = this.memory.get(
-			storage_key_data,
-			storage_key_len as usize
-		).map_err(|_| UserError("Invalid attempt to determine storage_key in ext_get_child_storage_into"))?;
-		let key = this.memory.get(
-			key_data,
-			key_len as usize
-		).map_err(|_| UserError("Invalid attempt to get key in ext_get_child_storage_into"))?;
-
-		let maybe_value = {
-			let storage_key = ChildStorageKey::from_slice(&*storage_key)
-				.ok_or_else(||
-					UserError("ext_get_child_storage_into: child storage key is not valid")
-				)?;
-			this.ext.child_storage(storage_key, &key)
-		};
->>>>>>> 53083f16
 		debug_trace!(target: "wasm-trace", "*** Getting storage: {} -> {} == {}   [k={}]",
 			::primitives::hexdisplay::ascii_format(&storage_key),
 			if let Some(_preimage) = this.hash_lookup.get(&key) {
@@ -635,14 +562,6 @@
 			.map_err(|_| UserError("Invalid attempt to set memory in ext_storage_root"))?;
 		Ok(())
 	},
-<<<<<<< HEAD
-	ext_child_storage_root(storage_key_data: *const u8, storage_key_len: u32, written_out: *mut u32) -> *mut u8 => {
-		let storage_key = this.memory.get(storage_key_data, storage_key_len as usize)
-			.map_err(|_| UserError("Invalid attempt to determine storage_key in ext_child_storage_root"))?;
-		let value = this.with_child_trie(&storage_key[..], |this, child_trie|
-			this.ext.child_storage_root(&child_trie)
-		)?;
-=======
 	ext_child_storage_root(
 		storage_key_data: *const u8,
 		storage_key_len: u32,
@@ -650,12 +569,9 @@
 	) -> *mut u8 => {
 		let storage_key = this.memory.get(storage_key_data, storage_key_len as usize)
 			.map_err(|_| UserError("Invalid attempt to determine storage_key in ext_child_storage_root"))?;
-		let storage_key = ChildStorageKey::from_slice(&*storage_key)
-			.ok_or_else(||
-				UserError("ext_child_storage_root: child storage key is not valid")
-			)?;
-		let value = this.ext.child_storage_root(storage_key);
->>>>>>> 53083f16
+		let value = this.with_child_trie(&storage_key[..], |this, child_trie|
+			this.ext.child_storage_root(&child_trie)
+		)?;
 
 		let offset = this.heap.allocate(value.len() as u32)? as u32;
 		this.memory.set(offset, &value)
