// Copyright 2017-2019 Parity Technologies (UK) Ltd.
// This file is part of Substrate.

// Substrate is free software: you can redistribute it and/or modify
// it under the terms of the GNU General Public License as published by
// the Free Software Foundation, either version 3 of the License, or
// (at your option) any later version.

// Substrate is distributed in the hope that it will be useful,
// but WITHOUT ANY WARRANTY; without even the implied warranty of
// MERCHANTABILITY or FITNESS FOR A PARTICULAR PURPOSE.  See the
// GNU General Public License for more details.

// You should have received a copy of the GNU General Public License
// along with Substrate.  If not, see <http://www.gnu.org/licenses/>.

//! Rust implementation of Substrate contracts.

use std::{collections::HashMap, convert::TryFrom, str};
use tiny_keccak;
use secp256k1;

use wasmi::{
	Module, ModuleInstance, MemoryInstance, MemoryRef, TableRef, ImportsBuilder, ModuleRef,
	memory_units::Pages, RuntimeValue::{I32, I64, self},
};
use state_machine::Externalities;
use crate::error::{Error, Result};
<<<<<<< HEAD
use parity_codec::Encode;
use primitives::{blake2_128, blake2_256, twox_64, twox_128, twox_256, ed25519, sr25519, Pair};
use primitives::offchain;
use primitives::hexdisplay::HexDisplay;
use primitives::sandbox as sandbox_primitives;
use primitives::{H256, Blake2Hasher, child_trie::{ChildTrie, ChildTrieReadRef}};
=======
use codec::Encode;
use primitives::{
	blake2_128, blake2_256, twox_64, twox_128, twox_256, ed25519, sr25519, Pair, crypto::KeyTypeId,
	offchain, hexdisplay::HexDisplay, sandbox as sandbox_primitives, H256, Blake2Hasher,
};
>>>>>>> 27cb884a
use trie::{TrieConfiguration, trie_types::Layout};
use crate::sandbox;
use crate::allocator;
use log::trace;

#[cfg(feature="wasm-extern-trace")]
macro_rules! debug_trace {
	( $( $x:tt )* ) => ( trace!( $( $x )* ) )
}
#[cfg(not(feature="wasm-extern-trace"))]
macro_rules! debug_trace {
	( $( $x:tt )* ) => ()
}

struct FunctionExecutor<'e, E: Externalities<Blake2Hasher> + 'e> {
	sandbox_store: sandbox::Store,
	heap: allocator::FreeingBumpHeapAllocator,
	memory: MemoryRef,
	table: Option<TableRef>,
	ext: &'e mut E,
	hash_lookup: HashMap<Vec<u8>, Vec<u8>>,
}

impl<'e, E: Externalities<Blake2Hasher>> FunctionExecutor<'e, E> {
	fn new(m: MemoryRef, heap_base: u32, t: Option<TableRef>, e: &'e mut E) -> Result<Self> {
		Ok(FunctionExecutor {
			sandbox_store: sandbox::Store::new(),
			heap: allocator::FreeingBumpHeapAllocator::new(m.clone(), heap_base),
			memory: m,
			table: t,
			ext: e,
			hash_lookup: HashMap::new(),
		})
	}

	// see FIXME #2739 (api using `storage_key` at this level creates unwanted requests).
	fn with_child_trie<R>(
		&mut self,
		storage_key: &[u8],
		f: impl FnOnce(&mut Self, ChildTrie) -> R
	) -> Result<R> {
		self.ext.child_trie(storage_key).map(|s| f(self,s))
			.ok_or("No child trie at given address.".into())
	}
}

impl<'e, E: Externalities<Blake2Hasher>> sandbox::SandboxCapabilities for FunctionExecutor<'e, E> {
	fn store(&self) -> &sandbox::Store {
		&self.sandbox_store
	}
	fn store_mut(&mut self) -> &mut sandbox::Store {
		&mut self.sandbox_store
	}
	fn allocate(&mut self, len: u32) -> Result<u32> {
		self.heap.allocate(len)
	}
	fn deallocate(&mut self, ptr: u32) -> Result<()> {
		self.heap.deallocate(ptr)
	}
	fn write_memory(&mut self, ptr: u32, data: &[u8]) -> Result<()> {
		self.memory.set(ptr, data).map_err(Into::into)
	}
	fn read_memory(&self, ptr: u32, len: u32) -> Result<Vec<u8>> {
		self.memory.get(ptr, len as usize).map_err(Into::into)
	}
}

trait WritePrimitive<T: Sized> {
	fn write_primitive(&self, offset: u32, t: T) -> Result<()>;
}

impl WritePrimitive<u32> for MemoryInstance {
	fn write_primitive(&self, offset: u32, t: u32) -> Result<()> {
		use byteorder::{LittleEndian, ByteOrder};
		let mut r = [0u8; 4];
		LittleEndian::write_u32(&mut r, t);
		self.set(offset, &r).map_err(Into::into)
	}
}

trait ReadPrimitive<T: Sized> {
	fn read_primitive(&self, offset: u32) -> Result<T>;
}

impl ReadPrimitive<u32> for MemoryInstance {
	fn read_primitive(&self, offset: u32) -> Result<u32> {
		use byteorder::{LittleEndian, ByteOrder};
		let result = self.get(offset, 4)?;
		Ok(LittleEndian::read_u32(&result))
	}
}

fn deadline_to_timestamp(deadline: u64) -> Option<offchain::Timestamp> {
	if deadline == 0 {
		None
	} else {
		Some(offchain::Timestamp::from_unix_millis(deadline))
	}
}

impl_function_executor!(this: FunctionExecutor<'e, E>,
	ext_print_utf8(utf8_data: *const u8, utf8_len: u32) => {
		if let Ok(utf8) = this.memory.get(utf8_data, utf8_len as usize) {
			if let Ok(message) = String::from_utf8(utf8) {
				println!("{}", message);
			}
		}
		Ok(())
	},
	ext_print_hex(data: *const u8, len: u32) => {
		if let Ok(hex) = this.memory.get(data, len as usize) {
			println!("{}", HexDisplay::from(&hex));
		}
		Ok(())
	},
	ext_print_num(number: u64) => {
		println!("{}", number);
		Ok(())
	},
	ext_malloc(size: usize) -> *mut u8 => {
		let r = this.heap.allocate(size)?;
		debug_trace!(target: "sr-io", "malloc {} bytes at {}", size, r);
		Ok(r)
	},
	ext_free(addr: *mut u8) => {
		this.heap.deallocate(addr)?;
		debug_trace!(target: "sr-io", "free {}", addr);
		Ok(())
	},
	ext_child_trie(
		storage_key_data: *const u8,
		storage_key_length: u32,
		key: *mut *mut u8,
		key_length: *mut u32,
		root: *mut *mut u8,
		root_length: *mut u32,
		parent: *mut *mut u8,
		parent_length: *mut u32,
		extension: *mut *mut u8,
		extension_length: *mut u32
	) -> u32 => {
		let storage_key = this.memory.get(storage_key_data, storage_key_length as usize)
			.map_err(|_| "Invalid attempt to determine storage_key in ext_get_child_trie")?;

		Ok(if let Some(ct) = this.ext.child_trie(&storage_key) {

			let mut alloc_vec =
				|value: Option<&[u8]>, dest_vec, dest_len| -> Result<()> {
				if let Some(value) = value {
					let offset = this.heap.allocate(value.len() as u32)? as u32;
					this.memory.set(offset, &value)
						.map_err(|_| "Invalid attempt to set memory in ext_child_trie")?;
					this.memory.write_primitive(dest_len, value.len() as u32)
						.map_err(|_| "Invalid attempt to write length in ext_child_trie")?;
					this.memory.write_primitive(dest_vec, offset)
						.map_err(|_| "Invalid attempt to write vec ptr in ext_child_trie")?;
				} else {
					this.memory.write_primitive(dest_len, u32::max_value())
						.map_err(|_| "Invalid attempt to write failed length in ext_child_trie")?;
				}
				Ok(())
			};
			let fields = ct.to_ptr_vec();
			alloc_vec(Some(fields.0), key, key_length)?;
			alloc_vec(fields.1, root, root_length)?;
			alloc_vec(Some(fields.2), parent, parent_length)?;
			alloc_vec(Some(fields.3), extension, extension_length)?;
			1
		} else {
			0
		})
	},
	ext_set_child_trie(
		keyspace: *const u8,
		keyspace_len: u32,
		root: *const u8,
		root_len: u32,
		parent: *const u8,
		parent_len: u32,
		extension: *const u8,
		extension_len: u32
	) -> u32 => {
		let keyspace = this.memory.get(keyspace, keyspace_len as usize)
			.map_err(|_| "Invalid attempt to determine keyspace in ext_set_child_trie")?;
		let root = if root_len == u32::max_value() {
			None
		} else {
			Some(this.memory.get(root, root_len as usize)
				.map_err(|_| "Invalid attempt to determine root in ext_set_child_trie")?)
		};
		let parent = this.memory.get(parent, parent_len as usize)
			.map_err(|_| "Invalid attempt to determine parent in ext_set_child_trie")?;
		let extension = this.memory.get(extension, extension_len as usize)
			.map_err(|_| "Invalid attempt to determine extension in ext_set_child_trie")?;
		let ct = ChildTrie::unsafe_from_ptr_vecs(keyspace, root, parent, extension);
		Ok(if this.ext.set_child_trie(ct) { 1 } else { 0 })
	},
	ext_set_storage(key_data: *const u8, key_len: u32, value_data: *const u8, value_len: u32) => {
		let key = this.memory.get(key_data, key_len as usize)
			.map_err(|_| "Invalid attempt to determine key in ext_set_storage")?;
		let value = this.memory.get(value_data, value_len as usize)
			.map_err(|_| "Invalid attempt to determine value in ext_set_storage")?;
		if let Some(_preimage) = this.hash_lookup.get(&key) {
			debug_trace!(
				target: "wasm-trace",
				"*** Setting storage: %{} -> {}   [k={}]",
				primitives::hexdisplay::ascii_format(&_preimage),
				HexDisplay::from(&value),
				HexDisplay::from(&key),
			);
		} else {
			debug_trace!(
				target: "wasm-trace",
				"*** Setting storage:  {} -> {}   [k={}]",
				primitives::hexdisplay::ascii_format(&key),
				HexDisplay::from(&value),
				HexDisplay::from(&key),
			);
		}
		this.ext.set_storage(key, value);
		Ok(())
	},
	ext_set_child_storage(
		storage_key_data: *const u8,
		storage_key_len: u32,
		key_data: *const u8,
		key_len: u32,
		value_data: *const u8,
		value_len: u32
	) => {
		let storage_key = this.memory.get(storage_key_data, storage_key_len as usize)
			.map_err(|_| "Invalid attempt to determine storage_key in ext_set_child_storage")?;
		let key = this.memory.get(key_data, key_len as usize)
			.map_err(|_| "Invalid attempt to determine key in ext_set_child_storage")?;
		let value = this.memory.get(value_data, value_len as usize)
			.map_err(|_| "Invalid attempt to determine value in ext_set_child_storage")?;
		if let Some(_preimage) = this.hash_lookup.get(&key) {
			debug_trace!(
				target: "wasm-trace", "*** Setting child storage: {} -> %{} -> {}   [k={}]",
				primitives::hexdisplay::ascii_format(&storage_key),
				primitives::hexdisplay::ascii_format(&_preimage),
				HexDisplay::from(&value),
				HexDisplay::from(&key)
			);
		} else {
			debug_trace!(
				target: "wasm-trace", "*** Setting child storage: {} ->  {} -> {}   [k={}]",
				primitives::hexdisplay::ascii_format(&storage_key),
				primitives::hexdisplay::ascii_format(&key),
				HexDisplay::from(&value),
				HexDisplay::from(&key)
			);
		}
		this.with_child_trie(&storage_key[..], move |this, child_trie|
			this.ext.set_child_storage(&child_trie, key, value)
		)?;
		Ok(())
	},
	ext_clear_child_storage(
		storage_key_data: *const u8,
		storage_key_len: u32,
		key_data: *const u8,
		key_len: u32
	) => {
		let storage_key = this.memory.get(
			storage_key_data,
			storage_key_len as usize
		).map_err(|_| "Invalid attempt to determine storage_key in ext_clear_child_storage")?;
		let key = this.memory.get(key_data, key_len as usize)
			.map_err(|_| "Invalid attempt to determine key in ext_clear_child_storage")?;
		debug_trace!(
			target: "wasm-trace", "*** Clearing child storage: {} -> {}   [k={}]",
			primitives::hexdisplay::ascii_format(&storage_key),
			if let Some(_preimage) = this.hash_lookup.get(&key) {
				format!("%{}", primitives::hexdisplay::ascii_format(&_preimage))
			} else {
				format!(" {}", ::primitives::hexdisplay::ascii_format(&key))
			}, HexDisplay::from(&key));
			this.with_child_trie(&storage_key[..], |this, child_trie|
				this.ext.clear_child_storage(&child_trie, &key)
			)?;

		Ok(())
	},
	ext_clear_storage(key_data: *const u8, key_len: u32) => {
		let key = this.memory.get(key_data, key_len as usize)
			.map_err(|_| "Invalid attempt to determine key in ext_clear_storage")?;
		debug_trace!(
			target: "wasm-trace", "*** Clearing storage: {}   [k={}]",
			if let Some(_preimage) = this.hash_lookup.get(&key) {
				format!("%{}", ::primitives::hexdisplay::ascii_format(&_preimage))
			} else {
				format!(" {}", ::primitives::hexdisplay::ascii_format(&key))
			},
			HexDisplay::from(&key)
		);
		this.ext.clear_storage(&key);
		Ok(())
	},
	ext_exists_storage(key_data: *const u8, key_len: u32) -> u32 => {
		let key = this.memory.get(key_data, key_len as usize)
			.map_err(|_| "Invalid attempt to determine key in ext_exists_storage")?;
		Ok(if this.ext.exists_storage(&key) { 1 } else { 0 })
	},
	ext_exists_child_storage(
		keyspace_data: *const u8,
		keyspace_len: u32,
		root_data: *const u8,
		root_len: u32,
		key_data: *const u8,
		key_len: u32
	) -> u32 => {
		let keyspace = &this.memory.get(
			keyspace_data,
			keyspace_len as usize,
		).map_err(|_| "Invalid attempt to determine storage_key in ext_exists_child_storage")?;
		let key = this.memory.get(key_data, key_len as usize)
			.map_err(|_| "Invalid attempt to determine key in ext_exists_child_storage")?;
		let root;
		let root = if root_len > 0 {
			root = this.memory.get(root_data, root_len as usize)
				.map_err(|_| "Invalid attempt to determine storage_key in ext_set_child_storage")?;
			Some(&root[..])
		} else { None };
		let child_trie = if let Some(root) = root {
			ChildTrieReadRef::Existing(root, keyspace)
		} else {
			ChildTrieReadRef::New(keyspace)
		};
		Ok(if this.ext.exists_child_storage(child_trie, &key) { 1 } else { 0 })
	},
	ext_clear_prefix(prefix_data: *const u8, prefix_len: u32) => {
		let prefix = this.memory.get(prefix_data, prefix_len as usize)
			.map_err(|_| "Invalid attempt to determine prefix in ext_clear_prefix")?;
		this.ext.clear_prefix(&prefix);
		Ok(())
	},
	ext_kill_child_storage(storage_key_data: *const u8, storage_key_len: u32) => {
		let storage_key = this.memory.get(storage_key_data, storage_key_len as usize)
			.map_err(|_| "Invalid attempt to determine storage_key in ext_kill_child_storage")?;
		this.with_child_trie(&storage_key[..], |this, child_trie| this.ext.kill_child_storage(&child_trie))?;
		Ok(())
	},
	// return 0 and place u32::max_value() into written_out if no value exists for the key.
	ext_get_allocated_storage(key_data: *const u8, key_len: u32, written_out: *mut u32) -> *mut u8 => {
		let key = this.memory.get(key_data, key_len as usize)
			.map_err(|_| "Invalid attempt to determine key in ext_get_allocated_storage")?;
		let maybe_value = this.ext.storage(&key);

		debug_trace!(
			target: "wasm-trace", "*** Getting storage: {} == {}   [k={}]",
			if let Some(_preimage) = this.hash_lookup.get(&key) {
				format!("%{}", ::primitives::hexdisplay::ascii_format(&_preimage))
			} else {
				format!(" {}", ::primitives::hexdisplay::ascii_format(&key))
			},
			if let Some(ref b) = maybe_value {
				&format!("{}", HexDisplay::from(b))
			} else {
				"<empty>"
			},
			HexDisplay::from(&key),
		);

		if let Some(value) = maybe_value {
			let offset = this.heap.allocate(value.len() as u32)? as u32;
			this.memory.set(offset, &value)
				.map_err(|_| "Invalid attempt to set memory in ext_get_allocated_storage")?;
			this.memory.write_primitive(written_out, value.len() as u32)
				.map_err(|_| "Invalid attempt to write written_out in ext_get_allocated_storage")?;
			Ok(offset)
		} else {
			this.memory.write_primitive(written_out, u32::max_value())
				.map_err(|_| "Invalid attempt to write failed written_out in ext_get_allocated_storage")?;
			Ok(0)
		}
	},
	// return 0 and place u32::max_value() into written_out if no value exists for the key.
	ext_get_allocated_child_storage(
		keyspace_data: *const u8,
		keyspace_len: u32,
		root_data: *const u8,
		root_len: u32,
		key_data: *const u8,
		key_len: u32,
		written_out: *mut u32
	) -> *mut u8 => {
		let keyspace = &this.memory.get(
			keyspace_data,
			keyspace_len as usize,
		).map_err(|_| "Invalid attempt to determine storage_key in ext_get_allocated_child_storage")?;
		let key = this.memory.get(
			key_data,
			key_len as usize,
		).map_err(|_| "Invalid attempt to determine key in ext_get_allocated_child_storage")?;
		let root;
		let root = if root_len > 0 {
			root = this.memory.get(root_data, root_len as usize)
				.map_err(|_| "Invalid attempt to determine storage_key in ext_set_child_storage")?;
			Some(&root[..])
		} else { None };
		let child_trie = if let Some(root) = root {
			ChildTrieReadRef::Existing(root, keyspace)
		} else {
			ChildTrieReadRef::New(keyspace)
		};
		let maybe_value = this.ext.child_storage(child_trie, &key);

		debug_trace!(
			target: "wasm-trace", "*** Getting child storage: {} -> {} == {}   [k={}]",
			primitives::hexdisplay::ascii_format(&storage_key),
			if let Some(_preimage) = this.hash_lookup.get(&key) {
				format!("%{}", ::primitives::hexdisplay::ascii_format(&_preimage))
			} else {
				format!(" {}", ::primitives::hexdisplay::ascii_format(&key))
			},
			if let Some(ref b) = maybe_value {
				&format!("{}", HexDisplay::from(b))
			} else {
				"<empty>"
			},
			HexDisplay::from(&key),
		);

		if let Some(value) = maybe_value {
			let offset = this.heap.allocate(value.len() as u32)? as u32;
			this.memory.set(offset, &value)
				.map_err(|_| "Invalid attempt to set memory in ext_get_allocated_child_storage")?;
			this.memory.write_primitive(written_out, value.len() as u32)
				.map_err(|_| "Invalid attempt to write written_out in ext_get_allocated_child_storage")?;
			Ok(offset)
		} else {
			this.memory.write_primitive(written_out, u32::max_value())
				.map_err(|_| "Invalid attempt to write failed written_out in ext_get_allocated_child_storage")?;
			Ok(0)
		}
	},
	// return u32::max_value() if no value exists for the key.
	ext_get_storage_into(
		key_data: *const u8,
		key_len: u32,
		value_data: *mut u8,
		value_len: u32,
		value_offset: u32
	) -> u32 => {
		let key = this.memory.get(key_data, key_len as usize)
			.map_err(|_| "Invalid attempt to get key in ext_get_storage_into")?;
		let maybe_value = this.ext.storage(&key);
		debug_trace!(
			target: "wasm-trace", "*** Getting storage: {} == {}   [k={}]",
			if let Some(_preimage) = this.hash_lookup.get(&key) {
				format!("%{}", primitives::hexdisplay::ascii_format(&_preimage))
			} else {
				format!(" {}", primitives::hexdisplay::ascii_format(&key))
			},
			if let Some(ref b) = maybe_value {
				&format!("{}", HexDisplay::from(b))
			} else {
				"<empty>"
			},
			HexDisplay::from(&key),
		);

		if let Some(value) = maybe_value {
			let value = &value[value_offset as usize..];
			let written = std::cmp::min(value_len as usize, value.len());
			this.memory.set(value_data, &value[..written])
				.map_err(|_| "Invalid attempt to set value in ext_get_storage_into")?;
			Ok(value.len() as u32)
		} else {
			Ok(u32::max_value())
		}
	},
	// return u32::max_value() if no value exists for the key.
	ext_get_child_storage_into(
		keyspace_data: *const u8,
		keyspace_len: u32,
		root_data: *const u8,
		root_len: u32,
		key_data: *const u8,
		key_len: u32,
		value_data: *mut u8,
		value_len: u32,
		value_offset: u32
	) -> u32 => {
		let keyspace = &this.memory.get(
			keyspace_data,
			keyspace_len as usize,
		).map_err(|_| "Invalid attempt to determine storage_key in ext_get_allocated_child_storage")?;
		let key = this.memory.get(key_data, key_len as usize)
			.map_err(|_| "Invalid attempt to determine key in ext_get_allocated_child_storage")?;
		let root;
		let root = if root_len > 0 {
			root = this.memory.get(root_data, root_len as usize)
				.map_err(|_| "Invalid attempt to determine storage_key in ext_set_child_storage")?;
			Some(&root[..])
		} else { None };
		let child_trie = if let Some(root) = root {
			ChildTrieReadRef::Existing(root, keyspace)
		} else {
			ChildTrieReadRef::New(keyspace)
		};

		let maybe_value = this.ext.child_storage(child_trie, &key);
		debug_trace!(target: "wasm-trace", "*** Getting storage: {} -> {} == {}   [k={}]",
			::primitives::hexdisplay::ascii_format(&storage_key),
			if let Some(_preimage) = this.hash_lookup.get(&key) {
				format!("%{}", ::primitives::hexdisplay::ascii_format(&_preimage))
			} else {
				format!(" {}", ::primitives::hexdisplay::ascii_format(&key))
			},
			if let Some(ref b) = maybe_value {
				&format!("{}", HexDisplay::from(b))
			} else {
				"<empty>"
			},
			HexDisplay::from(&key),
		);

		if let Some(value) = maybe_value {
			let value = &value[value_offset as usize..];
			let written = std::cmp::min(value_len as usize, value.len());
			this.memory.set(value_data, &value[..written])
				.map_err(|_| "Invalid attempt to set value in ext_get_child_storage_into")?;
			Ok(value.len() as u32)
		} else {
			Ok(u32::max_value())
		}
	},
	ext_storage_root(result: *mut u8) => {
		let r = this.ext.storage_root();
		this.memory.set(result, r.as_ref())
			.map_err(|_| "Invalid attempt to set memory in ext_storage_root")?;
		Ok(())
	},
	ext_child_storage_root(
		storage_key_data: *const u8,
		storage_key_len: u32,
		written_out: *mut u32
	) -> *mut u8 => {
		let storage_key = this.memory.get(storage_key_data, storage_key_len as usize)
			.map_err(|_| "Invalid attempt to determine storage_key in ext_child_storage_root")?;
		let value = this.with_child_trie(
			&storage_key[..],
			|this, child_trie| this.ext.child_storage_root(&child_trie),
		)?;

		let offset = this.heap.allocate(value.len() as u32)? as u32;
		this.memory.set(offset, &value)
			.map_err(|_| "Invalid attempt to set memory in ext_child_storage_root")?;
		this.memory.write_primitive(written_out, value.len() as u32)
			.map_err(|_| "Invalid attempt to write written_out in ext_child_storage_root")?;
		Ok(offset)
	},
	ext_storage_changes_root(parent_hash_data: *const u8, parent_hash_len: u32, result: *mut u8) -> u32 => {
		let mut parent_hash = H256::default();
		if parent_hash_len != parent_hash.as_ref().len() as u32 {
			return Err("Invalid parent_hash_len in ext_storage_changes_root".into());
		}
		let raw_parent_hash = this.memory.get(parent_hash_data, parent_hash_len as usize)
			.map_err(|_| "Invalid attempt to get parent_hash in ext_storage_changes_root")?;
		parent_hash.as_mut().copy_from_slice(&raw_parent_hash[..]);
		let r = this.ext.storage_changes_root(parent_hash)
			.map_err(|_| "Invaid parent_hash passed to ext_storage_changes_root")?;
		if let Some(r) = r {
			this.memory.set(result, &r[..])
				.map_err(|_| "Invalid attempt to set memory in ext_storage_changes_root")?;
			Ok(1)
		} else {
			Ok(0)
		}
	},
	ext_blake2_256_enumerated_trie_root(
		values_data: *const u8,
		lens_data: *const u32,
		lens_len: u32,
		result: *mut u8
	) => {
		let values = (0..lens_len)
			.map(|i| this.memory.read_primitive(lens_data + i * 4))
			.collect::<Result<Vec<u32>>>()?
			.into_iter()
			.scan(0u32, |acc, v| { let o = *acc; *acc += v; Some((o, v)) })
			.map(|(offset, len)|
				this.memory.get(values_data + offset, len as usize)
					.map_err(|_|
						Error::from(
							"Invalid attempt to get memory in ext_blake2_256_enumerated_trie_root"
						)
					)
			)
			.collect::<Result<Vec<_>>>()?;
		let r = Layout::<Blake2Hasher>::ordered_trie_root(values.into_iter());
		this.memory.set(result, &r[..])
			.map_err(|_| "Invalid attempt to set memory in ext_blake2_256_enumerated_trie_root")?;
		Ok(())
	},
	ext_chain_id() -> u64 => {
		Ok(this.ext.chain_id())
	},
	ext_twox_64(data: *const u8, len: u32, out: *mut u8) => {
		let result: [u8; 8] = if len == 0 {
			let hashed = twox_64(&[0u8; 0]);
			debug_trace!(target: "xxhash", "XXhash: '' -> {}", HexDisplay::from(&hashed));
			this.hash_lookup.insert(hashed.to_vec(), vec![]);
			hashed
		} else {
			let key = this.memory.get(data, len as usize)
				.map_err(|_| "Invalid attempt to get key in ext_twox_64")?;
			let hashed_key = twox_64(&key);

			debug_trace!(
				target: "xxhash", "XXhash: {} -> {}",
				if let Ok(_skey) = str::from_utf8(&key) {
					_skey
				} else {
					&format!("{}", HexDisplay::from(&key))
				},
				HexDisplay::from(&hashed_key),
			);

			this.hash_lookup.insert(hashed_key.to_vec(), key);
			hashed_key
		};

		this.memory.set(out, &result).map_err(|_| "Invalid attempt to set result in ext_twox_64")?;
		Ok(())
	},
	ext_twox_128(data: *const u8, len: u32, out: *mut u8) => {
		let result: [u8; 16] = if len == 0 {
			let hashed = twox_128(&[0u8; 0]);
			debug_trace!(target: "xxhash", "XXhash: '' -> {}", HexDisplay::from(&hashed));
			this.hash_lookup.insert(hashed.to_vec(), vec![]);
			hashed
		} else {
			let key = this.memory.get(data, len as usize)
				.map_err(|_| "Invalid attempt to get key in ext_twox_128")?;
			let hashed_key = twox_128(&key);
			debug_trace!(
				target: "xxhash", "XXhash: {} -> {}",
				&if let Ok(_skey) = str::from_utf8(&key) {
					*_skey
				} else {
					format!("{}", HexDisplay::from(&key))
				},
				HexDisplay::from(&hashed_key),
			);
			this.hash_lookup.insert(hashed_key.to_vec(), key);
			hashed_key
		};

		this.memory.set(out, &result)
			.map_err(|_| "Invalid attempt to set result in ext_twox_128")?;
		Ok(())
	},
	ext_twox_256(data: *const u8, len: u32, out: *mut u8) => {
		let result: [u8; 32] = if len == 0 {
			twox_256(&[0u8; 0])
		} else {
			let mem = this.memory.get(data, len as usize)
				.map_err(|_| "Invalid attempt to get data in ext_twox_256")?;
			twox_256(&mem)
		};
		this.memory.set(out, &result).map_err(|_| "Invalid attempt to set result in ext_twox_256")?;
		Ok(())
	},
	ext_blake2_128(data: *const u8, len: u32, out: *mut u8) => {
		let result: [u8; 16] = if len == 0 {
			let hashed = blake2_128(&[0u8; 0]);
			this.hash_lookup.insert(hashed.to_vec(), vec![]);
			hashed
		} else {
			let key = this.memory.get(data, len as usize)
				.map_err(|_| "Invalid attempt to get key in ext_blake2_128")?;
			let hashed_key = blake2_128(&key);
			this.hash_lookup.insert(hashed_key.to_vec(), key);
			hashed_key
		};

		this.memory.set(out, &result)
			.map_err(|_| "Invalid attempt to set result in ext_blake2_128")?;
		Ok(())
	},
	ext_blake2_256(data: *const u8, len: u32, out: *mut u8) => {
		let result: [u8; 32] = if len == 0 {
			blake2_256(&[0u8; 0])
		} else {
			let mem = this.memory.get(data, len as usize)
				.map_err(|_| "Invalid attempt to get data in ext_blake2_256")?;
			blake2_256(&mem)
		};
		this.memory.set(out, &result).map_err(|_| "Invalid attempt to set result in ext_blake2_256")?;
		Ok(())
	},
	ext_keccak_256(data: *const u8, len: u32, out: *mut u8) => {
		let result: [u8; 32] = if len == 0 {
			tiny_keccak::keccak256(&[0u8; 0])
		} else {
			let mem = this.memory.get(data, len as usize)
				.map_err(|_| "Invalid attempt to get data in ext_keccak_256")?;
			tiny_keccak::keccak256(&mem)
		};
		this.memory.set(out, &result).map_err(|_| "Invalid attempt to set result in ext_keccak_256")?;
		Ok(())
	},
	ext_ed25519_public_keys(id_data: *const u8, result_len: *mut u32) -> *mut u8 => {
		let mut id = [0u8; 4];
		this.memory.get_into(id_data, &mut id[..])
			.map_err(|_| "Invalid attempt to get id in ext_ed25519_public_keys")?;
		let key_type = KeyTypeId(id);

		let keys = runtime_io::ed25519_public_keys(key_type).encode();

		let len = keys.len() as u32;
		let offset = this.heap.allocate(len)? as u32;

		this.memory.set(offset, keys.as_ref())
			.map_err(|_| "Invalid attempt to set memory in ext_ed25519_public_keys")?;
		this.memory.write_primitive(result_len, len)
			.map_err(|_| "Invalid attempt to write result_len in ext_ed25519_public_keys")?;

		Ok(offset)
	},
	ext_ed25519_verify(
		msg_data: *const u8,
		msg_len: u32,
		sig_data: *const u8,
		pubkey_data: *const u8,
	) -> u32 => {
		let mut sig = [0u8; 64];
		this.memory.get_into(sig_data, &mut sig[..])
			.map_err(|_| "Invalid attempt to get signature in ext_ed25519_verify")?;
		let mut pubkey = [0u8; 32];
		this.memory.get_into(pubkey_data, &mut pubkey[..])
			.map_err(|_| "Invalid attempt to get pubkey in ext_ed25519_verify")?;
		let msg = this.memory.get(msg_data, msg_len as usize)
			.map_err(|_| "Invalid attempt to get message in ext_ed25519_verify")?;

		Ok(if ed25519::Pair::verify_weak(&sig, &msg, &pubkey) {
			0
		} else {
			5
		})
	},
	ext_ed25519_generate(id_data: *const u8, seed: *const u8, seed_len: u32, out: *mut u8) => {
		let mut id = [0u8; 4];
		this.memory.get_into(id_data, &mut id[..])
			.map_err(|_| "Invalid attempt to get id in ext_ed25519_generate")?;
		let key_type = KeyTypeId(id);

		let seed = if seed_len == 0 {
			None
		} else {
			Some(
				this.memory.get(seed, seed_len as usize)
					.map_err(|_| "Invalid attempt to get seed in ext_ed25519_generate")?
			)
		};

		let seed = seed.as_ref()
			.map(|seed|
				std::str::from_utf8(&seed)
					.map_err(|_| "Seed not a valid utf8 string in ext_sr25119_generate")
			).transpose()?;

		let pubkey = runtime_io::ed25519_generate(key_type, seed);

		this.memory.set(out, pubkey.as_ref())
			.map_err(|_| "Invalid attempt to set out in ext_ed25519_generate".into())
	},
	ext_ed25519_sign(
		id_data: *const u8,
		pubkey_data: *const u8,
		msg_data: *const u8,
		msg_len: u32,
		out: *mut u8,
	) -> u32 => {
		let mut id = [0u8; 4];
		this.memory.get_into(id_data, &mut id[..])
			.map_err(|_| "Invalid attempt to get id in ext_ed25519_sign")?;
		let key_type = KeyTypeId(id);

		let mut pubkey = [0u8; 32];
		this.memory.get_into(pubkey_data, &mut pubkey[..])
			.map_err(|_| "Invalid attempt to get pubkey in ext_ed25519_sign")?;

		let msg = this.memory.get(msg_data, msg_len as usize)
			.map_err(|_| "Invalid attempt to get message in ext_ed25519_sign")?;

		let signature = runtime_io::ed25519_sign(key_type, &ed25519::Public(pubkey), &msg);

		match signature {
			Some(signature) => {
				this.memory
					.set(out, signature.as_ref())
					.map_err(|_| "Invalid attempt to set out in ext_ed25519_sign")?;
				Ok(0)
			},
			None => Ok(1),
		}
	},
	ext_sr25519_public_keys(id_data: *const u8, result_len: *mut u32) -> *mut u8 => {
		let mut id = [0u8; 4];
		this.memory.get_into(id_data, &mut id[..])
			.map_err(|_| "Invalid attempt to get id in ext_sr25519_public_keys")?;
		let key_type = KeyTypeId(id);

		let keys = runtime_io::sr25519_public_keys(key_type).encode();

		let len = keys.len() as u32;
		let offset = this.heap.allocate(len)? as u32;

		this.memory.set(offset, keys.as_ref())
			.map_err(|_| "Invalid attempt to set memory in ext_sr25519_public_keys")?;
		this.memory.write_primitive(result_len, len)
			.map_err(|_| "Invalid attempt to write result_len in ext_sr25519_public_keys")?;

		Ok(offset)
	},
	ext_sr25519_verify(
		msg_data: *const u8,
		msg_len: u32,
		sig_data: *const u8,
		pubkey_data: *const u8,
	) -> u32 => {
		let mut sig = [0u8; 64];
		this.memory.get_into(sig_data, &mut sig[..])
			.map_err(|_| "Invalid attempt to get signature in ext_sr25519_verify")?;
		let mut pubkey = [0u8; 32];
		this.memory.get_into(pubkey_data, &mut pubkey[..])
			.map_err(|_| "Invalid attempt to get pubkey in ext_sr25519_verify")?;
		let msg = this.memory.get(msg_data, msg_len as usize)
			.map_err(|_| "Invalid attempt to get message in ext_sr25519_verify")?;

		Ok(if sr25519::Pair::verify_weak(&sig, &msg, &pubkey) {
			0
		} else {
			5
		})
	},
	ext_sr25519_generate(id_data: *const u8, seed: *const u8, seed_len: u32, out: *mut u8) => {
		let mut id = [0u8; 4];
		this.memory.get_into(id_data, &mut id[..])
			.map_err(|_| "Invalid attempt to get id in ext_sr25519_generate")?;
		let key_type = KeyTypeId(id);
		let seed = if seed_len == 0 {
			None
		} else {
			Some(
				this.memory.get(seed, seed_len as usize)
					.map_err(|_| "Invalid attempt to get seed in ext_sr25519_generate")?
			)
		};

		let seed = seed.as_ref()
			.map(|seed|
				std::str::from_utf8(&seed)
					.map_err(|_| "Seed not a valid utf8 string in ext_sr25119_generate")
			)
			.transpose()?;

		let pubkey = runtime_io::sr25519_generate(key_type, seed);

		this.memory.set(out, pubkey.as_ref())
			.map_err(|_| "Invalid attempt to set out in ext_sr25519_generate".into())
	},
	ext_sr25519_sign(
		id_data: *const u8,
		pubkey_data: *const u8,
		msg_data: *const u8,
		msg_len: u32,
		out: *mut u8,
	) -> u32 => {
		let mut id = [0u8; 4];
		this.memory.get_into(id_data, &mut id[..])
			.map_err(|_| "Invalid attempt to get id in ext_sr25519_sign")?;
		let key_type = KeyTypeId(id);

		let mut pubkey = [0u8; 32];
		this.memory.get_into(pubkey_data, &mut pubkey[..])
			.map_err(|_| "Invalid attempt to get pubkey in ext_sr25519_sign")?;

		let msg = this.memory.get(msg_data, msg_len as usize)
			.map_err(|_| "Invalid attempt to get message in ext_sr25519_sign")?;

		let signature = runtime_io::sr25519_sign(key_type, &sr25519::Public(pubkey), &msg);

		match signature {
			Some(signature) => {
				this.memory.set(out, signature.as_ref())
					.map_err(|_| "Invalid attempt to set out in ext_sr25519_sign")?;
				Ok(0)
			},
			None => Ok(1),
		}
	},
	ext_secp256k1_ecdsa_recover(msg_data: *const u8, sig_data: *const u8, pubkey_data: *mut u8) -> u32 => {
		let mut sig = [0u8; 65];
		this.memory.get_into(sig_data, &mut sig[..])
			.map_err(|_| "Invalid attempt to get signature in ext_secp256k1_ecdsa_recover")?;
		let rs = match secp256k1::Signature::parse_slice(&sig[0..64]) {
			Ok(rs) => rs,
			_ => return Ok(1),
		};
		let v = match secp256k1::RecoveryId::parse(if sig[64] > 26 { sig[64] - 27 } else { sig[64] } as u8) {
			Ok(v) => v,
			_ => return Ok(2),
		};


		let mut msg = [0u8; 32];
		this.memory.get_into(msg_data, &mut msg[..])
			.map_err(|_| "Invalid attempt to get message in ext_secp256k1_ecdsa_recover")?;

		let pubkey = match secp256k1::recover(&secp256k1::Message::parse(&msg), &rs, &v) {
			Ok(pk) => pk,
			_ => return Ok(3),
		};

		this.memory.set(pubkey_data, &pubkey.serialize()[1..65])
			.map_err(|_| "Invalid attempt to set pubkey in ext_secp256k1_ecdsa_recover")?;

		Ok(0)
	},
	ext_submit_transaction(msg_data: *const u8, len: u32) -> u32 => {
		let extrinsic = this.memory.get(msg_data, len as usize)
			.map_err(|_| "OOB while ext_submit_transaction: wasm")?;

		let res = this.ext.offchain()
			.map(|api| api.submit_transaction(extrinsic))
			.ok_or_else(|| "Calling unavailable API ext_submit_transaction: wasm")?;

		Ok(if res.is_ok() { 0 } else { 1 })
	},
	ext_network_state(written_out: *mut u32) -> *mut u8 => {
		let res = this.ext.offchain()
			.map(|api| api.network_state())
			.ok_or_else(|| "Calling unavailable API ext_network_state: wasm")?;

		let encoded = res.encode();
		let len = encoded.len() as u32;
		let offset = this.heap.allocate(len)? as u32;
		this.memory.set(offset, &encoded)
			.map_err(|_| "Invalid attempt to set memory in ext_network_state")?;

		this.memory.write_primitive(written_out, len)
			.map_err(|_| "Invalid attempt to write written_out in ext_network_state")?;

		Ok(offset)
	},
<<<<<<< HEAD
	ext_pubkey(
		key: u64,
		written_out: *mut u32
	) -> *mut u8 => {
		let key = offchain::CryptoKey::try_from(key)
			.map_err(|_| "Key OOB while ext_decrypt: wasm")?;
		let res = this.ext.offchain()
			.map(|api| api.pubkey(key))
			.ok_or_else(|| "Calling unavailable API ext_authority_pubkey: wasm")?;

		let encoded = res.encode();
		let len = encoded.len() as u32;
		let offset = this.heap.allocate(len)? as u32;
		this.memory.set(offset, &encoded)
			.map_err(|_| "Invalid attempt to set memory in ext_authority_pubkey")?;
		this.memory.write_primitive(written_out, len)
			.map_err(|_| "Invalid attempt to write written_out in ext_authority_pubkey")?;
		Ok(offset)
	},
	ext_decrypt(
		key: u64,
		data: *const u8,
		data_len: u32,
		msg_len: *mut u32
	) -> *mut u8 => {
		let key = offchain::CryptoKey::try_from(key)
			.map_err(|_| "Key OOB while ext_decrypt: wasm")?;
		let message = this.memory.get(data, data_len as usize)
			.map_err(|_| "OOB while ext_decrypt: wasm")?;

		let res = this.ext.offchain()
			.map(|api| api.decrypt(key, &*message))
			.ok_or_else(|| "Calling unavailable API ext_decrypt: wasm")?;

		let (offset,len) = match res {
			Ok(decrypted) => {
				let len = decrypted.len() as u32;
				let offset = this.heap.allocate(len)? as u32;
				this.memory.set(offset, &decrypted)
					.map_err(|_| "Invalid attempt to set memory in ext_decrypt")?;
				(offset, len)
			},
			Err(()) => (0, u32::max_value()),
		};

		this.memory.write_primitive(msg_len, len)
			.map_err(|_| "Invalid attempt to write msg_len in ext_decrypt")?;

		Ok(offset)
	},
	ext_sign(
		key: u64,
		data: *const u8,
		data_len: u32,
		sig_data_len: *mut u32
	) -> *mut u8 => {
		let key = offchain::CryptoKey::try_from(key)
			.map_err(|_| "Key OOB while ext_sign: wasm")?;
		let message = this.memory.get(data, data_len as usize)
			.map_err(|_| "OOB while ext_sign: wasm")?;

		let res = this.ext.offchain()
			.map(|api| api.sign(key, &*message))
			.ok_or_else(|| "Calling unavailable API ext_sign: wasm")?;

		let (offset,len) = match res {
			Ok(signature) => {
				let len = signature.len() as u32;
				let offset = this.heap.allocate(len)? as u32;
				this.memory.set(offset, &signature)
					.map_err(|_| "Invalid attempt to set memory in ext_sign")?;
				(offset, len)
			},
			Err(()) => (0, u32::max_value()),
		};

		this.memory.write_primitive(sig_data_len, len)
			.map_err(|_| "Invalid attempt to write sig_data_len in ext_sign")?;

		Ok(offset)
	},
	ext_verify(
		key: u64,
		msg: *const u8,
		msg_len: u32,
		signature: *const u8,
		signature_len: u32
	) -> u32 => {
		let key = offchain::CryptoKey::try_from(key)
			.map_err(|_| "Key OOB while ext_verify: wasm")?;
		let message = this.memory.get(msg, msg_len as usize)
			.map_err(|_| "OOB while ext_verify: wasm")?;
		let signature = this.memory.get(signature, signature_len as usize)
			.map_err(|_| "OOB while ext_verify: wasm")?;

		let res = this.ext.offchain()
			.map(|api| api.verify(key, &*message, &*signature))
			.ok_or_else(|| "Calling unavailable API ext_verify: wasm")?;

		match res {
			Ok(true) => Ok(0),
			Ok(false) => Ok(1),
			Err(()) => Ok(u32::max_value()),
		}
	},
=======
>>>>>>> 27cb884a
	ext_timestamp() -> u64 => {
		let timestamp = this.ext.offchain()
			.map(|api| api.timestamp())
			.ok_or_else(|| "Calling unavailable API ext_timestamp: wasm")?;
		Ok(timestamp.unix_millis())
	},
	ext_sleep_until(deadline: u64) => {
		this.ext.offchain()
			.map(|api| api.sleep_until(offchain::Timestamp::from_unix_millis(deadline)))
			.ok_or_else(|| "Calling unavailable API ext_sleep_until: wasm")?;
		Ok(())
	},
	ext_random_seed(seed_data: *mut u8) => {
		// NOTE the runtime as assumptions about seed size.
		let seed: [u8; 32] = this.ext.offchain()
			.map(|api| api.random_seed())
			.ok_or_else(|| "Calling unavailable API ext_random_seed: wasm")?;

		this.memory.set(seed_data, &seed)
			.map_err(|_| "Invalid attempt to set value in ext_random_seed")?;
		Ok(())
	},
	ext_local_storage_set(kind: u32, key: *const u8, key_len: u32, value: *const u8, value_len: u32) => {
		let kind = offchain::StorageKind::try_from(kind)
				.map_err(|_| "storage kind OOB while ext_local_storage_set: wasm")?;
		let key = this.memory.get(key, key_len as usize)
			.map_err(|_| "OOB while ext_local_storage_set: wasm")?;
		let value = this.memory.get(value, value_len as usize)
			.map_err(|_| "OOB while ext_local_storage_set: wasm")?;

		this.ext.offchain()
			.map(|api| api.local_storage_set(kind, &key, &value))
			.ok_or_else(|| "Calling unavailable API ext_local_storage_set: wasm")?;

		Ok(())
	},
	ext_local_storage_get(kind: u32, key: *const u8, key_len: u32, value_len: *mut u32) -> *mut u8 => {
		let kind = offchain::StorageKind::try_from(kind)
				.map_err(|_| "storage kind OOB while ext_local_storage_get: wasm")?;
		let key = this.memory.get(key, key_len as usize)
			.map_err(|_| "OOB while ext_local_storage_get: wasm")?;

		let maybe_value = this.ext.offchain()
			.map(|api| api.local_storage_get(kind, &key))
			.ok_or_else(|| "Calling unavailable API ext_local_storage_get: wasm")?;

		let (offset, len) = if let Some(value) = maybe_value {
			let offset = this.heap.allocate(value.len() as u32)? as u32;
			this.memory.set(offset, &value)
				.map_err(|_| "Invalid attempt to set memory in ext_local_storage_get")?;
			(offset, value.len() as u32)
		} else {
			(0, u32::max_value())
		};

		this.memory.write_primitive(value_len, len)
			.map_err(|_| "Invalid attempt to write value_len in ext_local_storage_get")?;

		Ok(offset)
	},
	ext_local_storage_compare_and_set(
		kind: u32,
		key: *const u8,
		key_len: u32,
		old_value: *const u8,
		old_value_len: u32,
		new_value: *const u8,
		new_value_len: u32
	) -> u32 => {
		let kind = offchain::StorageKind::try_from(kind)
				.map_err(|_| "storage kind OOB while ext_local_storage_compare_and_set: wasm")?;
		let key = this.memory.get(key, key_len as usize)
			.map_err(|_| "OOB while ext_local_storage_compare_and_set: wasm")?;
		let new_value = this.memory.get(new_value, new_value_len as usize)
			.map_err(|_| "OOB while ext_local_storage_compare_and_set: wasm")?;

		let res = {
			if old_value == u32::max_value() {
				this.ext.offchain()
					.map(|api| api.local_storage_compare_and_set(kind, &key, None, &new_value))
					.ok_or_else(|| "Calling unavailable API ext_local_storage_compare_and_set: wasm")?
			} else {
				let v = this.memory.get(old_value, old_value_len as  usize)
					.map_err(|_| "OOB while ext_local_storage_compare_and_set: wasm")?;
				this.ext.offchain()
					.map(|api| api.local_storage_compare_and_set(kind, &key, Some(v.as_slice()), &new_value))
					.ok_or_else(|| "Calling unavailable API ext_local_storage_compare_and_set: wasm")?
			}
		};

		Ok(if res { 0 } else { 1 })
	},
	ext_http_request_start(
		method: *const u8,
		method_len: u32,
		url: *const u8,
		url_len: u32,
		meta: *const u8,
		meta_len: u32
	) -> u32 => {
		let method = this.memory.get(method, method_len as usize)
			.map_err(|_| "OOB while ext_http_request_start: wasm")?;
		let url = this.memory.get(url, url_len as usize)
			.map_err(|_| "OOB while ext_http_request_start: wasm")?;
		let meta = this.memory.get(meta, meta_len as usize)
			.map_err(|_| "OOB while ext_http_request_start: wasm")?;

		let method_str = str::from_utf8(&method)
			.map_err(|_| "invalid str while ext_http_request_start: wasm")?;
		let url_str = str::from_utf8(&url)
			.map_err(|_| "invalid str while ext_http_request_start: wasm")?;

		let id = this.ext.offchain()
			.map(|api| api.http_request_start(method_str, url_str, &*meta))
			.ok_or_else(|| "Calling unavailable API ext_http_request_start: wasm")?;

		if let Ok(id) = id {
			Ok(id.into())
		} else {
			Ok(u32::max_value())
		}
	},
	ext_http_request_add_header(
		request_id: u32,
		name: *const u8,
		name_len: u32,
		value: *const u8,
		value_len: u32
	) -> u32 => {
		let name = this.memory.get(name, name_len as usize)
			.map_err(|_| "OOB while ext_http_request_add_header: wasm")?;
		let value = this.memory.get(value, value_len as usize)
			.map_err(|_| "OOB while ext_http_request_add_header: wasm")?;

		let name_str = str::from_utf8(&name)
			.map_err(|_| "Invalid str while ext_http_request_add_header: wasm")?;
		let value_str = str::from_utf8(&value)
			.map_err(|_| "Invalid str while ext_http_request_add_header: wasm")?;

		let res = this.ext.offchain()
			.map(|api| api.http_request_add_header(
				offchain::HttpRequestId(request_id as u16),
				&name_str,
				&value_str,
			))
			.ok_or_else(|| "Calling unavailable API ext_http_request_add_header: wasm")?;

		Ok(if res.is_ok() { 0 } else { 1 })
	},
	ext_http_request_write_body(
		request_id: u32,
		chunk: *const u8,
		chunk_len: u32,
		deadline: u64
	) -> u32 => {
		let chunk = this.memory.get(chunk, chunk_len as usize)
			.map_err(|_| "OOB while ext_http_request_write_body: wasm")?;

		let res = this.ext.offchain()
			.map(|api| api.http_request_write_body(
				offchain::HttpRequestId(request_id as u16),
				&chunk,
				deadline_to_timestamp(deadline)
			))
			.ok_or_else(|| "Calling unavailable API ext_http_request_write_body: wasm")?;

		Ok(match res {
			Ok(()) => 0,
			Err(e) => e.into(),
		})
	},
	ext_http_response_wait(
		ids: *const u32,
		ids_len: u32,
		statuses: *mut u32,
		deadline: u64
	) => {
		let ids = (0..ids_len)
			.map(|i|
				 this.memory.read_primitive(ids + i * 4)
					.map(|id: u32| offchain::HttpRequestId(id as u16))
					.map_err(|_| "OOB while ext_http_response_wait: wasm")
			)
			.collect::<::std::result::Result<Vec<_>, _>>()?;

		let res = this.ext.offchain()
			.map(|api| api.http_response_wait(&ids, deadline_to_timestamp(deadline)))
			.ok_or_else(|| "Calling unavailable API ext_http_response_wait: wasm")?
			.into_iter()
			.map(|status| status.into())
			.enumerate()
			// make sure to take up to `ids_len` to avoid exceeding the mem.
			.take(ids_len as usize);

		for (i, status) in res {
			this.memory.write_primitive(statuses + i as u32 * 4, status)
				.map_err(|_| "Invalid attempt to set memory in ext_http_response_wait")?;
		}

		Ok(())
	},
	ext_http_response_headers(
		request_id: u32,
		written_out: *mut u32
	) -> *mut u8 => {
		use codec::Encode;

		let headers = this.ext.offchain()
			.map(|api| api.http_response_headers(offchain::HttpRequestId(request_id as u16)))
			.ok_or_else(|| "Calling unavailable API ext_http_response_headers: wasm")?;

		let encoded = headers.encode();
		let len = encoded.len() as u32;
		let offset = this.heap.allocate(len)? as u32;
		this.memory.set(offset, &encoded)
			.map_err(|_| "Invalid attempt to set memory in ext_http_response_headers")?;
		this.memory.write_primitive(written_out, len)
			.map_err(|_| "Invalid attempt to write written_out in ext_http_response_headers")?;

		Ok(offset)
	},
	ext_http_response_read_body(
		request_id: u32,
		buffer: *mut u8,
		buffer_len: u32,
		deadline: u64
	) -> u32 => {
		let mut internal_buffer = Vec::with_capacity(buffer_len as usize);
		internal_buffer.resize(buffer_len as usize, 0);

		let res = this.ext.offchain()
			.map(|api| api.http_response_read_body(
				offchain::HttpRequestId(request_id as u16),
				&mut internal_buffer,
				deadline_to_timestamp(deadline),
			))
			.ok_or_else(|| "Calling unavailable API ext_http_response_read_body: wasm")?;

		Ok(match res {
			Ok(read) => {
				this.memory.set(buffer, &internal_buffer[..read])
					.map_err(|_| "Invalid attempt to set memory in ext_http_response_read_body")?;

				read as u32
			},
			Err(err) => {
				u32::max_value() - u32::from(err) + 1
			}
		})
	},
	ext_sandbox_instantiate(
		dispatch_thunk_idx: usize,
		wasm_ptr: *const u8,
		wasm_len: usize,
		imports_ptr: *const u8,
		imports_len: usize,
		state: usize
	) -> u32 => {
		let wasm = this.memory.get(wasm_ptr, wasm_len as usize)
			.map_err(|_| "OOB while ext_sandbox_instantiate: wasm")?;
		let raw_env_def = this.memory.get(imports_ptr, imports_len as usize)
			.map_err(|_| "OOB while ext_sandbox_instantiate: imports")?;

		// Extract a dispatch thunk from instance's table by the specified index.
		let dispatch_thunk = {
			let table = this.table.as_ref()
				.ok_or_else(|| "Runtime doesn't have a table; sandbox is unavailable")?;
			table.get(dispatch_thunk_idx)
				.map_err(|_| "dispatch_thunk_idx is out of the table bounds")?
				.ok_or_else(|| "dispatch_thunk_idx points on an empty table entry")?
				.clone()
		};

		let instance_idx_or_err_code =
			match sandbox::instantiate(this, dispatch_thunk, &wasm, &raw_env_def, state) {
				Ok(instance_idx) => instance_idx,
				Err(sandbox::InstantiationError::StartTrapped) => sandbox_primitives::ERR_EXECUTION,
				Err(_) => sandbox_primitives::ERR_MODULE,
			};

		Ok(instance_idx_or_err_code as u32)
	},
	ext_sandbox_instance_teardown(instance_idx: u32) => {
		this.sandbox_store.instance_teardown(instance_idx)?;
		Ok(())
	},
	ext_sandbox_invoke(
		instance_idx: u32,
		export_ptr: *const u8,
		export_len: usize,
		args_ptr: *const u8,
		args_len: usize,
		return_val_ptr: *const u8,
		return_val_len: usize,
		state: usize
	) -> u32 => {
		use codec::{Decode, Encode};

		trace!(target: "sr-sandbox", "invoke, instance_idx={}", instance_idx);
		let export = this.memory.get(export_ptr, export_len as usize)
			.map_err(|_| "OOB while ext_sandbox_invoke: export")
			.and_then(|b|
				String::from_utf8(b)
					.map_err(|_| "Export name should be a valid utf-8 sequence")
			)?;

		// Deserialize arguments and convert them into wasmi types.
		let serialized_args = this.memory.get(args_ptr, args_len as usize)
			.map_err(|_| "OOB while ext_sandbox_invoke: args")?;
		let args = Vec::<sandbox_primitives::TypedValue>::decode(&mut &serialized_args[..])
			.map_err(|_| "Can't decode serialized arguments for the invocation")?
			.into_iter()
			.map(Into::into)
			.collect::<Vec<_>>();

		let instance = this.sandbox_store.instance(instance_idx)?;
		let result = instance.invoke(&export, &args, this, state);

		match result {
			Ok(None) => Ok(sandbox_primitives::ERR_OK),
			Ok(Some(val)) => {
				// Serialize return value and write it back into the memory.
				sandbox_primitives::ReturnValue::Value(val.into()).using_encoded(|val| {
					if val.len() > return_val_len as usize {
						Err("Return value buffer is too small")?;
					}
					this.memory
						.set(return_val_ptr, val)
						.map_err(|_| "Return value buffer is OOB")?;
					Ok(sandbox_primitives::ERR_OK)
				})
			}
			Err(_) => Ok(sandbox_primitives::ERR_EXECUTION),
		}
	},
	ext_sandbox_memory_new(initial: u32, maximum: u32) -> u32 => {
		let mem_idx = this.sandbox_store.new_memory(initial, maximum)?;
		Ok(mem_idx)
	},
	ext_sandbox_memory_get(memory_idx: u32, offset: u32, buf_ptr: *mut u8, buf_len: u32) -> u32 => {
		let sandboxed_memory = this.sandbox_store.memory(memory_idx)?;

		match MemoryInstance::transfer(
			&sandboxed_memory,
			offset as usize,
			&this.memory,
			buf_ptr as usize,
			buf_len as usize,
		) {
			Ok(()) => Ok(sandbox_primitives::ERR_OK),
			Err(_) => Ok(sandbox_primitives::ERR_OUT_OF_BOUNDS),
		}
	},
	ext_sandbox_memory_set(memory_idx: u32, offset: u32, val_ptr: *const u8, val_len: u32) -> u32 => {
		let sandboxed_memory = this.sandbox_store.memory(memory_idx)?;

		match MemoryInstance::transfer(
			&this.memory,
			val_ptr as usize,
			&sandboxed_memory,
			offset as usize,
			val_len as usize,
		) {
			Ok(()) => Ok(sandbox_primitives::ERR_OK),
			Err(_) => Ok(sandbox_primitives::ERR_OUT_OF_BOUNDS),
		}
	},
	ext_sandbox_memory_teardown(memory_idx: u32) => {
		this.sandbox_store.memory_teardown(memory_idx)?;
		Ok(())
	},
	=> <'e, E: Externalities<Blake2Hasher> + 'e>
);

/// Wasm rust executor for contracts.
///
/// Executes the provided code in a sandboxed wasm runtime.
#[derive(Debug, Clone)]
pub struct WasmExecutor;

impl WasmExecutor {

	/// Create a new instance.
	pub fn new() -> Self {
		WasmExecutor
	}

	/// Call a given method in the given code.
	///
	/// Signature of this method needs to be `(I32, I32) -> I64`.
	///
	/// This should be used for tests only.
	pub fn call<E: Externalities<Blake2Hasher>>(
		&self,
		ext: &mut E,
		heap_pages: usize,
		code: &[u8],
		method: &str,
		data: &[u8],
	) -> Result<Vec<u8>> {
		let module = ::wasmi::Module::from_buffer(code)?;
		let module = Self::instantiate_module::<E>(heap_pages, &module)?;
		self.call_in_wasm_module(ext, &module, method, data)
	}

	/// Call a given method with a custom signature in the given code.
	///
	/// This should be used for tests only.
	pub fn call_with_custom_signature<
		E: Externalities<Blake2Hasher>,
		F: FnOnce(&mut dyn FnMut(&[u8]) -> Result<u32>) -> Result<Vec<RuntimeValue>>,
		FR: FnOnce(Option<RuntimeValue>, &MemoryRef) -> Result<Option<R>>,
		R,
	>(
		&self,
		ext: &mut E,
		heap_pages: usize,
		code: &[u8],
		method: &str,
		create_parameters: F,
		filter_result: FR,
	) -> Result<R> {
		let module = wasmi::Module::from_buffer(code)?;
		let module = Self::instantiate_module::<E>(heap_pages, &module)?;
		self.call_in_wasm_module_with_custom_signature(
			ext,
			&module,
			method,
			create_parameters,
			filter_result,
		)
	}

	fn get_mem_instance(module: &ModuleRef) -> Result<MemoryRef> {
		Ok(module
			.export_by_name("memory")
			.ok_or_else(|| Error::InvalidMemoryReference)?
			.as_memory()
			.ok_or_else(|| Error::InvalidMemoryReference)?
			.clone())
	}

	/// Find the global named `__heap_base` in the given wasm module instance and
	/// tries to get its value.
	fn get_heap_base(module: &ModuleRef) -> Result<u32> {
		let heap_base_val = module
			.export_by_name("__heap_base")
			.ok_or_else(|| Error::HeapBaseNotFoundOrInvalid)?
			.as_global()
			.ok_or_else(|| Error::HeapBaseNotFoundOrInvalid)?
			.get();

		Ok(match heap_base_val {
			wasmi::RuntimeValue::I32(v) => v as u32,
			_ => return Err(Error::HeapBaseNotFoundOrInvalid),
		})
	}

	/// Call a given method in the given wasm-module runtime.
	pub fn call_in_wasm_module<E: Externalities<Blake2Hasher>>(
		&self,
		ext: &mut E,
		module_instance: &ModuleRef,
		method: &str,
		data: &[u8],
	) -> Result<Vec<u8>> {
		self.call_in_wasm_module_with_custom_signature(
			ext,
			module_instance,
			method,
			|alloc| {
				let offset = alloc(data)?;
				Ok(vec![I32(offset as i32), I32(data.len() as i32)])
			},
			|res, memory| {
				if let Some(I64(r)) = res {
					let offset = r as u32;
					let length = (r as u64 >> 32) as usize;
					memory.get(offset, length).map_err(|_| Error::Runtime).map(Some)
				} else {
					Ok(None)
				}
			}
		)
	}

	/// Call a given method in the given wasm-module runtime.
	fn call_in_wasm_module_with_custom_signature<
		E: Externalities<Blake2Hasher>,
		F: FnOnce(&mut dyn FnMut(&[u8]) -> Result<u32>) -> Result<Vec<RuntimeValue>>,
		FR: FnOnce(Option<RuntimeValue>, &MemoryRef) -> Result<Option<R>>,
		R,
	>(
		&self,
		ext: &mut E,
		module_instance: &ModuleRef,
		method: &str,
		create_parameters: F,
		filter_result: FR,
	) -> Result<R> {
		// extract a reference to a linear memory, optional reference to a table
		// and then initialize FunctionExecutor.
		let memory = Self::get_mem_instance(module_instance)?;
		let table: Option<TableRef> = module_instance
			.export_by_name("__indirect_function_table")
			.and_then(|e| e.as_table().cloned());
		let heap_base = Self::get_heap_base(module_instance)?;

		let mut fec = FunctionExecutor::new(memory.clone(), heap_base, table, ext)?;
		let parameters = create_parameters(&mut |data: &[u8]| {
			let offset = fec.heap.allocate(data.len() as u32)?;
			memory.set(offset, &data)?;
			Ok(offset)
		})?;

		let result = module_instance.invoke_export(
			method,
			&parameters,
			&mut fec
		);
		let result = match result {
			Ok(val) => match filter_result(val, &memory)? {
				Some(val) => Ok(val),
				None => Err(Error::InvalidReturn),
			},
			Err(e) => {
				trace!(target: "wasm-executor", "Failed to execute code with {} pages", memory.current_size().0);
				Err(e.into())
			},
		};

		result
	}

	/// Prepare module instance
	pub fn instantiate_module<E: Externalities<Blake2Hasher>>(
		heap_pages: usize,
		module: &Module,
	) -> Result<ModuleRef> {
		// start module instantiation. Don't run 'start' function yet.
		let intermediate_instance = ModuleInstance::new(
			module,
			&ImportsBuilder::new()
			.with_resolver("env", FunctionExecutor::<E>::resolver())
		)?;

		// Verify that the module has the heap base global variable.
		let _ = Self::get_heap_base(intermediate_instance.not_started_instance())?;

		// Extract a reference to a linear memory.
		let memory = Self::get_mem_instance(intermediate_instance.not_started_instance())?;
		memory.grow(Pages(heap_pages)).map_err(|_| Error::Runtime)?;

		if intermediate_instance.has_start() {
			// Runtime is not allowed to have the `start` function.
			Err(Error::RuntimeHasStartFn)
		} else {
			Ok(intermediate_instance.assert_no_start())
		}
	}
}


#[cfg(test)]
mod tests {
	use super::*;

	use codec::Encode;

	use state_machine::TestExternalities as CoreTestExternalities;
	use hex_literal::hex;
	use primitives::map;
	use runtime_test::WASM_BINARY;
	use substrate_offchain::testing;

	type TestExternalities<H> = CoreTestExternalities<H, u64>;

	#[test]
	fn returning_should_work() {
		let mut ext = TestExternalities::default();
		let test_code = WASM_BINARY;

		let output = WasmExecutor::new().call(&mut ext, 8, &test_code[..], "test_empty_return", &[]).unwrap();
		assert_eq!(output, vec![0u8; 0]);
	}

	#[test]
	fn panicking_should_work() {
		let mut ext = TestExternalities::default();
		let test_code = WASM_BINARY;

		let output = WasmExecutor::new().call(&mut ext, 8, &test_code[..], "test_panic", &[]);
		assert!(output.is_err());

		let output = WasmExecutor::new().call(&mut ext, 8, &test_code[..], "test_conditional_panic", &[]);
		assert_eq!(output.unwrap(), vec![0u8; 0]);

		let output = WasmExecutor::new().call(&mut ext, 8, &test_code[..], "test_conditional_panic", &[2]);
		assert!(output.is_err());
	}

	#[test]
	fn storage_should_work() {
		let mut ext = TestExternalities::default();
		ext.set_storage(b"foo".to_vec(), b"bar".to_vec());
		let test_code = WASM_BINARY;

		let output = WasmExecutor::new().call(&mut ext, 8, &test_code[..], "test_data_in", b"Hello world").unwrap();

		assert_eq!(output, b"all ok!".to_vec());

		let expected = TestExternalities::new(map![
			b"input".to_vec() => b"Hello world".to_vec(),
			b"foo".to_vec() => b"bar".to_vec(),
			b"baz".to_vec() => b"bar".to_vec()
		]);
		assert_eq!(ext, expected);
	}

	#[test]
	fn clear_prefix_should_work() {
		let mut ext = TestExternalities::default();
		ext.set_storage(b"aaa".to_vec(), b"1".to_vec());
		ext.set_storage(b"aab".to_vec(), b"2".to_vec());
		ext.set_storage(b"aba".to_vec(), b"3".to_vec());
		ext.set_storage(b"abb".to_vec(), b"4".to_vec());
		ext.set_storage(b"bbb".to_vec(), b"5".to_vec());
		let test_code = WASM_BINARY;

		// This will clear all entries which prefix is "ab".
		let output = WasmExecutor::new().call(&mut ext, 8, &test_code[..], "test_clear_prefix", b"ab").unwrap();

		assert_eq!(output, b"all ok!".to_vec());

		let expected: TestExternalities<_> = map![
			b"aaa".to_vec() => b"1".to_vec(),
			b"aab".to_vec() => b"2".to_vec(),
			b"bbb".to_vec() => b"5".to_vec()
		];
		assert_eq!(expected, ext);
	}

	#[test]
	fn blake2_256_should_work() {
		let mut ext = TestExternalities::default();
		let test_code = WASM_BINARY;
		assert_eq!(
			WasmExecutor::new().call(&mut ext, 8, &test_code[..], "test_blake2_256", &[]).unwrap(),
			blake2_256(&b""[..]).encode()
		);
		assert_eq!(
			WasmExecutor::new().call(&mut ext, 8, &test_code[..], "test_blake2_256", b"Hello world!").unwrap(),
			blake2_256(&b"Hello world!"[..]).encode()
		);
	}

	#[test]
	fn blake2_128_should_work() {
		let mut ext = TestExternalities::default();
		let test_code = WASM_BINARY;
		assert_eq!(
			WasmExecutor::new().call(&mut ext, 8, &test_code[..], "test_blake2_128", &[]).unwrap(),
			blake2_128(&b""[..]).encode()
		);
		assert_eq!(
			WasmExecutor::new().call(&mut ext, 8, &test_code[..], "test_blake2_128", b"Hello world!").unwrap(),
			blake2_128(&b"Hello world!"[..]).encode()
		);
	}

	#[test]
	fn twox_256_should_work() {
		let mut ext = TestExternalities::default();
		let test_code = WASM_BINARY;
		assert_eq!(
			WasmExecutor::new().call(&mut ext, 8, &test_code[..], "test_twox_256", &[]).unwrap(),
			hex!("99e9d85137db46ef4bbea33613baafd56f963c64b1f3685a4eb4abd67ff6203a")
		);
		assert_eq!(
			WasmExecutor::new().call(&mut ext, 8, &test_code[..], "test_twox_256", b"Hello world!").unwrap(),
			hex!("b27dfd7f223f177f2a13647b533599af0c07f68bda23d96d059da2b451a35a74")
		);
	}

	#[test]
	fn twox_128_should_work() {
		let mut ext = TestExternalities::default();
		let test_code = WASM_BINARY;
		assert_eq!(
			WasmExecutor::new().call(&mut ext, 8, &test_code[..], "test_twox_128", &[]).unwrap(),
			hex!("99e9d85137db46ef4bbea33613baafd5")
		);
		assert_eq!(
			WasmExecutor::new().call(&mut ext, 8, &test_code[..], "test_twox_128", b"Hello world!").unwrap(),
			hex!("b27dfd7f223f177f2a13647b533599af")
		);
	}

	#[test]
	fn ed25519_verify_should_work() {
		let mut ext = TestExternalities::<Blake2Hasher>::default();
		let test_code = WASM_BINARY;
		let key = ed25519::Pair::from_seed(&blake2_256(b"test"));
		let sig = key.sign(b"all ok!");
		let mut calldata = vec![];
		calldata.extend_from_slice(key.public().as_ref());
		calldata.extend_from_slice(sig.as_ref());

		assert_eq!(
			WasmExecutor::new().call(&mut ext, 8, &test_code[..], "test_ed25519_verify", &calldata).unwrap(),
			vec![1]
		);

		let other_sig = key.sign(b"all is not ok!");
		let mut calldata = vec![];
		calldata.extend_from_slice(key.public().as_ref());
		calldata.extend_from_slice(other_sig.as_ref());

		assert_eq!(
			WasmExecutor::new().call(&mut ext, 8, &test_code[..], "test_ed25519_verify", &calldata).unwrap(),
			vec![0]
		);
	}

	#[test]
	fn sr25519_verify_should_work() {
		let mut ext = TestExternalities::<Blake2Hasher>::default();
		let test_code = WASM_BINARY;
		let key = sr25519::Pair::from_seed(&blake2_256(b"test"));
		let sig = key.sign(b"all ok!");
		let mut calldata = vec![];
		calldata.extend_from_slice(key.public().as_ref());
		calldata.extend_from_slice(sig.as_ref());

		assert_eq!(
			WasmExecutor::new().call(&mut ext, 8, &test_code[..], "test_sr25519_verify", &calldata).unwrap(),
			vec![1]
		);

		let other_sig = key.sign(b"all is not ok!");
		let mut calldata = vec![];
		calldata.extend_from_slice(key.public().as_ref());
		calldata.extend_from_slice(other_sig.as_ref());

		assert_eq!(
			WasmExecutor::new().call(&mut ext, 8, &test_code[..], "test_sr25519_verify", &calldata).unwrap(),
			vec![0]
		);
	}

	#[test]
	fn enumerated_trie_root_should_work() {
		let mut ext = TestExternalities::<Blake2Hasher>::default();
		let trie_input = vec![b"zero".to_vec(), b"one".to_vec(), b"two".to_vec()];
		let test_code = WASM_BINARY;
		assert_eq!(
			WasmExecutor::new().call(&mut ext, 8, &test_code[..], "test_enumerated_trie_root", &[]).unwrap(),
			Layout::<Blake2Hasher>::ordered_trie_root(trie_input.iter()).as_fixed_bytes().encode()
		);
	}

	#[test]
	fn offchain_local_storage_should_work() {
		use substrate_client::backend::OffchainStorage;

		let mut ext = TestExternalities::<Blake2Hasher>::default();
		let (offchain, state) = testing::TestOffchainExt::new();
		ext.set_offchain_externalities(offchain);
		let test_code = WASM_BINARY;
		assert_eq!(
			WasmExecutor::new().call(&mut ext, 8, &test_code[..], "test_offchain_local_storage", &[]).unwrap(),
			vec![0]
		);
		assert_eq!(state.read().persistent_storage.get(b"", b"test"), Some(vec![]));
	}

	#[test]
	fn offchain_http_should_work() {
		let mut ext = TestExternalities::<Blake2Hasher>::default();
		let (offchain, state) = testing::TestOffchainExt::new();
		ext.set_offchain_externalities(offchain);
		state.write().expect_request(
			0,
			testing::PendingRequest {
				method: "POST".into(),
				uri: "http://localhost:12345".into(),
				body: vec![1, 2, 3, 4],
				headers: vec![("X-Auth".to_owned(), "test".to_owned())],
				sent: true,
				response: vec![1, 2, 3],
				response_headers: vec![("X-Auth".to_owned(), "hello".to_owned())],
				..Default::default()
			},
		);

		let test_code = WASM_BINARY;
		assert_eq!(
			WasmExecutor::new().call(&mut ext, 8, &test_code[..], "test_offchain_http", &[]).unwrap(),
			vec![0]
		);
	}
}<|MERGE_RESOLUTION|>--- conflicted
+++ resolved
@@ -26,20 +26,12 @@
 };
 use state_machine::Externalities;
 use crate::error::{Error, Result};
-<<<<<<< HEAD
-use parity_codec::Encode;
-use primitives::{blake2_128, blake2_256, twox_64, twox_128, twox_256, ed25519, sr25519, Pair};
-use primitives::offchain;
-use primitives::hexdisplay::HexDisplay;
-use primitives::sandbox as sandbox_primitives;
-use primitives::{H256, Blake2Hasher, child_trie::{ChildTrie, ChildTrieReadRef}};
-=======
 use codec::Encode;
 use primitives::{
 	blake2_128, blake2_256, twox_64, twox_128, twox_256, ed25519, sr25519, Pair, crypto::KeyTypeId,
 	offchain, hexdisplay::HexDisplay, sandbox as sandbox_primitives, H256, Blake2Hasher,
+	child_trie::{ChildTrie, ChildTrieReadRef},
 };
->>>>>>> 27cb884a
 use trie::{TrieConfiguration, trie_types::Layout};
 use crate::sandbox;
 use crate::allocator;
@@ -990,114 +982,6 @@
 
 		Ok(offset)
 	},
-<<<<<<< HEAD
-	ext_pubkey(
-		key: u64,
-		written_out: *mut u32
-	) -> *mut u8 => {
-		let key = offchain::CryptoKey::try_from(key)
-			.map_err(|_| "Key OOB while ext_decrypt: wasm")?;
-		let res = this.ext.offchain()
-			.map(|api| api.pubkey(key))
-			.ok_or_else(|| "Calling unavailable API ext_authority_pubkey: wasm")?;
-
-		let encoded = res.encode();
-		let len = encoded.len() as u32;
-		let offset = this.heap.allocate(len)? as u32;
-		this.memory.set(offset, &encoded)
-			.map_err(|_| "Invalid attempt to set memory in ext_authority_pubkey")?;
-		this.memory.write_primitive(written_out, len)
-			.map_err(|_| "Invalid attempt to write written_out in ext_authority_pubkey")?;
-		Ok(offset)
-	},
-	ext_decrypt(
-		key: u64,
-		data: *const u8,
-		data_len: u32,
-		msg_len: *mut u32
-	) -> *mut u8 => {
-		let key = offchain::CryptoKey::try_from(key)
-			.map_err(|_| "Key OOB while ext_decrypt: wasm")?;
-		let message = this.memory.get(data, data_len as usize)
-			.map_err(|_| "OOB while ext_decrypt: wasm")?;
-
-		let res = this.ext.offchain()
-			.map(|api| api.decrypt(key, &*message))
-			.ok_or_else(|| "Calling unavailable API ext_decrypt: wasm")?;
-
-		let (offset,len) = match res {
-			Ok(decrypted) => {
-				let len = decrypted.len() as u32;
-				let offset = this.heap.allocate(len)? as u32;
-				this.memory.set(offset, &decrypted)
-					.map_err(|_| "Invalid attempt to set memory in ext_decrypt")?;
-				(offset, len)
-			},
-			Err(()) => (0, u32::max_value()),
-		};
-
-		this.memory.write_primitive(msg_len, len)
-			.map_err(|_| "Invalid attempt to write msg_len in ext_decrypt")?;
-
-		Ok(offset)
-	},
-	ext_sign(
-		key: u64,
-		data: *const u8,
-		data_len: u32,
-		sig_data_len: *mut u32
-	) -> *mut u8 => {
-		let key = offchain::CryptoKey::try_from(key)
-			.map_err(|_| "Key OOB while ext_sign: wasm")?;
-		let message = this.memory.get(data, data_len as usize)
-			.map_err(|_| "OOB while ext_sign: wasm")?;
-
-		let res = this.ext.offchain()
-			.map(|api| api.sign(key, &*message))
-			.ok_or_else(|| "Calling unavailable API ext_sign: wasm")?;
-
-		let (offset,len) = match res {
-			Ok(signature) => {
-				let len = signature.len() as u32;
-				let offset = this.heap.allocate(len)? as u32;
-				this.memory.set(offset, &signature)
-					.map_err(|_| "Invalid attempt to set memory in ext_sign")?;
-				(offset, len)
-			},
-			Err(()) => (0, u32::max_value()),
-		};
-
-		this.memory.write_primitive(sig_data_len, len)
-			.map_err(|_| "Invalid attempt to write sig_data_len in ext_sign")?;
-
-		Ok(offset)
-	},
-	ext_verify(
-		key: u64,
-		msg: *const u8,
-		msg_len: u32,
-		signature: *const u8,
-		signature_len: u32
-	) -> u32 => {
-		let key = offchain::CryptoKey::try_from(key)
-			.map_err(|_| "Key OOB while ext_verify: wasm")?;
-		let message = this.memory.get(msg, msg_len as usize)
-			.map_err(|_| "OOB while ext_verify: wasm")?;
-		let signature = this.memory.get(signature, signature_len as usize)
-			.map_err(|_| "OOB while ext_verify: wasm")?;
-
-		let res = this.ext.offchain()
-			.map(|api| api.verify(key, &*message, &*signature))
-			.ok_or_else(|| "Calling unavailable API ext_verify: wasm")?;
-
-		match res {
-			Ok(true) => Ok(0),
-			Ok(false) => Ok(1),
-			Err(()) => Ok(u32::max_value()),
-		}
-	},
-=======
->>>>>>> 27cb884a
 	ext_timestamp() -> u64 => {
 		let timestamp = this.ext.offchain()
 			.map(|api| api.timestamp())
