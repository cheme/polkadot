--- conflicted
+++ resolved
@@ -369,20 +369,6 @@
 		this.ext.clear_prefix(&prefix);
 		Ok(())
 	},
-<<<<<<< HEAD
-	ext_kill_child_storage(
-		storage_key_data: *const u8,
-		storage_key_len: u32,
-		keep_root_data: *const u8,
-		keep_root_len: u32
-	) -> u32 => {
-		let keep_root = if keep_root_len > 0 {
-			Some(this.memory.get(keep_root_data, keep_root_len as usize)
-				.map_err(|_| "Invalid attempt to determine keep_root in ext_kill_child_storage")?)
-		} else {
-			None
-		};
-=======
 	ext_clear_child_prefix(
 		storage_key_data: *const u8,
 		storage_key_len: u32,
@@ -401,8 +387,18 @@
 		)?;
 		Ok(())
 	},
-	ext_kill_child_storage(storage_key_data: *const u8, storage_key_len: u32) => {
->>>>>>> aacea855
+	ext_kill_child_storage(
+		storage_key_data: *const u8,
+		storage_key_len: u32,
+		keep_root_data: *const u8,
+		keep_root_len: u32
+	) -> u32 => {
+		let keep_root = if keep_root_len > 0 {
+			Some(this.memory.get(keep_root_data, keep_root_len as usize)
+				.map_err(|_| "Invalid attempt to determine keep_root in ext_kill_child_storage")?)
+		} else {
+			None
+		};
 		let storage_key = this.memory.get(storage_key_data, storage_key_len as usize)
 			.map_err(|_| "Invalid attempt to determine storage_key in ext_kill_child_storage")?;
 		if this.with_child_trie(
