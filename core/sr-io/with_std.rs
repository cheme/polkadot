--- conflicted
+++ resolved
@@ -14,18 +14,10 @@
 // You should have received a copy of the GNU General Public License
 // along with Substrate.  If not, see <http://www.gnu.org/licenses/>.
 
-<<<<<<< HEAD
-#[doc(hidden)]
-pub use parity_codec as codec;
 // re-export hashing functions.
 pub use primitives::{
-	blake2_256, twox_128, twox_256, ed25519, Blake2Hasher, sr25519,
-	Pair, subtrie::{SubTrie, KeySpace},
-=======
-use primitives::{
 	blake2_128, blake2_256, twox_128, twox_256, twox_64, ed25519, Blake2Hasher,
-	sr25519, Pair
->>>>>>> 2899be9e
+	sr25519, Pair, subtrie::{SubTrie, KeySpace},
 };
 // Switch to this after PoC-3
 // pub use primitives::BlakeHasher;
@@ -60,32 +52,6 @@
 	}
 }
 
-<<<<<<< HEAD
-/// A set of key value pairs for children storage;
-pub type ChildrenStorageOverlay = HashMap<KeySpace, (StorageOverlay, SubTrie)>;
-
-/// Get `key` from storage and return a `Vec`, empty if there's a problem.
-pub fn storage(key: &[u8]) -> Option<Vec<u8>> {
-	ext::with(|ext| ext.storage(key))
-		.expect("storage cannot be called outside of an Externalities-provided environment.")
-}
-
-/// Get `key` from child storage and return a `Vec`, empty if there's a problem.
-pub fn child_storage(subtrie: &SubTrie, key: &[u8]) -> Option<Vec<u8>> {
-	ext::with(|ext| ext.child_storage(subtrie, key))
-		.expect("storage cannot be called outside of an Externalities-provided environment.")
-}
-
-/// get child trie at storage key location
-pub fn get_child_trie(storage_key: &[u8]) -> Option<SubTrie> {
-	ext::with(|ext| ext.get_child_trie(storage_key))
-		.expect("storage cannot be called outside of an Externalities-provided environment.")
-}
-
-/// set child trie at storage key location
-pub fn set_child_trie(subtrie: &SubTrie) {
-	ext::with(|ext| ext.set_child_trie(subtrie))
-=======
 impl StorageApi for () {
 	fn storage(key: &[u8]) -> Option<Vec<u8>> {
 		ext::with(|ext| ext.storage(key).map(|s| s.to_vec()))
@@ -101,12 +67,20 @@
 		})).expect("read_storage cannot be called outside of an Externalities-provided environment.")
 	}
 
-	fn child_storage(storage_key: &[u8], key: &[u8]) -> Option<Vec<u8>> {
-		ext::with(|ext| {
-			let storage_key = child_storage_key_or_panic(storage_key);
-			ext.child_storage(storage_key, key).map(|s| s.to_vec())
+	fn get_child_trie(storage_key: &[u8]) -> Option<SubTrie> {
+		ext::with(|ext| ext.get_child_trie(storage_key))
+			.expect("storage cannot be called outside of an Externalities-provided environment.")
+	}
+
+	fn set_child_trie(subtrie: &SubTrie) {
+		ext::with(|ext| ext.set_child_trie(subtrie))
+			.expect("storage cannot be called outside of an Externalities-provided environment.")
+	}
+
+	fn child_storage(subtrie: &SubTrie, key: &[u8]) -> Option<Vec<u8>> {
+		ext::with(|ext| {
+			ext.child_storage(subtrie, key).map(|s| s.to_vec())
 		})
->>>>>>> 2899be9e
 		.expect("storage cannot be called outside of an Externalities-provided environment.")
 	}
 
@@ -116,84 +90,47 @@
 		);
 	}
 
-<<<<<<< HEAD
-/// Get `key` from child storage, placing the value into `value_out` (as much of it as possible) and return
-/// the number of bytes that the entry in storage had beyond the offset or None if the storage entry
-/// doesn't exist at all. Note that if the buffer is smaller than the storage entry length, the returned
-/// number of bytes is not equal to the number of bytes written to the `value_out`.
-pub fn read_child_storage(subtrie: &SubTrie, key: &[u8], value_out: &mut [u8], value_offset: usize) -> Option<usize> {
-	ext::with(|ext| ext.child_storage(subtrie, key).map(|value| {
-		let value = &value[value_offset..];
-		let written = ::std::cmp::min(value.len(), value_out.len());
-		value_out[..written].copy_from_slice(&value[..written]);
-		value.len()
-	})).expect("read_storage cannot be called outside of an Externalities-provided environment.")
-}
-=======
 	fn read_child_storage(
-		storage_key: &[u8],
+		subtrie: &SubTrie,
 		key: &[u8],
 		value_out: &mut [u8],
 		value_offset: usize,
 	) -> Option<usize> {
 		ext::with(|ext| {
-			let storage_key = child_storage_key_or_panic(storage_key);
-			ext.child_storage(storage_key, key)
+			ext.child_storage(subtrie, key)
 				.map(|value| {
 					let value = &value[value_offset..];
-					let written = std::cmp::min(value.len(), value_out.len());
+					let written = ::std::cmp::min(value.len(), value_out.len());
 					value_out[..written].copy_from_slice(&value[..written]);
 					value.len()
 				})
 		})
 		.expect("read_child_storage cannot be called outside of an Externalities-provided environment.")
 	}
->>>>>>> 2899be9e
-
-	fn set_child_storage(storage_key: &[u8], key: &[u8], value: &[u8]) {
-		ext::with(|ext| {
-			let storage_key = child_storage_key_or_panic(storage_key);
-			ext.set_child_storage(storage_key, key.to_vec(), value.to_vec())
-		});
-	}
-
-<<<<<<< HEAD
-/// Set the child storage of a key to some value.
-pub fn set_child_storage(subtrie: &SubTrie, key: &[u8], value: &[u8]) {
-	ext::with(|ext|
-		ext.set_child_storage(subtrie, key.to_vec(), value.to_vec())
-	);
-}
-=======
+
+	fn set_child_storage(subtrie: &SubTrie, key: &[u8], value: &[u8]) {
+		ext::with(|ext| {
+			ext.set_child_storage(subtrie, key.to_vec(), value.to_vec())
+		});
+	}
+
 	fn clear_storage(key: &[u8]) {
 		ext::with(|ext|
 			ext.clear_storage(key)
 		);
 	}
->>>>>>> 2899be9e
-
-	fn clear_child_storage(storage_key: &[u8], key: &[u8]) {
-		ext::with(|ext| {
-			let storage_key = child_storage_key_or_panic(storage_key);
-			ext.clear_child_storage(storage_key, key)
-		});
-	}
-
-<<<<<<< HEAD
-/// Clear the storage of a key.
-pub fn clear_child_storage(subtrie: &SubTrie, key: &[u8]) {
-	ext::with(|ext|
-		ext.clear_child_storage(subtrie, key)
-	);
-}
-=======
-	fn kill_child_storage(storage_key: &[u8]) {
-		ext::with(|ext| {
-			let storage_key = child_storage_key_or_panic(storage_key);
-			ext.kill_child_storage(storage_key)
-		});
-	}
->>>>>>> 2899be9e
+
+	fn clear_child_storage(subtrie: &SubTrie, key: &[u8]) {
+		ext::with(|ext| {
+			ext.clear_child_storage(subtrie, key)
+		});
+	}
+
+	fn kill_child_storage(subtrie: &SubTrie) {
+		ext::with(|ext| {
+			ext.kill_child_storage(subtrie)
+		});
+	}
 
 	fn exists_storage(key: &[u8]) -> bool {
 		ext::with(|ext|
@@ -201,21 +138,11 @@
 		).unwrap_or(false)
 	}
 
-<<<<<<< HEAD
-/// Check whether a given `key` exists in storage.
-pub fn exists_child_storage(subtrie: &SubTrie, key: &[u8]) -> bool {
-	ext::with(|ext|
-		ext.exists_child_storage(subtrie, key)
-	).unwrap_or(false)
-}
-=======
-	fn exists_child_storage(storage_key: &[u8], key: &[u8]) -> bool {
-		ext::with(|ext| {
-			let storage_key = child_storage_key_or_panic(storage_key);
-			ext.exists_child_storage(storage_key, key)
+	fn exists_child_storage(subtrie: &SubTrie, key: &[u8]) -> bool {
+		ext::with(|ext| {
+			ext.exists_child_storage(subtrie, key)
 		}).unwrap_or(false)
 	}
->>>>>>> 2899be9e
 
 	fn clear_prefix(prefix: &[u8]) {
 		ext::with(|ext|
@@ -223,25 +150,15 @@
 		);
 	}
 
-<<<<<<< HEAD
-/// Clear an entire child storage.
-pub fn kill_child_storage(subtrie: &SubTrie) {
-	ext::with(|ext|
-		ext.kill_child_storage(subtrie)
-	);
-}
-=======
 	fn storage_root() -> [u8; 32] {
 		ext::with(|ext|
 			ext.storage_root()
 		).unwrap_or(H256::zero()).into()
 	}
->>>>>>> 2899be9e
-
-	fn child_storage_root(storage_key: &[u8]) -> Vec<u8> {
-		ext::with(|ext| {
-			let storage_key = child_storage_key_or_panic(storage_key);
-			ext.child_storage_root(storage_key)
+
+	fn child_storage_root(subtrie: &SubTrie) -> Vec<u8> {
+		ext::with(|ext| {
+			ext.child_storage_root(subtrie)
 		}).expect("child_storage_root cannot be called outside of an Externalities-provided environment.")
 	}
 
@@ -251,14 +168,6 @@
 		).unwrap_or(None)
 	}
 
-<<<<<<< HEAD
-/// "Commit" all existing operations and compute the resultant child storage root.
-pub fn child_storage_root(subtrie: &SubTrie) -> Option<Vec<u8>> {
-	ext::with(|ext|
-		ext.child_storage_root(subtrie)
-	).unwrap_or(None)
-}
-=======
 	fn enumerated_trie_root<H>(input: &[&[u8]]) -> H::Out
 	where
 		H: Hasher,
@@ -266,7 +175,6 @@
 	{
 		trie::ordered_trie_root::<H, _, _>(input.iter())
 	}
->>>>>>> 2899be9e
 
 	fn trie_root<H, I, A, B>(input: I) -> H::Out
 	where
@@ -369,7 +277,7 @@
 pub type StorageOverlay = HashMap<Vec<u8>, Vec<u8>>;
 
 /// A set of key value pairs for children storage;
-pub type ChildrenStorageOverlay = HashMap<Vec<u8>, StorageOverlay>;
+pub type ChildrenStorageOverlay = HashMap<KeySpace, (StorageOverlay, SubTrie)>;
 
 /// Execute the given closure with global functions available whose functionality routes into
 /// externalities that draw from and populate `storage`. Forwards the value that the closure returns.
