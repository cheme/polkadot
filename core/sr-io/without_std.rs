// Copyright 2017-2019 Parity Technologies (UK) Ltd.
// This file is part of Substrate.

// Substrate is free software: you can redistribute it and/or modify
// it under the terms of the GNU General Public License as published by
// the Free Software Foundation, either version 3 of the License, or
// (at your option) any later version.

// Substrate is distributed in the hope that it will be useful,
// but WITHOUT ANY WARRANTY; without even the implied warranty of
// MERCHANTABILITY or FITNESS FOR A PARTICULAR PURPOSE.  See the
// GNU General Public License for more details.

// You should have received a copy of the GNU General Public License
// along with Substrate.  If not, see <http://www.gnu.org/licenses/>.

#[doc(hidden)]
pub use rstd;
pub use rstd::{mem, slice};

use core::{intrinsics, panic::PanicInfo};
use rstd::{vec::Vec, cell::Cell, convert::TryInto, ptr};
use primitives::{
	offchain, Blake2Hasher,
	child_trie::{ChildTrie, ChildTrieReadRef},
};
use codec::Decode;

#[cfg(not(feature = "no_panic_handler"))]
#[panic_handler]
#[no_mangle]
pub fn panic(info: &PanicInfo) -> ! {
	unsafe {
		#[cfg(feature = "wasm-nice-panic-message")]
		{
			let message = rstd::alloc::format!("{}", info);
			extern_functions_host_impl::ext_print_utf8(message.as_ptr() as *const u8, message.len() as u32);
		}
		#[cfg(not(feature = "wasm-nice-panic-message"))]
		{
			if let Some(loc) = info.location() {
				extern_functions_host_impl::ext_print_utf8(loc.file().as_ptr() as *const u8, loc.file().len() as u32);
				extern_functions_host_impl::ext_print_num(loc.line() as u64);
				extern_functions_host_impl::ext_print_num(loc.column() as u64);
			}
		}
		intrinsics::abort()
	}
}

#[cfg(not(feature = "no_oom"))]
#[alloc_error_handler]
pub extern fn oom(_: ::core::alloc::Layout) -> ! {
	static OOM_MSG: &str = "Runtime memory exhausted. Aborting";

	unsafe {
		extern_functions_host_impl::ext_print_utf8(OOM_MSG.as_ptr(), OOM_MSG.len() as u32);
		intrinsics::abort();
	}
}

/// External (Host) APIs
pub mod ext {
	use super::*;

	/// The state of an exchangeable function.
	#[derive(Clone, Copy)]
	enum ExchangeableFunctionState {
		/// Original function is present
		Original,
		/// The function has been replaced.
		Replaced,
	}

	/// A function which implementation can be exchanged.
	///
	/// Internally this works by swapping function pointers.
	pub struct ExchangeableFunction<T>(Cell<(T, ExchangeableFunctionState)>);

	impl<T> ExchangeableFunction<T> {
		/// Create a new instance of `ExchangeableFunction`.
		pub const fn new(impl_: T) -> Self {
			Self(Cell::new((impl_, ExchangeableFunctionState::Original)))
		}
	}

	impl<T: Copy> ExchangeableFunction<T> {
		/// Replace the implementation with `new_impl`.
		///
		/// # Panics
		///
		/// Panics when trying to replace an already replaced implementation.
		///
		/// # Returns
		///
		/// Returns the original implementation wrapped in [`RestoreImplementation`].
		pub fn replace_implementation(&'static self, new_impl: T) -> RestoreImplementation<T> {
			if let ExchangeableFunctionState::Replaced = self.0.get().1 {
				panic!("Trying to replace an already replaced implementation!")
			}

			let old = self.0.replace((new_impl, ExchangeableFunctionState::Replaced));

			RestoreImplementation(self, Some(old.0))
		}

		/// Restore the original implementation.
		fn restore_orig_implementation(&self, orig: T) {
			self.0.set((orig, ExchangeableFunctionState::Original));
		}

		/// Returns the internal function pointer.
		pub fn get(&self) -> T {
			self.0.get().0
		}
	}

	// WASM does not support threads, so this is safe; qed.
	unsafe impl<T> Sync for ExchangeableFunction<T> {}

	/// Restores a function implementation on drop.
	///
	/// Stores a static reference to the function object and the original implementation.
	pub struct RestoreImplementation<T: 'static + Copy>(&'static ExchangeableFunction<T>, Option<T>);

	impl<T: Copy> Drop for RestoreImplementation<T> {
		fn drop(&mut self) {
			self.0.restore_orig_implementation(self.1.take().expect("Value is only taken on drop; qed"));
		}
	}

	/// Ensures we use the right crypto when calling into native
	pub trait ExternTrieCrypto: Hasher {
		/// A trie root formed from the enumerated items.
		fn ordered_trie_root<
			A: AsRef<[u8]>,
			I: IntoIterator<Item = A>
		>(values: I) -> Self::Out;
	}

	/// Additional bounds for Hasher trait for without_std.
	pub trait HasherBounds: ExternTrieCrypto {}
	impl<T: ExternTrieCrypto + Hasher> HasherBounds for T {}

	// Ensures we use a Blake2_256-flavored Hasher when calling into native
	impl ExternTrieCrypto for Blake2Hasher {
		fn ordered_trie_root<
			A: AsRef<[u8]>,
			I: IntoIterator<Item = A>
		>(items: I) -> Self::Out {
			let mut values = Vec::new();
			let mut lengths = Vec::new();
			for v in items.into_iter() {
				values.extend_from_slice(v.as_ref());
				lengths.push((v.as_ref().len() as u32).to_le());
			}
			let mut result: [u8; 32] = Default::default();
			unsafe {
				ext_blake2_256_enumerated_trie_root.get()(
					values.as_ptr(),
					lengths.as_ptr(),
					lengths.len() as u32,
					result.as_mut_ptr()
				);
			}
			result.into()
		}
	}

	/// Declare extern functions
	macro_rules! extern_functions {
		(
			$(
				$( #[$attr:meta] )*
				fn $name:ident ( $( $arg:ident : $arg_ty:ty ),* $(,)? ) $( -> $ret:ty )?;
			)*
		) => {
			$(
				$( #[$attr] )*
				#[allow(non_upper_case_globals)]
				pub static $name: ExchangeableFunction<unsafe fn ( $( $arg_ty ),* ) $( -> $ret )?> =
					ExchangeableFunction::new(extern_functions_host_impl::$name);
			)*

			/// The exchangeable extern functions host implementations.
			pub(crate) mod extern_functions_host_impl {
				$(
					pub unsafe fn $name ( $( $arg : $arg_ty ),* ) $( -> $ret )? {
						implementation::$name ( $( $arg ),* )
					}
				)*

				mod implementation {
					extern "C" {
						$(
							pub fn $name ( $( $arg : $arg_ty ),* ) $( -> $ret )?;
						)*
					}
				}
			}
		};
	}

	/// Host functions, provided by the executor.
	/// A WebAssembly runtime module would "import" these to access the execution environment
	/// (most importantly, storage) or perform heavy hash calculations.
	/// See also "ext_" functions in sr-sandbox and sr-std
	extern_functions! {
		/// Host functions for printing, useful for debugging.
		fn ext_print_utf8(utf8_data: *const u8, utf8_len: u32);
		/// Print data as hex.
		fn ext_print_hex(data: *const u8, len: u32);
		/// Print a number
		fn ext_print_num(value: u64);

		/// Set value for key in storage.
		fn ext_set_storage(key_data: *const u8, key_len: u32, value_data: *const u8, value_len: u32);
		/// Get child trie at a storage location.
		///
		/// # Returns
		///
		/// - `1` if child trie found and content written.
		/// - `0` otherwhise.
		fn ext_child_trie(
			storage_key_data: *const u8,
			storage_key_len: u32,
			keyspace: *mut *mut u8,
			keyspace_len: *mut u32,
			root: *mut *mut u8,
			root_len: *mut u32,
			parent: *mut *mut u8,
			parent_len: *mut u32,
			extension: *mut *mut u8,
			extension_len: *mut u32
		) -> u32;
		/// Set child trie return false if there is an attempt to change non empty root.
		/// # Returns
		///
		/// - `1` if set successfull
		/// - `0` if not
		fn ext_set_child_trie(
			keyspace: *const u8,
			keyspace_len: u32,
			root: *const u8,
			root_len: u32,
			parent: *const u8,
			parent_len: u32,
			extension: *const u8,
			extension_len: u32
		) -> u32;
		/// Remove key and value from storage.
		fn ext_clear_storage(key_data: *const u8, key_len: u32);
		/// Checks if the given key exists in the storage.
		///
		/// # Returns
		///
		/// - `1` if the value exists.
		/// - `0` if the value does not exists.
		fn ext_exists_storage(key_data: *const u8, key_len: u32) -> u32;
		/// Remove storage entries which key starts with given prefix.
		fn ext_clear_prefix(prefix_data: *const u8, prefix_len: u32);
		/// Remove child storage entries which key starts with given prefix.
		fn ext_clear_child_prefix(
			storage_key_data: *const u8,
			storage_key_len: u32,
			prefix_data: *const u8,
			prefix_len: u32
		);
		/// Gets the value of the given key from storage.
		///
		/// The host allocates the memory for storing the value.
		///
		/// # Returns
		///
		/// - `0` if no value exists to the given key. `written_out` is set to `u32::max_value()`.
		/// - Otherwise, pointer to the value in memory. `written_out` contains the length of the value.
		fn ext_get_allocated_storage(key_data: *const u8, key_len: u32, written_out: *mut u32) -> *mut u8;
		/// Gets the value of the given key from storage.
		///
		/// The value is written into `value` starting at `value_offset`.
		///
		/// If the value length is greater than `value_len - value_offset`, the value is written partially.
		///
		/// # Returns
		///
		/// - `u32::max_value()` if the value does not exists.
		///
		/// - Otherwise, the number of bytes written for value.
		fn ext_get_storage_into(
			key_data: *const u8,
			key_len: u32,
			value_data: *mut u8,
			value_len: u32,
			value_offset: u32
		) -> u32;
		/// Gets the trie root of the storage.
		fn ext_storage_root(result: *mut u8);
		/// Get the change trie root of the current storage overlay at a block with given parent.
		///
		/// # Returns
		///
		/// - `1` if the change trie root was found.
		/// - `0` if the change trie root was not found.
		fn ext_storage_changes_root(
			parent_hash_data: *const u8, parent_hash_len: u32, result: *mut u8) -> u32;

		/// A child storage function.
		///
		/// See [`ext_set_storage`] for details.
		///
		/// A child storage is used e.g. by a contract.
		fn ext_set_child_storage(
			storage_key_data: *const u8,
			storage_key_len: u32,
			key_data: *const u8,
			key_len: u32,
			value_data: *const u8,
			value_len: u32
		);
		/// A child storage function.
		///
		/// See [`ext_clear_storage`] for details.
		///
		/// A child storage is used e.g. by a contract.
		fn ext_clear_child_storage(
			storage_key_data: *const u8,
			storage_key_len: u32,
			key_data: *const u8,
			key_len: u32
		);
		/// A child storage function.
		///
		/// See [`ext_exists_storage`] for details.
		///
		/// A child storage is used e.g. by a contract.
		fn ext_exists_child_storage(
			keyspace_data: *const u8,
			keyspace_len: u32,
			root_data: *const u8,
			root_len: u32,
			key_data: *const u8,
			key_len: u32
		) -> u32;
		/// A child storage function.
		///
		/// See [`ext_kill_storage`] for details.
		///
		/// A child storage is used e.g. by a contract.
		///
		/// Return 1 if a child trie can be use after.
		fn ext_kill_child_storage(
			prefix_storage_key_data: *const u8,
			storage_key_len: u32,
			keep_root_data: *const u8,
			keep_root_len: u32
		) -> u32;
		/// A child storage function.
		///
		/// See [`ext_get_allocated_storage`] for details.
		///
		/// A child storage is used e.g. by a contract.
		fn ext_get_allocated_child_storage(
			keyspace_data: *const u8,
			keyspace_len: u32,
			root_data: *const u8,
			root_len: u32,
			key_data: *const u8,
			key_len: u32,
			written_out: *mut u32
		) -> *mut u8;
		/// A child storage function.
		///
		/// See [`ext_get_storage_into`] for details.
		///
		/// A child storage is used e.g. by a contract.
		fn ext_get_child_storage_into(
			keyspace_data: *const u8,
			keyspace_len: u32,
			root_data: *const u8,
			root_len: u32,
			key_data: *const u8,
			key_len: u32,
			value_data: *mut u8,
			value_len: u32,
			value_offset: u32
		) -> u32;
		/// Commits all changes and calculates the child-storage root.
		///
		/// A child storage is used e.g. by a contract.
		///
		/// # Returns
		///
		/// - The pointer to the result vector and `written_out` contains its length.
		fn ext_child_storage_root(
			storage_key_data: *const u8,
			storage_key_len: u32,
			written_out: *mut u32
		) -> *mut u8;

		/// The current relay chain identifier.
		fn ext_chain_id() -> u64;

		/// Calculate a blake2_256 merkle trie root.
		fn ext_blake2_256_enumerated_trie_root(
			values_data: *const u8,
			lens_data: *const u32,
			lens_len: u32,
			result: *mut u8
		);
		/// BLAKE2_128 hash
		fn ext_blake2_128(data: *const u8, len: u32, out: *mut u8);
		/// BLAKE2_256 hash
		fn ext_blake2_256(data: *const u8, len: u32, out: *mut u8);
		/// XX64 hash
		fn ext_twox_64(data: *const u8, len: u32, out: *mut u8);
		/// XX128 hash
		fn ext_twox_128(data: *const u8, len: u32, out: *mut u8);
		/// XX256 hash
		fn ext_twox_256(data: *const u8, len: u32, out: *mut u8);
		/// Keccak256 hash
		fn ext_keccak_256(data: *const u8, len: u32, out: *mut u8);

		/// Returns all `ed25519` public keys for the given key type from the keystore.
		fn ext_ed25519_public_keys(id: *const u8, result_len: *mut u32) -> *mut u8;

		/// Note: `ext_ed25519_verify` returns `0` if the signature is correct, nonzero otherwise.
		fn ext_ed25519_verify(
			msg_data: *const u8,
			msg_len: u32,
			sig_data: *const u8,
			pubkey_data: *const u8,
		) -> u32;

		/// Generate an `ed25519` key pair for the given key type id and store the public key
		/// in `out`.
		fn ext_ed25519_generate(id: *const u8, seed: *const u8, seed_len: u32, out: *mut u8);

		/// Sign the given `msg` with the `ed25519` key pair that corresponds to then given key
		/// type id and public key. The raw signature is stored in `out`.
		///
		/// # Returns
		///
		/// - `0` on success
		/// - nonezero if something failed, e.g. retrieving of the key.
		fn ext_ed25519_sign(
			id: *const u8,
			pubkey: *const u8,
			msg: *const u8,
			msg_len: u32,
			out: *mut u8,
		) -> u32;

		/// Returns all `sr25519` public keys for the given key type from the keystore.
		fn ext_sr25519_public_keys(id: *const u8, result_len: *mut u32) -> *mut u8;

		/// Note: `ext_sr25519_verify` returns 0 if the signature is correct, nonzero otherwise.
		fn ext_sr25519_verify(
			msg_data: *const u8,
			msg_len: u32,
			sig_data: *const u8,
			pubkey_data: *const u8,
		) -> u32;

		/// Generate an `sr25519` key pair for the given key type id and store the public
		/// key in `out`.
		fn ext_sr25519_generate(id: *const u8, seed: *const u8, seed_len: u32, out: *mut u8);

		/// Sign the given `msg` with the `sr25519` key pair that corresponds to then given key
		/// type id and public key. The raw signature is stored in `out`.
		///
		/// # Returns
		///
		/// - `0` on success
		/// - nonezero if something failed, e.g. retrieving of the key.
		fn ext_sr25519_sign(
			id: *const u8,
			pubkey: *const u8,
			msg: *const u8,
			msg_len: u32,
			out: *mut u8,
		) -> u32;

		/// Note: ext_secp256k1_ecdsa_recover returns 0 if the signature is correct, nonzero otherwise.
		fn ext_secp256k1_ecdsa_recover(
			msg_data: *const u8,
			sig_data: *const u8,
			pubkey_data: *mut u8,
		) -> u32;

		//================================
		// Offchain-worker Context
		//================================

		/// Returns if the local node is a potential validator.
		///
		/// - `1` == `true`
		/// - `0` == `false`
		fn ext_is_validator() -> u32;

		/// Submit transaction.
		///
		/// # Returns
		///
		/// - 0 if it was successfuly added to the pool
		/// - nonzero otherwise.
		fn ext_submit_transaction(data: *const u8, len: u32) -> u32;

		/// Returns information about the local node's network state.
		///
		/// # Returns
		///
		/// The encoded `Result<offchain::OpaqueNetworkState, ()>`.
		/// `written_out` contains the length of the message.
		///
		/// The ownership of the returned buffer is transferred to the runtime
		/// code and the runtime is responsible for freeing it. This is always
		/// a properly allocated pointer (which cannot be NULL), hence the
		/// runtime code can always rely on it.
		fn ext_network_state(written_out: *mut u32) -> *mut u8;

		/// Returns current UNIX timestamp (milliseconds)
		fn ext_timestamp() -> u64;

		/// Pause execution until given timestamp (milliseconds; `deadline`) is reached.
		///
		/// The deadline is obtained by querying the current timestamp via `ext_timestamp`
		/// and then adding some time to it.
		fn ext_sleep_until(deadline: u64);

		/// Generate a random seed
		///
		/// `data` has to be a pointer to a slice of 32 bytes.
		fn ext_random_seed(data: *mut u8);

		/// Write a value to local storage.
		fn ext_local_storage_set(kind: u32, key: *const u8, key_len: u32, value: *const u8, value_len: u32);

		/// Write a value to local storage in atomic fashion.
		///
		/// # Returns
		/// - `0` in case the value has been set
		/// - `1` if the `old_value` didn't match
		fn ext_local_storage_compare_and_set(
			kind: u32,
			key: *const u8,
			key_len: u32,
			old_value: *const u8,
			old_value_len: u32,
			new_value: *const u8,
			new_value_len: u32
		) -> u32;

		/// Read a value from local storage.
		///
		///
		/// # Returns
		///
		/// - 0 if the value has not been found, the `value_len` is set to `u32::max_value`.
		/// - Otherwise, pointer to the value in memory. `value_len` contains the length of the value.
		fn ext_local_storage_get(kind: u32, key: *const u8, key_len: u32, value_len: *mut u32) -> *mut u8;

		/// Initiates a http request.
		///
		/// `meta` is parity-scale-codec encoded additional parameters to the request (like redirection policy,
		/// timeouts, certificates policy, etc). The format is not yet specified and the field is currently
		/// only reserved for future use.
		///
		/// # Returns
		///
		///	`RequestId(u16)` of initiated request, any value beyond `u16::max_value`
		/// signifies an error.
		fn ext_http_request_start(
			method: *const u8,
			method_len: u32,
			url: *const u8,
			url_len: u32,
			meta: *const u8,
			meta_len: u32
		) -> u32;

		/// Add a header to the request.
		///
		/// # Returns
		///
		/// - `0` if successful (and the request id exists)
		/// - nonzero otherwise
		fn ext_http_request_add_header(
			request_id: u32,
			name: *const u8,
			name_len: u32,
			value: *const u8,
			value_len: u32
		) -> u32;

		/// Write a chunk of request body.
		///
		/// Writing an empty chunks finalises the request.
		/// Passing `0` as deadline blocks forever.
		///
		/// # Returns
		///
		/// - `0` if successful,
		/// - nonzero otherwise (see HttpError for the codes)
		fn ext_http_request_write_body(
			request_id: u32,
			chunk: *const u8,
			chunk_len: u32,
			deadline: u64
		) -> u32;

		/// Block and wait for the responses for given requests.
		///
		/// Note that if deadline is 0 the method will block indefinitely,
		/// otherwise unready responses will produce `DeadlineReached` status.
		/// (see #primitives::offchain::HttpRequestStatus)
		///
		/// Make sure that `statuses` have the same length as ids.
		fn ext_http_response_wait(
			ids: *const u32,
			ids_len: u32,
			statuses: *mut u32,
			deadline: u64
		);

		/// Read all response headers.
		///
		/// Note the headers are only available before response body is fully consumed.
		///
		/// # Returns
		///
		/// - A pointer to parity-scale-codec encoded vector of pairs `(HeaderKey, HeaderValue)`.
		/// - In case invalid `id` is passed it returns a pointer to parity-encoded empty vector.
		fn ext_http_response_headers(
			id: u32,
			written_out: *mut u32
		) -> *mut u8;

		/// Read a chunk of body response to given buffer.
		///
		/// Passing `0` as deadline blocks forever.
		///
		/// # Returns
		///
		/// The number of bytes written if successful,
		/// - if it's `0` it means response has been fully consumed,
		/// - if it's greater than `u32::max_value() - 255` it means reading body failed.
		///
		/// In case of failure, the error code should be mapped to `HttpError`
		/// in a following manner:
		/// - `u32::max_value()` HttpError code 1 (DeadlineReached)
		/// - `u32::max_value() - 1` HttpError code 2 (IoError)
		/// The rest is reserved for potential future errors.
		fn ext_http_response_read_body(
			id: u32,
			buffer: *mut u8,
			buffer_len: u32,
			deadline: u64
		) -> u32;
	}
}

pub use self::ext::*;

impl StorageApi for () {
	fn storage(key: &[u8]) -> Option<Vec<u8>> {
		let mut length: u32 = 0;
		unsafe {
			let ptr = ext_get_allocated_storage.get()(key.as_ptr(), key.len() as u32, &mut length);
			from_raw_parts(ptr, length)
		}
	}

	fn read_storage(key: &[u8], value_out: &mut [u8], value_offset: usize) -> Option<usize> {
		unsafe {
			match ext_get_storage_into.get()(
				key.as_ptr(),
				key.len() as u32,
				value_out.as_mut_ptr(),
				value_out.len() as u32,
				value_offset as u32,
			) {
				none if none == u32::max_value() => None,
				length => Some(length as usize),
			}
		}
	}

	/// Get child trie at storage key location.
	fn child_trie(storage_key: &[u8]) -> Option<ChildTrie> {
		let mut key = ptr::null_mut();
		let mut key_length = 0u32;
		let mut root = ptr::null_mut();
		let mut root_length = 0u32;
		let mut parent = ptr::null_mut();
		let mut parent_length = 0u32;
		let mut extension = ptr::null_mut();
		let mut extension_length = 0u32;
		unsafe {
			if ext_child_trie.get()(
				storage_key.as_ptr(),
				storage_key.len() as u32,
				&mut key as *mut _,
				&mut key_length,
				&mut root as *mut _,
				&mut root_length,
				&mut parent as *mut _,
				&mut parent_length,
				&mut extension as *mut _,
				&mut extension_length,
			) == 1 {
				Some(ChildTrie::unsafe_from_ptr_child_trie(
					key,
					key_length,
					root,
					root_length,
					parent,
					parent_length,
					extension,
					extension_length,
				))
			} else {
				None
			}
		}
	}

	/// Set child trie. Can fail and return false (eg change of root).
	fn set_child_trie(child_trie: ChildTrie) -> bool {
		unsafe {
			let p = child_trie.ptr_child_trie();
			ext_set_child_trie.get()(p.0, p.1, p.2, p.3, p.4, p.5, p.6, p.7) == 1
		}
	}


	fn child_storage(child_trie: ChildTrieReadRef, key: &[u8]) -> Option<Vec<u8>> {
		let mut length: u32 = 0;
		let empty_byte: [u8;0] = [];
		let (keyspace, root) = match child_trie {
			ChildTrieReadRef::New(keyspace) => (keyspace, &empty_byte[..]),
			ChildTrieReadRef::Existing (root, keyspace) => (keyspace, root),
		};
		unsafe {
			let ptr = ext_get_allocated_child_storage.get()(
				keyspace.as_ptr(),
				keyspace.len() as u32,
				root.as_ptr(),
				root.len() as u32,
				key.as_ptr(),
				key.len() as u32,
				&mut length
			);
			from_raw_parts(ptr, length)
		}
	}

	fn read_child_storage(
		child_trie: ChildTrieReadRef,
		key: &[u8],
		value_out: &mut [u8],
		value_offset: usize
	) -> Option<usize> {
		let empty_byte: [u8;0] = [];
		let (keyspace, root) = match child_trie {
			ChildTrieReadRef::New(keyspace) => (keyspace, &empty_byte[..]),
			ChildTrieReadRef::Existing (root, keyspace) => (keyspace, root),
		};
		unsafe {
			match ext_get_child_storage_into.get()(
				keyspace.as_ptr(),
				keyspace.len() as u32,
				root.as_ptr(),
				root.len() as u32,
				key.as_ptr(), key.len() as u32,
				value_out.as_mut_ptr(), value_out.len() as u32,
				value_offset as u32
			) {
				none if none == u32::max_value() => None,
				length => Some(length as usize),
			}
		}
	}

	fn set_storage(key: &[u8], value: &[u8]) {
		unsafe {
			ext_set_storage.get()(
				key.as_ptr(), key.len() as u32,
				value.as_ptr(), value.len() as u32
			);
		}
	}

	fn set_child_storage(child_trie: &ChildTrie, key: &[u8], value: &[u8]) {
		let storage_key = child_trie.parent_slice();
		unsafe {
			ext_set_child_storage.get()(
				storage_key.as_ptr(), storage_key.len() as u32,
				key.as_ptr(), key.len() as u32,
				value.as_ptr(), value.len() as u32
			);
		}
	}

	fn clear_storage(key: &[u8]) {
		unsafe {
			ext_clear_storage.get()(
				key.as_ptr(), key.len() as u32
			);
		}
	}

	fn clear_child_storage(child_trie: &ChildTrie, key: &[u8]) {
		let storage_key = child_trie.parent_slice();
		unsafe {
			ext_clear_child_storage.get()(
				storage_key.as_ptr(), storage_key.len() as u32,
				key.as_ptr(), key.len() as u32
			);
		}
	}

	fn exists_storage(key: &[u8]) -> bool {
		unsafe {
			ext_exists_storage.get()(
				key.as_ptr(), key.len() as u32
			) != 0
		}
	}

	fn exists_child_storage(child_trie: ChildTrieReadRef, key: &[u8]) -> bool {
		let (keyspace, root) = match child_trie {
			ChildTrieReadRef::New(keyspace) => (keyspace, &[][..]),
			ChildTrieReadRef::Existing (root, keyspace) => (keyspace, root),
		};
		unsafe {
			ext_exists_child_storage.get()(
				keyspace.as_ptr(),
				keyspace.len() as u32,
				root.as_ptr(),
				root.len() as u32,
				key.as_ptr(), key.len() as u32
			) != 0
		}
	}

	fn clear_prefix(prefix: &[u8]) {
		unsafe {
			ext_clear_prefix.get()(
				prefix.as_ptr(),
				prefix.len() as u32
			);
		}
	}

<<<<<<< HEAD
	fn kill_child_storage(child_trie_input: ChildTrie, keep_root: Option<KeySpace>) -> Option<ChildTrie> {
		let storage_key = child_trie_input.parent_slice();
		let keep_root = if let Some(kr) = keep_root {
			kr
		} else {
			Vec::new()
		};
		if unsafe {
=======
	fn clear_child_prefix(child_trie: &ChildTrie, prefix: &[u8]) {
		let storage_key = child_trie.parent_slice();
		unsafe {
			ext_clear_child_prefix.get()(
				storage_key.as_ptr(),
				storage_key.len() as u32,
				prefix.as_ptr(), prefix.len() as u32
			);
		}
	}

	fn kill_child_storage(child_trie: &ChildTrie) {
		let storage_key = child_trie.parent_slice();
		unsafe {
>>>>>>> aacea855
			ext_kill_child_storage.get()(
				storage_key.as_ptr(),
				storage_key.len() as u32,
				keep_root.as_ptr(),
				keep_root.len() as u32,
			)
		} == 1 {
			// TODO EMCH we can also return directly from ext_kill_storage
			child_trie(storage_key)
		} else {
			None
		}
	}

	fn storage_root() -> [u8; 32] {
		let mut result: [u8; 32] = Default::default();
		unsafe {
			ext_storage_root.get()(result.as_mut_ptr());
		}
		result
	}

	fn child_storage_root(child_trie: &ChildTrie) -> Vec<u8> {
		let storage_key = child_trie.parent_slice();
		let mut length: u32 = 0;
		unsafe {
			let ptr = ext_child_storage_root.get()(
				storage_key.as_ptr(),
				storage_key.len() as u32,
				&mut length
			);
			from_raw_parts(ptr, length).expect("ext_child_storage_root never returns u32::max_value; qed")
		}
	}

	fn storage_changes_root(parent_hash: [u8; 32]) -> Option<[u8; 32]> {
		let mut result: [u8; 32] = Default::default();
		let is_set = unsafe {
			ext_storage_changes_root.get()(parent_hash.as_ptr(), parent_hash.len() as u32, result.as_mut_ptr())
		};

		if is_set != 0 {
			Some(result)
		} else {
			None
		}
	}

	fn trie_root<
		H: Hasher + ExternTrieCrypto,
		I: IntoIterator<Item = (A, B)>,
		A: AsRef<[u8]> + Ord,
		B: AsRef<[u8]>,
	>(_input: I) -> H::Out {
		unimplemented!()
	}

	fn ordered_trie_root<
		H: Hasher + ExternTrieCrypto,
		I: IntoIterator<Item = A>,
		A: AsRef<[u8]>
	>(values: I) -> H::Out {
		H::ordered_trie_root(values)
	}
}

impl OtherApi for () {
	fn chain_id() -> u64 {
		unsafe {
			ext_chain_id.get()()
		}
	}

	fn print<T: Printable + Sized>(value: T) {
		value.print()
	}

}

impl HashingApi for () {
	fn keccak_256(data: &[u8]) -> [u8; 32] {
		let mut result: [u8; 32] = Default::default();
		unsafe {
			ext_keccak_256.get()(data.as_ptr(), data.len() as u32, result.as_mut_ptr());
		}
		result
	}

	fn blake2_128(data: &[u8]) -> [u8; 16] {
		let mut result: [u8; 16] = Default::default();
		unsafe {
			ext_blake2_128.get()(data.as_ptr(), data.len() as u32, result.as_mut_ptr());
		}
		result
	}

	fn blake2_256(data: &[u8]) -> [u8; 32] {
		let mut result: [u8; 32] = Default::default();
		unsafe {
			ext_blake2_256.get()(data.as_ptr(), data.len() as u32, result.as_mut_ptr());
		}
		result
	}

	fn twox_256(data: &[u8]) -> [u8; 32] {
		let mut result: [u8; 32] = Default::default();
		unsafe {
			ext_twox_256.get()(data.as_ptr(), data.len() as u32, result.as_mut_ptr());
		}
		result
	}

	fn twox_128(data: &[u8]) -> [u8; 16] {
		let mut result: [u8; 16] = Default::default();
		unsafe {
			ext_twox_128.get()(data.as_ptr(), data.len() as u32, result.as_mut_ptr());
		}
		result
	}

	fn twox_64(data: &[u8]) -> [u8; 8] {
		let mut result: [u8; 8] = Default::default();
		unsafe {
			ext_twox_64.get()(data.as_ptr(), data.len() as u32, result.as_mut_ptr());
		}
		result
	}
}

impl CryptoApi for () {
	fn ed25519_public_keys(id: KeyTypeId) -> Vec<ed25519::Public> {
		let mut res_len = 0u32;
		unsafe {
			let res_ptr = ext_ed25519_public_keys.get()(id.0.as_ptr(), &mut res_len);
			Vec::decode(&mut rstd::slice::from_raw_parts(res_ptr, res_len as usize)).unwrap_or_default()
		}
	}

	fn ed25519_generate(id: KeyTypeId, seed: Option<&str>) -> ed25519::Public {
		let mut res = [0u8; 32];
		let seed = seed.as_ref().map(|s| s.as_bytes()).unwrap_or(&[]);
		unsafe {
			ext_ed25519_generate.get()(id.0.as_ptr(), seed.as_ptr(), seed.len() as u32, res.as_mut_ptr())
		};
		ed25519::Public(res)
	}

	fn ed25519_sign<M: AsRef<[u8]>>(
		id: KeyTypeId,
		pubkey: &ed25519::Public,
		msg: &M,
	) -> Option<ed25519::Signature> {
		let mut res = [0u8; 64];
		let success = unsafe {
			ext_ed25519_sign.get()(
				id.0.as_ptr(),
				pubkey.0.as_ptr(),
				msg.as_ref().as_ptr(),
				msg.as_ref().len() as u32,
				res.as_mut_ptr(),
			) == 0
		};

		if success {
			Some(ed25519::Signature(res))
		} else {
			None
		}
	}

	fn ed25519_verify(sig: &ed25519::Signature, msg: &[u8], pubkey: &ed25519::Public) -> bool {
		unsafe {
			ext_ed25519_verify.get()(
				msg.as_ptr(),
				msg.len() as u32,
				sig.0.as_ptr(),
				pubkey.0.as_ptr(),
			) == 0
		}
	}

	fn sr25519_public_keys(id: KeyTypeId) -> Vec<sr25519::Public> {
		let mut res_len = 0u32;
		unsafe {
			let res_ptr = ext_sr25519_public_keys.get()(id.0.as_ptr(), &mut res_len);
			Vec::decode(&mut rstd::slice::from_raw_parts(res_ptr, res_len as usize)).unwrap_or_default()
		}
	}

	fn sr25519_generate(id: KeyTypeId, seed: Option<&str>) -> sr25519::Public {
		let mut res = [0u8;32];
		let seed = seed.as_ref().map(|s| s.as_bytes()).unwrap_or(&[]);
		unsafe {
			ext_sr25519_generate.get()(id.0.as_ptr(), seed.as_ptr(), seed.len() as u32, res.as_mut_ptr())
		};
		sr25519::Public(res)
	}

	fn sr25519_sign<M: AsRef<[u8]>>(
		id: KeyTypeId,
		pubkey: &sr25519::Public,
		msg: &M,
	) -> Option<sr25519::Signature> {
		let mut res = [0u8; 64];
		let success = unsafe {
			ext_sr25519_sign.get()(
				id.0.as_ptr(),
				pubkey.0.as_ptr(),
				msg.as_ref().as_ptr(),
				msg.as_ref().len() as u32,
				res.as_mut_ptr(),
			) == 0
		};

		if success {
			Some(sr25519::Signature(res))
		} else {
			None
		}
	}

	fn sr25519_verify(sig: &sr25519::Signature, msg: &[u8], pubkey: &sr25519::Public) -> bool {
		unsafe {
			ext_sr25519_verify.get()(
				msg.as_ptr(),
				msg.len() as u32,
				sig.0.as_ptr(),
				pubkey.0.as_ptr(),
			) == 0
		}
	}

	fn secp256k1_ecdsa_recover(sig: &[u8; 65], msg: &[u8; 32]) -> Result<[u8; 64], EcdsaVerifyError> {
		let mut pubkey = [0u8; 64];
		match unsafe {
			ext_secp256k1_ecdsa_recover.get()(msg.as_ptr(), sig.as_ptr(), pubkey.as_mut_ptr())
		} {
			0 => Ok(pubkey),
			1 => Err(EcdsaVerifyError::BadRS),
			2 => Err(EcdsaVerifyError::BadV),
			3 => Err(EcdsaVerifyError::BadSignature),
			_ => unreachable!("`ext_secp256k1_ecdsa_recover` only returns 0, 1, 2 or 3; qed"),
		}
	}
}

impl OffchainApi for () {
	fn is_validator() -> bool {
		unsafe { ext_is_validator.get()() == 1 }
	}

	fn submit_transaction<T: codec::Encode>(data: &T) -> Result<(), ()> {
		let encoded_data = codec::Encode::encode(data);
		let ret = unsafe {
			ext_submit_transaction.get()(encoded_data.as_ptr(), encoded_data.len() as u32)
		};

		if ret == 0 {
			Ok(())
		} else {
			Err(())
		}
	}

	fn network_state() -> Result<offchain::OpaqueNetworkState, ()> {
		let mut len = 0_u32;
		let raw_result = unsafe {
			let ptr = ext_network_state.get()(&mut len);

			from_raw_parts(ptr, len)
		};

		match raw_result {
			Some(raw_result) => codec::Decode::decode(&mut &*raw_result).unwrap_or(Err(())),
			None => Err(())
		}
	}

	fn timestamp() -> offchain::Timestamp {
		offchain::Timestamp::from_unix_millis(unsafe {
			ext_timestamp.get()()
		})
	}

	fn sleep_until(deadline: offchain::Timestamp) {
		unsafe {
			ext_sleep_until.get()(deadline.unix_millis())
		}
	}

	fn random_seed() -> [u8; 32] {
		let mut result = [0_u8; 32];
		unsafe {
			ext_random_seed.get()(result.as_mut_ptr())
		}
		result
	}

	fn local_storage_set(kind: offchain::StorageKind, key: &[u8], value: &[u8]) {
		unsafe {
			ext_local_storage_set.get()(
				kind.into(),
				key.as_ptr(),
				key.len() as u32,
				value.as_ptr(),
				value.len() as u32,
			)
		}
	}

	fn local_storage_compare_and_set(
		kind: offchain::StorageKind,
		key: &[u8],
		old_value: Option<&[u8]>,
		new_value: &[u8],
	) -> bool {
		let (ptr, len) = match old_value {
			Some(old_value) => (
				old_value.as_ptr(),
				old_value.len() as u32,
			),
			None => (0 as *const u8, u32::max_value()),
		};

		unsafe {
			ext_local_storage_compare_and_set.get()(
				kind.into(),
				key.as_ptr(),
				key.len() as u32,
				ptr,
				len,
				new_value.as_ptr(),
				new_value.len() as u32,
			) == 0
		}
	}

	fn local_storage_get(kind: offchain::StorageKind, key: &[u8]) -> Option<Vec<u8>> {
		let mut len = 0u32;
		unsafe {
			let ptr = ext_local_storage_get.get()(
				kind.into(),
				key.as_ptr(),
				key.len() as u32,
				&mut len,
			);

			from_raw_parts(ptr, len)
		}
	}

	fn http_request_start(method: &str, url: &str, meta: &[u8]) -> Result<offchain::HttpRequestId, ()> {
		let method = method.as_bytes();
		let url = url.as_bytes();

		let result = unsafe {
			ext_http_request_start.get()(
				method.as_ptr(),
				method.len() as u32,
				url.as_ptr(),
				url.len() as u32,
				meta.as_ptr(),
				meta.len() as u32,
			)
		};

		if result > u16::max_value() as u32 {
			Err(())
		} else {
			Ok(offchain::HttpRequestId(result as u16))
		}
	}

	fn http_request_add_header(request_id: offchain::HttpRequestId, name: &str, value: &str) -> Result<(), ()> {
		let name = name.as_bytes();
		let value = value.as_bytes();

		let result = unsafe {
			ext_http_request_add_header.get()(
				request_id.into(),
				name.as_ptr(),
				name.len() as u32,
				value.as_ptr(),
				value.len() as u32,
			)
		};

		if result == 0 {
			Ok(())
		} else {
			Err(())
		}
	}

	fn http_request_write_body(
		request_id: offchain::HttpRequestId,
		chunk: &[u8],
		deadline: Option<offchain::Timestamp>
	) -> Result<(), offchain::HttpError> {
		let res = unsafe {
			ext_http_request_write_body.get()(
				request_id.into(),
				chunk.as_ptr(),
				chunk.len() as u32,
				deadline.map_or(0, |x| x.unix_millis()),
			)
		};

		if res == 0 {
			Ok(())
		} else {
			Err(res.try_into().unwrap_or(offchain::HttpError::IoError))
		}
	}

	fn http_response_wait(
		ids: &[offchain::HttpRequestId],
		deadline: Option<offchain::Timestamp>
	) -> Vec<offchain::HttpRequestStatus> {
		let ids = ids.iter().map(|x| x.0 as u32).collect::<Vec<_>>();
		let mut statuses = Vec::new();
		statuses.resize(ids.len(), 0u32);

		unsafe {
			ext_http_response_wait.get()(
				ids.as_ptr(),
				ids.len() as u32,
				statuses.as_mut_ptr(),
				deadline.map_or(0, |x| x.unix_millis()),
			)
		}

		statuses
			.into_iter()
			.map(|status| status.try_into().unwrap_or(offchain::HttpRequestStatus::Unknown))
			.collect()
	}

	fn http_response_headers(
		request_id: offchain::HttpRequestId,
	) -> Vec<(Vec<u8>, Vec<u8>)> {
		let mut len = 0u32;
		let raw_result = unsafe {
			let ptr = ext_http_response_headers.get()(
				request_id.into(),
				&mut len,
			);

			from_raw_parts(ptr, len).expect("ext_http_response_headers never return u32::max_value; qed")
		};

		codec::Decode::decode(&mut &*raw_result).unwrap_or_default()
	}

	fn http_response_read_body(
		request_id: offchain::HttpRequestId,
		buffer: &mut [u8],
		deadline: Option<offchain::Timestamp>,
	) -> Result<usize, offchain::HttpError> {
		let res = unsafe {
			ext_http_response_read_body.get()(
				request_id.into(),
				buffer.as_mut_ptr(),
				buffer.len() as u32,
				deadline.map_or(0, |x| x.unix_millis()),
			)
		};

		if res >= u32::max_value() - 255 {
			let code = (u32::max_value() - res) + 1;
			code.try_into().map_err(|_| offchain::HttpError::IoError)
		} else {
			Ok(res as usize)
		}
	}
}

unsafe fn from_raw_parts(ptr: *mut u8, len: u32) -> Option<Vec<u8>> {
	if len == u32::max_value() {
		None
	} else {
		// Invariants required by Vec::from_raw_parts are not formally fulfilled.
		// We don't allocate via String/Vec<T>, but use a custom allocator instead.
		// See #300 for more details.
		Some(<Vec<u8>>::from_raw_parts(ptr, len as usize, len as usize))
	}
}

impl Api for () {}

impl<'a> Printable for &'a [u8] {
	fn print(self) {
		unsafe {
			ext_print_hex.get()(self.as_ptr(), self.len() as u32);
		}
	}
}

impl<'a> Printable for &'a str {
	fn print(self) {
		unsafe {
			ext_print_utf8.get()(self.as_ptr() as *const u8, self.len() as u32);
		}
	}
}

impl Printable for u64 {
	fn print(self) {
		unsafe { ext_print_num.get()(self); }
	}
}<|MERGE_RESOLUTION|>--- conflicted
+++ resolved
@@ -852,7 +852,17 @@
 		}
 	}
 
-<<<<<<< HEAD
+	fn clear_child_prefix(child_trie: &ChildTrie, prefix: &[u8]) {
+		let storage_key = child_trie.parent_slice();
+		unsafe {
+			ext_clear_child_prefix.get()(
+				storage_key.as_ptr(),
+				storage_key.len() as u32,
+				prefix.as_ptr(), prefix.len() as u32
+			);
+		}
+	}
+
 	fn kill_child_storage(child_trie_input: ChildTrie, keep_root: Option<KeySpace>) -> Option<ChildTrie> {
 		let storage_key = child_trie_input.parent_slice();
 		let keep_root = if let Some(kr) = keep_root {
@@ -861,22 +871,6 @@
 			Vec::new()
 		};
 		if unsafe {
-=======
-	fn clear_child_prefix(child_trie: &ChildTrie, prefix: &[u8]) {
-		let storage_key = child_trie.parent_slice();
-		unsafe {
-			ext_clear_child_prefix.get()(
-				storage_key.as_ptr(),
-				storage_key.len() as u32,
-				prefix.as_ptr(), prefix.len() as u32
-			);
-		}
-	}
-
-	fn kill_child_storage(child_trie: &ChildTrie) {
-		let storage_key = child_trie.parent_slice();
-		unsafe {
->>>>>>> aacea855
 			ext_kill_child_storage.get()(
 				storage_key.as_ptr(),
 				storage_key.len() as u32,
