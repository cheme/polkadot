--- conflicted
+++ resolved
@@ -19,7 +19,7 @@
 pub use rstd::{mem, slice};
 
 use core::{intrinsics, panic::PanicInfo};
-use rstd::{vec::Vec, cell::Cell, convert::TryInto, convert::TryFrom, ptr};
+use rstd::{vec::Vec, cell::Cell, convert::TryInto, ptr};
 use primitives::{
 	offchain, Blake2Hasher,
 	child_trie::{ChildTrie, ChildTrieReadRef},
@@ -829,21 +829,19 @@
 		}
 	}
 
-<<<<<<< HEAD
+	fn clear_child_prefix(child_trie: &ChildTrie, prefix: &[u8]) {
+		let storage_key = child_trie.parent_slice();
+		unsafe {
+			ext_clear_child_prefix.get()(
+				storage_key.as_ptr(),
+				storage_key.len() as u32,
+				prefix.as_ptr(), prefix.len() as u32
+			);
+		}
+	}
+
 	fn kill_child_storage(child_trie: &ChildTrie) {
 		let storage_key = child_trie.parent_slice();
-=======
-	fn clear_child_prefix(storage_key: &[u8], prefix: &[u8]) {
-		unsafe {
-			ext_clear_child_prefix.get()(
-				storage_key.as_ptr(), storage_key.len() as u32,
-				prefix.as_ptr(), prefix.len() as u32
-			);
-		}
-	}
-
-	fn kill_child_storage(storage_key: &[u8]) {
->>>>>>> 35128f74
 		unsafe {
 			ext_kill_child_storage.get()(
 				storage_key.as_ptr(),
