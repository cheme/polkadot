// Copyright 2017-2019 Parity Technologies (UK) Ltd.
// This file is part of Substrate.

// Substrate is free software: you can redistribute it and/or modify
// it under the terms of the GNU General Public License as published by
// the Free Software Foundation, either version 3 of the License, or
// (at your option) any later version.

// Substrate is distributed in the hope that it will be useful,
// but WITHOUT ANY WARRANTY; without even the implied warranty of
// MERCHANTABILITY or FITNESS FOR A PARTICULAR PURPOSE.  See the
// GNU General Public License for more details.

// You should have received a copy of the GNU General Public License
// along with Substrate.  If not, see <http://www.gnu.org/licenses/>.

//! This is part of the Substrate runtime.

#![warn(missing_docs)]

#![cfg_attr(not(feature = "std"), no_std)]
#![cfg_attr(not(feature = "std"), feature(lang_items))]
#![cfg_attr(not(feature = "std"), feature(alloc_error_handler))]
#![cfg_attr(not(feature = "std"), feature(core_intrinsics))]

#![cfg_attr(feature = "std", doc = "Substrate runtime standard library as compiled when linked with Rust's standard library.")]
#![cfg_attr(not(feature = "std"), doc = "Substrate's runtime standard library as compiled without Rust's standard library.")]

use hash_db::Hasher;
use rstd::vec::Vec;

#[doc(hidden)]
pub use codec;

pub use primitives::Blake2Hasher;
<<<<<<< HEAD
pub use primitives::child_trie::{ChildTrie, ChildTrieReadRef, KeySpace};
use primitives::offchain::{
	Timestamp,
	HttpRequestId, HttpRequestStatus, HttpError,
	CryptoKind, CryptoKey,
	StorageKind,
	OpaqueNetworkState,
=======
pub use primitives::child_trie::{ChildTrie, ChildTrieReadRef};
use primitives::{
	crypto::KeyTypeId, ed25519, sr25519,
	offchain::{
		Timestamp, HttpRequestId, HttpRequestStatus, HttpError, StorageKind, OpaqueNetworkState,
	},
>>>>>>> aacea855
};

/// Error verifying ECDSA signature
pub enum EcdsaVerifyError {
	/// Incorrect value of R or S
	BadRS,
	/// Incorrect value of V
	BadV,
	/// Invalid signature
	BadSignature,
}

pub mod offchain;

/// Trait for things which can be printed.
pub trait Printable {
	/// Print the object.
	fn print(self);
}

/// Converts a public trait definition into a private trait and set of public functions
/// that assume the trait is implemented for `()` for ease of calling.
macro_rules! export_api {
	(
		$( #[$trait_attr:meta] )*
		pub(crate) trait $trait_name:ident {
			$(
				$( #[$attr:meta] )*
				fn $name:ident
					$(< $( $g_name:ident $( : $g_ty:path )? ),+ >)?
					( $( $arg:ident : $arg_ty:ty ),* $(,)? )
					$( -> $ret:ty )?
					$( where $( $w_name:path : $w_ty:path ),+ )?;
			)*
		}
	) => {
		$( #[$trait_attr] )*
		pub(crate) trait $trait_name {
			$(
				$( #[$attr] )*
				fn $name $(< $( $g_name $( : $g_ty )? ),+ >)? ( $($arg : $arg_ty ),* ) $( -> $ret )?
				$( where $( $w_name : $w_ty ),+ )?;
			)*
		}

		$(
			$( #[$attr] )*
			pub fn $name $(< $( $g_name $( : $g_ty )? ),+ >)? ( $($arg : $arg_ty ),* ) $( -> $ret )?
				$( where $( $w_name : $w_ty ),+ )?
			{
				#[allow(deprecated)]
				<()>:: $name $(::< $( $g_name ),+ > )?	( $( $arg ),* )
			}
		)*
	}
}

export_api! {
	pub(crate) trait StorageApi {
		/// Get `key` from storage and return a `Vec`, empty if there's a problem.
		fn storage(key: &[u8]) -> Option<Vec<u8>>;

		/// Get `key` from child storage and return a `Vec`, empty if there's a problem.
		fn child_storage(child_trie: ChildTrieReadRef, key: &[u8]) -> Option<Vec<u8>>;

		/// Get `key` from storage, placing the value into `value_out` and return the number of
		/// bytes that the entry in storage has beyond the offset or `None` if the storage entry
		/// doesn't exist at all.
		/// If `value_out` length is smaller than the returned length, only `value_out` length bytes
		/// are copied into `value_out`.
		fn read_storage(key: &[u8], value_out: &mut [u8], value_offset: usize) -> Option<usize>;

		/// Get child trie for a given `storage_key` location, or `None` if undefined.
		fn child_trie(storage_key: &[u8]) -> Option<ChildTrie>;

		/// Update or create an existing child trie.
		/// Return false if it could not be updated (eg direct change
		/// of root is not allowed).
		/// This is accessible to runtime module, but is not safe for
		/// direct access, (eg contract).
		/// Problematic use case is direct construction of child trie with existing root or keyspace.
		/// `ChildTrie` input need to be fetch or instantiate from a valid `Keyspace` generator.
		fn set_child_trie(ct: ChildTrie) -> bool;

		/// Get `key` from child storage, placing the value into `value_out` and return the number
		/// of bytes that the entry in storage has beyond the offset or `None` if the storage entry
		/// doesn't exist at all.
		/// If `value_out` length is smaller than the returned length, only `value_out` length bytes
		/// are copied into `value_out`.
		fn read_child_storage(
			child_trie: ChildTrieReadRef,
			key: &[u8],
			value_out: &mut [u8],
			value_offset: usize
		) -> Option<usize>;

		/// Set the storage of some particular key to Some value.
		fn set_storage(key: &[u8], value: &[u8]);

		/// Set the child storage of some particular key to Some value.
		fn set_child_storage(child_trie: &ChildTrie, key: &[u8], value: &[u8]);

		/// Clear the storage of a key.
		fn clear_storage(key: &[u8]);

		/// Clear the storage of a key.
		fn clear_child_storage(child_trie: &ChildTrie, key: &[u8]);

		/// Clear an entire child storage.
		fn kill_child_storage(child_trie: ChildTrie, keep_root: Option<KeySpace>) -> Option<ChildTrie>;

		/// Check whether a given `key` exists in storage.
		fn exists_storage(key: &[u8]) -> bool;

		/// Check whether a given `key` exists in storage.
		fn exists_child_storage(child_trie: ChildTrieReadRef, key: &[u8]) -> bool;

		/// Clear the storage entries with a key that starts with the given prefix.
		fn clear_prefix(prefix: &[u8]);

		/// Clear the child storage entries with a key that starts with the given prefix.
		fn clear_child_prefix(child_trie: &ChildTrie, prefix: &[u8]);

		/// "Commit" all existing operations and compute the resultant storage root.
		fn storage_root() -> [u8; 32];

		/// "Commit" all existing operations and compute the resultant child storage root.
		fn child_storage_root(child_trie: &ChildTrie) -> Vec<u8>;

		/// "Commit" all existing operations and get the resultant storage change root.
		fn storage_changes_root(parent_hash: [u8; 32]) -> Option<[u8; 32]>;

		/// A trie root formed from the iterated items.
		fn trie_root<H, I, A, B>(input: I) -> H::Out
		where
			I: IntoIterator<Item = (A, B)>,
			A: AsRef<[u8]>,
			A: Ord,
			B: AsRef<[u8]>,
			H: Hasher,
			H: self::imp::HasherBounds,
			H::Out: Ord
		;

		/// A trie root formed from the enumerated items.
		fn ordered_trie_root<H, I, A>(input: I) -> H::Out
		where
			I: IntoIterator<Item = A>,
			A: AsRef<[u8]>,
			H: Hasher,
			H: self::imp::HasherBounds,
			H::Out: Ord
		;
	}
}

export_api! {
	pub(crate) trait OtherApi {
		/// The current relay chain identifier.
		fn chain_id() -> u64;

		/// Print a printable value.
		fn print<T>(value: T)
		where
			T: Printable,
			T: Sized
		;
	}
}

export_api! {
	pub(crate) trait CryptoApi {
		/// Returns all ed25519 public keys for the given key id from the keystore.
		fn ed25519_public_keys(id: KeyTypeId) -> Vec<ed25519::Public>;
		/// Generate an ed22519 key for the given key type and store it in the keystore.
		///
		/// Returns the raw public key.
		fn ed25519_generate(id: KeyTypeId, seed: Option<&str>) -> ed25519::Public;
		/// Sign the given `msg` with the ed25519 key that corresponds to the given public key and
		/// key type in the keystore.
		///
		/// Returns the raw signature.
		fn ed25519_sign<M: AsRef<[u8]>>(
			id: KeyTypeId,
			pubkey: &ed25519::Public,
			msg: &M,
		) -> Option<ed25519::Signature>;
		/// Verify an ed25519 signature.
		///
		/// Returns `true` when the verification in successful.
		fn ed25519_verify(sig: &ed25519::Signature, msg: &[u8], pubkey: &ed25519::Public) -> bool;

		/// Returns all sr25519 public keys for the given key id from the keystore.
		fn sr25519_public_keys(id: KeyTypeId) -> Vec<sr25519::Public>;
		/// Generate an sr22519 key for the given key type and store it in the keystore.
		///
		/// Returns the raw public key.
		fn sr25519_generate(id: KeyTypeId, seed: Option<&str>) -> sr25519::Public;
		/// Sign the given `msg` with the sr25519 key that corresponds to the given public key and
		/// key type in the keystore.
		///
		/// Returns the raw signature.
		fn sr25519_sign<M: AsRef<[u8]>>(
			id: KeyTypeId,
			pubkey: &sr25519::Public,
			msg: &M,
		) -> Option<sr25519::Signature>;
		/// Verify an sr25519 signature.
		///
		/// Returns `true` when the verification in successful.
		fn sr25519_verify(sig: &sr25519::Signature, msg: &[u8], pubkey: &sr25519::Public) -> bool;

		/// Verify and recover a SECP256k1 ECDSA signature.
		/// - `sig` is passed in RSV format. V should be either 0/1 or 27/28.
		/// - returns `Err` if the signature is bad, otherwise the 64-byte pubkey (doesn't include the 0x04 prefix).
		fn secp256k1_ecdsa_recover(sig: &[u8; 65], msg: &[u8; 32]) -> Result<[u8; 64], EcdsaVerifyError>;
	}
}

export_api! {
	pub(crate) trait HashingApi {
		/// Conduct a 256-bit Keccak hash.
		fn keccak_256(data: &[u8]) -> [u8; 32] ;

		/// Conduct a 128-bit Blake2 hash.
		fn blake2_128(data: &[u8]) -> [u8; 16];

		/// Conduct a 256-bit Blake2 hash.
		fn blake2_256(data: &[u8]) -> [u8; 32];

		/// Conduct four XX hashes to give a 256-bit result.
		fn twox_256(data: &[u8]) -> [u8; 32];

		/// Conduct two XX hashes to give a 128-bit result.
		fn twox_128(data: &[u8]) -> [u8; 16];

		/// Conduct two XX hashes to give a 64-bit result.
		fn twox_64(data: &[u8]) -> [u8; 8];
	}
}

export_api! {
	pub(crate) trait OffchainApi {
		/// Returns if the local node is a potential validator.
		///
		/// Even if this function returns `true`, it does not mean that any keys are configured
		/// and that the validator is registered in the chain.
		fn is_validator() -> bool;
		/// Submit transaction to the pool.
		///
		/// The transaction will end up in the pool.
		fn submit_transaction<T: codec::Encode>(data: &T) -> Result<(), ()>;

		/// Returns information about the local node's network state.
		fn network_state() -> Result<OpaqueNetworkState, ()>;

		/// Returns current UNIX timestamp (in millis)
		fn timestamp() -> Timestamp;

		/// Pause the execution until `deadline` is reached.
		fn sleep_until(deadline: Timestamp);

		/// Returns a random seed.
		///
		/// This is a trully random non deterministic seed generated by host environment.
		/// Obviously fine in the off-chain worker context.
		fn random_seed() -> [u8; 32];

		/// Sets a value in the local storage.
		///
		/// Note this storage is not part of the consensus, it's only accessible by
		/// offchain worker tasks running on the same machine. It IS persisted between runs.
		fn local_storage_set(kind: StorageKind, key: &[u8], value: &[u8]);

		/// Sets a value in the local storage if it matches current value.
		///
		/// Since multiple offchain workers may be running concurrently, to prevent
		/// data races use CAS to coordinate between them.
		///
		/// Returns `true` if the value has been set, `false` otherwise.
		///
		/// Note this storage is not part of the consensus, it's only accessible by
		/// offchain worker tasks running on the same machine. It IS persisted between runs.
		fn local_storage_compare_and_set(
			kind: StorageKind,
			key: &[u8],
			old_value: Option<&[u8]>,
			new_value: &[u8]
		) -> bool;

		/// Gets a value from the local storage.
		///
		/// If the value does not exist in the storage `None` will be returned.
		/// Note this storage is not part of the consensus, it's only accessible by
		/// offchain worker tasks running on the same machine. It IS persisted between runs.
		fn local_storage_get(kind: StorageKind, key: &[u8]) -> Option<Vec<u8>>;

		/// Initiates a http request given HTTP verb and the URL.
		///
		/// Meta is a future-reserved field containing additional, parity-scale-codec encoded parameters.
		/// Returns the id of newly started request.
		fn http_request_start(
			method: &str,
			uri: &str,
			meta: &[u8]
		) -> Result<HttpRequestId, ()>;

		/// Append header to the request.
		fn http_request_add_header(
			request_id: HttpRequestId,
			name: &str,
			value: &str
		) -> Result<(), ()>;

		/// Write a chunk of request body.
		///
		/// Writing an empty chunks finalises the request.
		/// Passing `None` as deadline blocks forever.
		///
		/// Returns an error in case deadline is reached or the chunk couldn't be written.
		fn http_request_write_body(
			request_id: HttpRequestId,
			chunk: &[u8],
			deadline: Option<Timestamp>
		) -> Result<(), HttpError>;

		/// Block and wait for the responses for given requests.
		///
		/// Returns a vector of request statuses (the len is the same as ids).
		/// Note that if deadline is not provided the method will block indefinitely,
		/// otherwise unready responses will produce `DeadlineReached` status.
		///
		/// Passing `None` as deadline blocks forever.
		fn http_response_wait(
			ids: &[HttpRequestId],
			deadline: Option<Timestamp>
		) -> Vec<HttpRequestStatus>;

		/// Read all response headers.
		///
		/// Returns a vector of pairs `(HeaderKey, HeaderValue)`.
		/// NOTE response headers have to be read before response body.
		fn http_response_headers(
			request_id: HttpRequestId
		) -> Vec<(Vec<u8>, Vec<u8>)>;

		/// Read a chunk of body response to given buffer.
		///
		/// Returns the number of bytes written or an error in case a deadline
		/// is reached or server closed the connection.
		/// If `0` is returned it means that the response has been fully consumed
		/// and the `request_id` is now invalid.
		/// NOTE this implies that response headers must be read before draining the body.
		/// Passing `None` as a deadline blocks forever.
		fn http_response_read_body(
			request_id: HttpRequestId,
			buffer: &mut [u8],
			deadline: Option<Timestamp>
		) -> Result<usize, HttpError>;
	}
}

/// API trait that should cover all other APIs.
///
/// Implement this to make sure you implement all APIs.
trait Api: StorageApi + OtherApi + CryptoApi + HashingApi + OffchainApi {}

mod imp {
	use super::*;

	#[cfg(feature = "std")]
	include!("../with_std.rs");

	#[cfg(not(feature = "std"))]
	include!("../without_std.rs");
}

#[cfg(feature = "std")]
pub use self::imp::{
	StorageOverlay, ChildrenStorageOverlay, with_storage,
	with_externalities, MapTransaction,
};
#[cfg(not(feature = "std"))]
pub use self::imp::ext::*;

/// Type alias for Externalities implementation used in tests.
#[cfg(feature = "std")]
pub type TestExternalities<H> = self::imp::TestExternalities<H, u64>;<|MERGE_RESOLUTION|>--- conflicted
+++ resolved
@@ -33,22 +33,12 @@
 pub use codec;
 
 pub use primitives::Blake2Hasher;
-<<<<<<< HEAD
 pub use primitives::child_trie::{ChildTrie, ChildTrieReadRef, KeySpace};
-use primitives::offchain::{
-	Timestamp,
-	HttpRequestId, HttpRequestStatus, HttpError,
-	CryptoKind, CryptoKey,
-	StorageKind,
-	OpaqueNetworkState,
-=======
-pub use primitives::child_trie::{ChildTrie, ChildTrieReadRef};
 use primitives::{
 	crypto::KeyTypeId, ed25519, sr25519,
 	offchain::{
 		Timestamp, HttpRequestId, HttpRequestStatus, HttpError, StorageKind, OpaqueNetworkState,
 	},
->>>>>>> aacea855
 };
 
 /// Error verifying ECDSA signature
