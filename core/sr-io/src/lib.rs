// Copyright 2017-2019 Parity Technologies (UK) Ltd.
// This file is part of Substrate.

// Substrate is free software: you can redistribute it and/or modify
// it under the terms of the GNU General Public License as published by
// the Free Software Foundation, either version 3 of the License, or
// (at your option) any later version.

// Substrate is distributed in the hope that it will be useful,
// but WITHOUT ANY WARRANTY; without even the implied warranty of
// MERCHANTABILITY or FITNESS FOR A PARTICULAR PURPOSE.  See the
// GNU General Public License for more details.

// You should have received a copy of the GNU General Public License
// along with Substrate.  If not, see <http://www.gnu.org/licenses/>.

//! This is part of the Substrate runtime.

#![warn(missing_docs)]

#![cfg_attr(not(feature = "std"), no_std)]
#![cfg_attr(not(feature = "std"), feature(lang_items))]
#![cfg_attr(not(feature = "std"), feature(alloc_error_handler))]
#![cfg_attr(not(feature = "std"), feature(core_intrinsics))]

#![cfg_attr(feature = "std", doc = "Substrate runtime standard library as compiled when linked with Rust's standard library.")]
#![cfg_attr(not(feature = "std"), doc = "Substrate's runtime standard library as compiled without Rust's standard library.")]

use hash_db::Hasher;
use rstd::vec::Vec;

#[doc(hidden)]
pub use codec;

pub use primitives::Blake2Hasher;
<<<<<<< HEAD
pub use primitives::child_trie::{ChildTrie, ChildTrieReadRef};
use primitives::offchain::{Timestamp, HttpRequestId, HttpRequestStatus, HttpError, CryptoKind, CryptoKeyId};
=======
use primitives::offchain::{
	Timestamp,
	HttpRequestId, HttpRequestStatus, HttpError,
	CryptoKind, CryptoKeyId,
	StorageKind,
};
>>>>>>> aa83e354

/// Error verifying ECDSA signature
pub enum EcdsaVerifyError {
	/// Incorrect value of R or S
	BadRS,
	/// Incorrect value of V
	BadV,
	/// Invalid signature
	BadSignature,
}

pub mod offchain;

/// Trait for things which can be printed.
pub trait Printable {
	/// Print the object.
	fn print(self);
}

/// Converts a public trait definition into a private trait and set of public functions
/// that assume the trait is implemented for `()` for ease of calling.
macro_rules! export_api {
	(
		$( #[$trait_attr:meta] )*
		pub(crate) trait $trait_name:ident {
			$(
				$( #[$attr:meta] )*
				fn $name:ident
					$(< $( $g_name:ident $( : $g_ty:path )? ),+ >)?
					( $( $arg:ident : $arg_ty:ty ),* )
					$( -> $ret:ty )?
					$( where $( $w_name:path : $w_ty:path ),+ )?;
			)*
		}
	) => {
		$( #[$trait_attr] )*
		pub(crate) trait $trait_name {
			$(
				$( #[$attr] )*
				fn $name $(< $( $g_name $( : $g_ty )? ),+ >)? ( $($arg : $arg_ty ),* ) $( -> $ret )?
				$( where $( $w_name : $w_ty ),+ )?;
			)*
		}

		$(
			$( #[$attr] )*
			pub fn $name $(< $( $g_name $( : $g_ty )? ),+ >)? ( $($arg : $arg_ty ),* ) $( -> $ret )?
				$( where $( $w_name : $w_ty ),+ )?
			{
				#[allow(deprecated)]
				<()>:: $name $(::< $( $g_name ),+ > )?	( $( $arg ),* )
			}
		)*
	}
}

export_api! {
	pub(crate) trait StorageApi {
		/// Get `key` from storage and return a `Vec`, empty if there's a problem.
		fn storage(key: &[u8]) -> Option<Vec<u8>>;

		/// Get `key` from child storage and return a `Vec`, empty if there's a problem.
		fn child_storage(child_trie: ChildTrieReadRef, key: &[u8]) -> Option<Vec<u8>>;

		/// Get `key` from storage, placing the value into `value_out` (as much of it as possible) and return
		/// the number of bytes that the entry in storage had beyond the offset or None if the storage entry
		/// doesn't exist at all. Note that if the buffer is smaller than the storage entry length, the returned
		/// number of bytes is not equal to the number of bytes written to the `value_out`.
		fn read_storage(key: &[u8], value_out: &mut [u8], value_offset: usize) -> Option<usize>;

		/// Get child trie for a given `storage_key` location, or `None` if undefined.
		fn child_trie(storage_key: &[u8]) -> Option<ChildTrie>;

		/// Update or create an existing child trie.
		/// Return false if it could not be updated (eg direct change
		/// of root is not allowed).
		/// This is accessible to runtime module, but is not safe for
		/// direct access, (eg contract).
		/// Problematic use case is direct construction of child trie with existing root or keyspace.
		/// `ChildTrie` input need to be fetch or instantiate from a valid `Keyspace` generator.
		fn set_child_trie(ct: ChildTrie) -> bool;

		/// Get `key` from child storage, placing the value into `value_out` (as much of it as possible) and return
		/// the number of bytes that the entry in storage had beyond the offset or None if the storage entry
		/// doesn't exist at all. Note that if the buffer is smaller than the storage entry length, the returned
		/// number of bytes is not equal to the number of bytes written to the `value_out`.
		fn read_child_storage(
			child_trie: ChildTrieReadRef,
			key: &[u8],
			value_out: &mut [u8],
			value_offset: usize
		) -> Option<usize>;

		/// Set the storage of some particular key to Some value.
		fn set_storage(key: &[u8], value: &[u8]);

		/// Set the child storage of some particular key to Some value.
		fn set_child_storage(child_trie: &ChildTrie, key: &[u8], value: &[u8]);

		/// Clear the storage of a key.
		fn clear_storage(key: &[u8]);

		/// Clear the storage of a key.
		fn clear_child_storage(child_trie: &ChildTrie, key: &[u8]);

		/// Clear an entire child storage.
		fn kill_child_storage(child_trie: &ChildTrie);

		/// Check whether a given `key` exists in storage.
		fn exists_storage(key: &[u8]) -> bool;

		/// Check whether a given `key` exists in storage.
		fn exists_child_storage(child_trie: ChildTrieReadRef, key: &[u8]) -> bool;

		/// Clear the storage entries with a key that starts with the given prefix.
		fn clear_prefix(prefix: &[u8]);

		/// "Commit" all existing operations and compute the resultant storage root.
		fn storage_root() -> [u8; 32];

		/// "Commit" all existing operations and compute the resultant child storage root.
		fn child_storage_root(child_trie: &ChildTrie) -> Vec<u8>;

		/// "Commit" all existing operations and get the resultant storage change root.
		fn storage_changes_root(parent_hash: [u8; 32]) -> Option<[u8; 32]>;

		/// A trie root formed from the enumerated items.
		/// TODO [#2382] remove (just use `ordered_trie_root` (NOTE currently not implemented for without_std))
		fn enumerated_trie_root<H>(input: &[&[u8]]) -> H::Out
		where
			H: Hasher,
			H: self::imp::HasherBounds,
			H::Out: Ord
		;

		/// A trie root formed from the iterated items.
		fn trie_root<H, I, A, B>(input: I) -> H::Out
		where
			I: IntoIterator<Item = (A, B)>,
			A: AsRef<[u8]>,
			A: Ord,
			B: AsRef<[u8]>,
			H: Hasher,
			H: self::imp::HasherBounds,
			H::Out: Ord
		;

		/// A trie root formed from the enumerated items.
		fn ordered_trie_root<H, I, A>(input: I) -> H::Out
		where
			I: IntoIterator<Item = A>,
			A: AsRef<[u8]>,
			H: Hasher,
			H: self::imp::HasherBounds,
			H::Out: Ord
		;
	}
}

export_api! {
	pub(crate) trait OtherApi {
		/// The current relay chain identifier.
		fn chain_id() -> u64;

		/// Print a printable value.
		fn print<T>(value: T)
		where
			T: Printable,
			T: Sized
		;
	}
}

export_api! {
	pub(crate) trait CryptoApi {
		/// Verify a ed25519 signature.
		fn ed25519_verify<P: AsRef<[u8]>>(sig: &[u8; 64], msg: &[u8], pubkey: P) -> bool;

		/// Verify an sr25519 signature.
		fn sr25519_verify<P: AsRef<[u8]>>(sig: &[u8; 64], msg: &[u8], pubkey: P) -> bool;

		/// Verify and recover a SECP256k1 ECDSA signature.
		/// - `sig` is passed in RSV format. V should be either 0/1 or 27/28.
		/// - returns `Err` if the signature is bad, otherwise the 64-byte pubkey (doesn't include the 0x04 prefix).
		fn secp256k1_ecdsa_recover(sig: &[u8; 65], msg: &[u8; 32]) -> Result<[u8; 64], EcdsaVerifyError>;
	}
}

export_api! {
	pub(crate) trait HashingApi {
		/// Conduct a 256-bit Keccak hash.
		fn keccak_256(data: &[u8]) -> [u8; 32] ;

		/// Conduct a 128-bit Blake2 hash.
		fn blake2_128(data: &[u8]) -> [u8; 16];

		/// Conduct a 256-bit Blake2 hash.
		fn blake2_256(data: &[u8]) -> [u8; 32];

		/// Conduct four XX hashes to give a 256-bit result.
		fn twox_256(data: &[u8]) -> [u8; 32];

		/// Conduct two XX hashes to give a 128-bit result.
		fn twox_128(data: &[u8]) -> [u8; 16];

		/// Conduct two XX hashes to give a 64-bit result.
		fn twox_64(data: &[u8]) -> [u8; 8];
	}
}

export_api! {
	pub(crate) trait OffchainApi {
		/// Submit transaction to the pool.
		///
		/// The transaction will end up in the pool.
		fn submit_transaction<T: codec::Encode>(data: &T) -> Result<(), ()>;

		/// Create new key(pair) for signing/encryption/decryption.
		///
		/// Returns an error if given crypto kind is not supported.
		fn new_crypto_key(crypto: CryptoKind) -> Result<CryptoKeyId, ()>;

		/// Encrypt a piece of data using given crypto key.
		///
		/// If `key` is `None`, it will attempt to use current authority key.
		///
		/// Returns an error if `key` is not available or does not exist.
		fn encrypt(key: Option<CryptoKeyId>, data: &[u8]) -> Result<Vec<u8>, ()>;

		/// Decrypt a piece of data using given crypto key.
		///
		/// If `key` is `None`, it will attempt to use current authority key.
		///
		/// Returns an error if data cannot be decrypted or the `key` is not available or does not exist.
		fn decrypt(key: Option<CryptoKeyId>, data: &[u8]) -> Result<Vec<u8>, ()>;

		/// Sign a piece of data using given crypto key.
		///
		/// If `key` is `None`, it will attempt to use current authority key.
		///
		/// Returns an error if `key` is not available or does not exist.
		fn sign(key: Option<CryptoKeyId>, data: &[u8]) -> Result<Vec<u8>, ()>;

		/// Verifies that `signature` for `msg` matches given `key`.
		///
		/// Returns an `Ok` with `true` in case it does, `false` in case it doesn't.
		/// Returns an error in case the key is not available or does not exist or the parameters
		/// lengths are incorrect.
		fn verify(key: Option<CryptoKeyId>, msg: &[u8], signature: &[u8]) -> Result<bool, ()>;

		/// Returns current UNIX timestamp (in millis)
		fn timestamp() -> Timestamp;

		/// Pause the execution until `deadline` is reached.
		fn sleep_until(deadline: Timestamp);

		/// Returns a random seed.
		///
		/// This is a trully random non deterministic seed generated by host environment.
		/// Obviously fine in the off-chain worker context.
		fn random_seed() -> [u8; 32];

		/// Sets a value in the local storage.
		///
		/// Note this storage is not part of the consensus, it's only accessible by
		/// offchain worker tasks running on the same machine. It IS persisted between runs.
		fn local_storage_set(kind: StorageKind, key: &[u8], value: &[u8]);

		/// Sets a value in the local storage if it matches current value.
		///
		/// Since multiple offchain workers may be running concurrently, to prevent
		/// data races use CAS to coordinate between them.
		///
		/// Returns `true` if the value has been set, `false` otherwise.
		///
		/// Note this storage is not part of the consensus, it's only accessible by
		/// offchain worker tasks running on the same machine. It IS persisted between runs.
		fn local_storage_compare_and_set(kind: StorageKind, key: &[u8], old_value: &[u8], new_value: &[u8]) -> bool;

		/// Gets a value from the local storage.
		///
		/// If the value does not exist in the storage `None` will be returned.
		/// Note this storage is not part of the consensus, it's only accessible by
		/// offchain worker tasks running on the same machine. It IS persisted between runs.
		fn local_storage_get(kind: StorageKind, key: &[u8]) -> Option<Vec<u8>>;

		/// Initiaties a http request given HTTP verb and the URL.
		///
		/// Meta is a future-reserved field containing additional, parity-codec encoded parameters.
		/// Returns the id of newly started request.
		fn http_request_start(
			method: &str,
			uri: &str,
			meta: &[u8]
		) -> Result<HttpRequestId, ()>;

		/// Append header to the request.
		fn http_request_add_header(
			request_id: HttpRequestId,
			name: &str,
			value: &str
		) -> Result<(), ()>;

		/// Write a chunk of request body.
		///
		/// Writing an empty chunks finalises the request.
		/// Passing `None` as deadline blocks forever.
		///
		/// Returns an error in case deadline is reached or the chunk couldn't be written.
		fn http_request_write_body(
			request_id: HttpRequestId,
			chunk: &[u8],
			deadline: Option<Timestamp>
		) -> Result<(), HttpError>;

		/// Block and wait for the responses for given requests.
		///
		/// Returns a vector of request statuses (the len is the same as ids).
		/// Note that if deadline is not provided the method will block indefinitely,
		/// otherwise unready responses will produce `DeadlineReached` status.
		///
		/// Passing `None` as deadline blocks forever.
		fn http_response_wait(
			ids: &[HttpRequestId],
			deadline: Option<Timestamp>
		) -> Vec<HttpRequestStatus>;

		/// Read all response headers.
		///
		/// Returns a vector of pairs `(HeaderKey, HeaderValue)`.
		/// NOTE response headers have to be read before response body.
		fn http_response_headers(
			request_id: HttpRequestId
		) -> Vec<(Vec<u8>, Vec<u8>)>;

		/// Read a chunk of body response to given buffer.
		///
		/// Returns the number of bytes written or an error in case a deadline
		/// is reached or server closed the connection.
		/// If `0` is returned it means that the response has been fully consumed
		/// and the `request_id` is now invalid.
		/// NOTE this implies that response headers must be read before draining the body.
		/// Passing `None` as a deadline blocks forever.
		fn http_response_read_body(
			request_id: HttpRequestId,
			buffer: &mut [u8],
			deadline: Option<Timestamp>
		) -> Result<usize, HttpError>;
	}
}

/// API trait that should cover all other APIs.
///
/// Implement this to make sure you implement all APIs.
trait Api: StorageApi + OtherApi + CryptoApi + HashingApi + OffchainApi {}

mod imp {
	use super::*;

	#[cfg(feature = "std")]
	include!("../with_std.rs");

	#[cfg(not(feature = "std"))]
	include!("../without_std.rs");
}

#[cfg(feature = "std")]
pub use self::imp::{StorageOverlay, ChildrenStorageOverlay, with_storage, with_externalities};
#[cfg(not(feature = "std"))]
pub use self::imp::ext::*;

/// Type alias for Externalities implementation used in tests.
#[cfg(feature = "std")]
pub type TestExternalities<H> = self::imp::TestExternalities<H, u64>;<|MERGE_RESOLUTION|>--- conflicted
+++ resolved
@@ -33,17 +33,13 @@
 pub use codec;
 
 pub use primitives::Blake2Hasher;
-<<<<<<< HEAD
 pub use primitives::child_trie::{ChildTrie, ChildTrieReadRef};
-use primitives::offchain::{Timestamp, HttpRequestId, HttpRequestStatus, HttpError, CryptoKind, CryptoKeyId};
-=======
 use primitives::offchain::{
 	Timestamp,
 	HttpRequestId, HttpRequestStatus, HttpError,
 	CryptoKind, CryptoKeyId,
 	StorageKind,
 };
->>>>>>> aa83e354
 
 /// Error verifying ECDSA signature
 pub enum EcdsaVerifyError {
