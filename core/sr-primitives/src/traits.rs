// Copyright 2017-2018 Parity Technologies (UK) Ltd.
// This file is part of Substrate.

// Substrate is free software: you can redistribute it and/or modify
// it under the terms of the GNU General Public License as published by
// the Free Software Foundation, either version 3 of the License, or
// (at your option) any later version.

// Substrate is distributed in the hope that it will be useful,
// but WITHOUT ANY WARRANTY; without even the implied warranty of
// MERCHANTABILITY or FITNESS FOR A PARTICULAR PURPOSE.  See the
// GNU General Public License for more details.

// You should have received a copy of the GNU General Public License
// along with Substrate.  If not, see <http://www.gnu.org/licenses/>.

//! Primitives for the runtime modules.

use rstd::prelude::*;
use rstd::{self, result, marker::PhantomData};
use runtime_io;
#[cfg(feature = "std")] use std::fmt::{Debug, Display};
#[cfg(feature = "std")] use serde::{Serialize, de::DeserializeOwned};
#[cfg(feature = "std")]
use serde_derive::{Serialize, Deserialize};
use substrate_primitives;
use substrate_primitives::Blake2Hasher;
<<<<<<< HEAD
use codec::{Codec, Encode, HasCompact};
use substrate_metadata::EncodeMetadata;
=======
use crate::codec::{Codec, Encode, HasCompact};
>>>>>>> 11a2418c
pub use integer_sqrt::IntegerSquareRoot;
pub use num_traits::{Zero, One, Bounded};
pub use num_traits::ops::checked::{
	CheckedAdd, CheckedSub, CheckedMul, CheckedDiv, CheckedShl, CheckedShr,
};
use rstd::ops::{
	Add, Sub, Mul, Div, Rem, AddAssign, SubAssign, MulAssign, DivAssign,
	RemAssign, Shl, Shr
};

/// A lazy value.
pub trait Lazy<T: ?Sized> {
	/// Get a reference to the underlying value.
	///
	/// This will compute the value if the function is invoked for the first time.
	fn get(&mut self) -> &T;
}

impl<'a> Lazy<[u8]> for &'a [u8] {
	fn get(&mut self) -> &[u8] { &**self }
}

/// Means of signature verification.
pub trait Verify {
	/// Type of the signer.
	type Signer;
	/// Verify a signature. Return `true` if signature is valid for the value.
	fn verify<L: Lazy<[u8]>>(&self, msg: L, signer: &Self::Signer) -> bool;
}

/// Some sort of check on the origin is performed by this object.
pub trait EnsureOrigin<OuterOrigin> {
	/// A return type.
	type Success;
	/// Perform the origin check.
	fn ensure_origin(o: OuterOrigin) -> result::Result<Self::Success, &'static str>;
}

/// Means of changing one type into another in a manner dependent on the source type.
pub trait Lookup {
	/// Type to lookup from.
	type Source;
	/// Type to lookup into.
	type Target;
	/// Attempt a lookup.
	fn lookup(&self, s: Self::Source) -> result::Result<Self::Target, &'static str>;
}

/// Means of changing one type into another in a manner dependent on the source type.
/// This variant is different to `Lookup` in that it doesn't (can cannot) require any
/// context.
pub trait StaticLookup {
	/// Type to lookup from.
	type Source: Codec + Clone + PartialEq + MaybeDebug + EncodeMetadata;
	/// Type to lookup into.
	type Target;
	/// Attempt a lookup.
	fn lookup(s: Self::Source) -> result::Result<Self::Target, &'static str>;
}

/// A lookup implementation returning the input value.
#[derive(Default)]
pub struct IdentityLookup<T>(PhantomData<T>);
impl<T: Codec + Clone + PartialEq + MaybeDebug + EncodeMetadata> StaticLookup for IdentityLookup<T> {
	type Source = T;
	type Target = T;
	fn lookup(x: T) -> result::Result<T, &'static str> { Ok(x) }
}
impl<T> Lookup for IdentityLookup<T> {
	type Source = T;
	type Target = T;
	fn lookup(&self, x: T) -> result::Result<T, &'static str> { Ok(x) }
}

/// Get the "current" block number.
pub trait CurrentHeight {
	/// The type of the block number.
	type BlockNumber;

	/// Return the current block number. Not allowed to fail.
	fn current_height(&self) -> Self::BlockNumber;
}

/// Translate a block number into a hash.
pub trait BlockNumberToHash {
	/// The type of the block number.
	type BlockNumber: Zero;

	/// The type of the hash.
	type Hash: Encode + EncodeMetadata;

	/// Get the hash for a given block number, or `None` if unknown.
	fn block_number_to_hash(&self, n: Self::BlockNumber) -> Option<Self::Hash>;

	/// Get the genesis block hash; this should always be known.
	fn genesis_hash(&self) -> Self::Hash {
		self.block_number_to_hash(Zero::zero()).expect("All blockchains must know their genesis block hash; qed")
	}
}

/// Simple payment making trait, operating on a single generic `AccountId` type.
pub trait MakePayment<AccountId> {
	/// Make some sort of payment concerning `who` for an extrinsic (transaction) of encoded length
	/// `encoded_len` bytes. Return true iff the payment was successful.
	fn make_payment(who: &AccountId, encoded_len: usize) -> Result<(), &'static str>;
}

impl<T> MakePayment<T> for () {
	fn make_payment(_: &T, _: usize) -> Result<(), &'static str> { Ok(()) }
}

/// Extensible conversion trait. Generic over both source and destination types.
pub trait Convert<A, B> {
	/// Make conversion.
	fn convert(a: A) -> B;
}

/// Simple trait similar to `Into`, except that it can be used to convert numerics between each
/// other.
pub trait As<T> {
	/// Convert forward (ala `Into::into`).
	fn as_(self) -> T;
	/// Convert backward (ala `From::from`).
	fn sa(_: T) -> Self;
}

macro_rules! impl_numerics {
	( $( $t:ty ),* ) => {
		$(
			impl_numerics!($t: u8, u16, u32, u64, u128, usize, i8, i16, i32, i64, i128, isize,);
		)*
	};
	( $f:ty : $t:ty, $( $rest:ty, )* ) => {
		impl As<$t> for $f {
			fn as_(self) -> $t { self as $t }
			fn sa(t: $t) -> Self { t as Self }
		}
		impl_numerics!($f: $( $rest, )*);
	};
	( $f:ty : ) => {}
}

impl_numerics!(u8, u16, u32, u64, u128, usize, i8, i16, i32, i64, i128, isize);

/// A structure that performs identity conversion.
pub struct Identity;
impl<T> Convert<T, T> for Identity {
	fn convert(a: T) -> T { a }
}
impl<T> Convert<T, ()> for () {
	fn convert(_: T) -> () { () }
}

/// A meta trait for arithmetic.
pub trait SimpleArithmetic:
	Zero + One + IntegerSquareRoot + As<u64> +
	Add<Self, Output = Self> + AddAssign<Self> +
	Sub<Self, Output = Self> + SubAssign<Self> +
	Mul<Self, Output = Self> + MulAssign<Self> +
	Div<Self, Output = Self> + DivAssign<Self> +
	Rem<Self, Output = Self> + RemAssign<Self> +
	Shl<u32, Output = Self> + Shr<u32, Output = Self> +
	CheckedShl +
	CheckedShr +
	CheckedAdd +
	CheckedSub +
	CheckedMul +
	CheckedDiv +
	PartialOrd<Self> + Ord +
	HasCompact
{}
impl<T:
	Zero + One + IntegerSquareRoot + As<u64> +
	Add<Self, Output = Self> + AddAssign<Self> +
	Sub<Self, Output = Self> + SubAssign<Self> +
	Mul<Self, Output = Self> + MulAssign<Self> +
	Div<Self, Output = Self> + DivAssign<Self> +
	Rem<Self, Output = Self> + RemAssign<Self> +
	Shl<u32, Output = Self> + Shr<u32, Output = Self> +
	CheckedShl +
	CheckedShr +
	CheckedAdd +
	CheckedSub +
	CheckedMul +
	CheckedDiv +
	PartialOrd<Self> + Ord +
	HasCompact
> SimpleArithmetic for T {}

/// Trait for things that can be clear (have no bits set). For numeric types, essentially the same
/// as `Zero`.
pub trait Clear {
	/// True iff no bits are set.
	fn is_clear(&self) -> bool;

	/// Return the value of Self that is clear.
	fn clear() -> Self;
}

impl<T: Default + Eq + PartialEq> Clear for T {
	fn is_clear(&self) -> bool { *self == Self::clear() }
	fn clear() -> Self { Default::default() }
}

/// A meta trait for all bit ops.
pub trait SimpleBitOps:
	Sized + Clear +
	rstd::ops::BitOr<Self, Output = Self> +
	rstd::ops::BitXor<Self, Output = Self> +
	rstd::ops::BitAnd<Self, Output = Self>
{}
impl<T:
	Sized + Clear +
	rstd::ops::BitOr<Self, Output = Self> +
	rstd::ops::BitXor<Self, Output = Self> +
	rstd::ops::BitAnd<Self, Output = Self>
> SimpleBitOps for T {}

/// The block finalisation trait. Implementing this lets you express what should happen
/// for your module when the block is ending.
pub trait OnFinalise<BlockNumber> {
	/// The block is being finalised. Implement to have something happen.
	fn on_finalise(_n: BlockNumber) {}
}

impl<N> OnFinalise<N> for () {}

/// The block initialisation trait. Implementing this lets you express what should happen
/// for your module when the block is beginning (right before the first extrinsic is executed).
pub trait OnInitialise<BlockNumber> {
	/// The block is being initialised. Implement to have something happen.
	fn on_initialise(_n: BlockNumber) {}
}

impl<N> OnInitialise<N> for () {}

macro_rules! tuple_impl {
	($one:ident,) => {
		impl<Number: Copy, $one: OnFinalise<Number>> OnFinalise<Number> for ($one,) {
			fn on_finalise(n: Number) {
				$one::on_finalise(n);
			}
		}
		impl<Number: Copy, $one: OnInitialise<Number>> OnInitialise<Number> for ($one,) {
			fn on_initialise(n: Number) {
				$one::on_initialise(n);
			}
		}
	};
	($first:ident, $($rest:ident,)+) => {
		impl<
			Number: Copy,
			$first: OnFinalise<Number>,
			$($rest: OnFinalise<Number>),+
		> OnFinalise<Number> for ($first, $($rest),+) {
			fn on_finalise(n: Number) {
				$first::on_finalise(n);
				$($rest::on_finalise(n);)+
			}
		}
		impl<
			Number: Copy,
			$first: OnInitialise<Number>,
			$($rest: OnInitialise<Number>),+
		> OnInitialise<Number> for ($first, $($rest),+) {
			fn on_initialise(n: Number) {
				$first::on_initialise(n);
				$($rest::on_initialise(n);)+
			}
		}
		tuple_impl!($($rest,)+);
	}
}

#[allow(non_snake_case)]
tuple_impl!(A, B, C, D, E, F, G, H, I, J, K, L, M, N, O, P, Q, R, S, T, U, V, W, X, Y, Z,);

/// Abstraction around hashing
pub trait Hash: 'static + MaybeSerializeDebug + Clone + Eq + PartialEq {	// Stupid bug in the Rust compiler believes derived
																	// traits must be fulfilled by all type parameters.
	/// The hash type produced.
	type Output: Member + MaybeSerializeDebug + AsRef<[u8]> + AsMut<[u8]>;

	/// Produce the hash of some byte-slice.
	fn hash(s: &[u8]) -> Self::Output;

	/// Produce the hash of some codec-encodable value.
	fn hash_of<S: Codec>(s: &S) -> Self::Output {
		Encode::using_encoded(s, Self::hash)
	}

	/// Produce the trie-db root of a mapping from indices to byte slices.
	fn enumerated_trie_root(items: &[&[u8]]) -> Self::Output;

	/// Iterator-based version of `enumerated_trie_root`.
	fn ordered_trie_root<
		I: IntoIterator<Item = A> + Iterator<Item = A>,
		A: AsRef<[u8]>
	>(input: I) -> Self::Output;

	/// The Patricia tree root of the given mapping as an iterator.
	fn trie_root<
		I: IntoIterator<Item = (A, B)>,
		A: AsRef<[u8]> + Ord,
		B: AsRef<[u8]>
	>(input: I) -> Self::Output;

	/// Acquire the global storage root.
	fn storage_root() -> Self::Output;

	/// Acquire the global storage changes root.
	fn storage_changes_root(parent_hash: Self::Output, parent_number: u64) -> Option<Self::Output>;
}

/// Blake2-256 Hash implementation.
#[derive(PartialEq, Eq, Clone, EncodeMetadata)]
#[cfg_attr(feature = "std", derive(Debug, Serialize, Deserialize))]
pub struct BlakeTwo256;

impl Hash for BlakeTwo256 {
	type Output = substrate_primitives::H256;
	fn hash(s: &[u8]) -> Self::Output {
		runtime_io::blake2_256(s).into()
	}
	fn enumerated_trie_root(items: &[&[u8]]) -> Self::Output {
		runtime_io::enumerated_trie_root::<Blake2Hasher>(items).into()
	}
	fn trie_root<
		I: IntoIterator<Item = (A, B)>,
		A: AsRef<[u8]> + Ord,
		B: AsRef<[u8]>
	>(input: I) -> Self::Output {
		runtime_io::trie_root::<Blake2Hasher, _, _, _>(input).into()
	}
	fn ordered_trie_root<
		I: IntoIterator<Item = A> + Iterator<Item = A>,
		A: AsRef<[u8]>
	>(input: I) -> Self::Output {
		runtime_io::ordered_trie_root::<Blake2Hasher, _, _>(input).into()
	}
	fn storage_root() -> Self::Output {
		runtime_io::storage_root().into()
	}
	fn storage_changes_root(parent_hash: Self::Output, parent_number: u64) -> Option<Self::Output> {
		runtime_io::storage_changes_root(parent_hash.into(), parent_number).map(Into::into)
	}
}

/// Something that can be checked for equality and printed out to a debug channel if bad.
pub trait CheckEqual {
	/// Perform the equality check.
	fn check_equal(&self, other: &Self);
}

impl CheckEqual for substrate_primitives::H256 {
	#[cfg(feature = "std")]
	fn check_equal(&self, other: &Self) {
		use substrate_primitives::hexdisplay::HexDisplay;
		if self != other {
			println!("Hash: given={}, expected={}", HexDisplay::from(self.as_fixed_bytes()), HexDisplay::from(other.as_fixed_bytes()));
		}
	}

	#[cfg(not(feature = "std"))]
	fn check_equal(&self, other: &Self) {
		if self != other {
			runtime_io::print("Hash not equal");
			runtime_io::print(self.as_bytes());
			runtime_io::print(other.as_bytes());
		}
	}
}

impl<I> CheckEqual for I where I: DigestItem {
	#[cfg(feature = "std")]
	fn check_equal(&self, other: &Self) {
		if self != other {
			println!("DigestItem: given={:?}, expected={:?}", self, other);
		}
	}

	#[cfg(not(feature = "std"))]
	fn check_equal(&self, other: &Self) {
		if self != other {
			runtime_io::print("DigestItem not equal");
			runtime_io::print(&Encode::encode(self)[..]);
			runtime_io::print(&Encode::encode(other)[..]);
		}
	}
}

/// A type that implements Serialize and Debug when in std environment.
#[cfg(feature = "std")]
pub trait MaybeSerializeDebugButNotDeserialize: Serialize + Debug {}
#[cfg(feature = "std")]
impl<T: Serialize + Debug> MaybeSerializeDebugButNotDeserialize for T {}

/// A type that implements Serialize and Debug when in std environment.
#[cfg(not(feature = "std"))]
pub trait MaybeSerializeDebugButNotDeserialize {}
#[cfg(not(feature = "std"))]
impl<T> MaybeSerializeDebugButNotDeserialize for T {}

/// A type that implements Serialize when in std environment.
#[cfg(feature = "std")]
pub trait MaybeSerialize: Serialize {}
#[cfg(feature = "std")]
impl<T: Serialize> MaybeSerialize for T {}

/// A type that implements Serialize when in std environment.
#[cfg(not(feature = "std"))]
pub trait MaybeSerialize {}
#[cfg(not(feature = "std"))]
impl<T> MaybeSerialize for T {}

/// A type that implements Serialize, DeserializeOwned and Debug when in std environment.
#[cfg(feature = "std")]
pub trait MaybeSerializeDebug: Serialize + DeserializeOwned + Debug {}
#[cfg(feature = "std")]
impl<T: Serialize + DeserializeOwned + Debug> MaybeSerializeDebug for T {}

/// A type that implements Serialize, DeserializeOwned and Debug when in std environment.
#[cfg(not(feature = "std"))]
pub trait MaybeSerializeDebug {}
#[cfg(not(feature = "std"))]
impl<T> MaybeSerializeDebug for T {}

/// A type that implements Debug when in std environment.
#[cfg(feature = "std")]
pub trait MaybeDebug: Debug {}
#[cfg(feature = "std")]
impl<T: Debug> MaybeDebug for T {}

/// A type that implements Debug when in std environment.
#[cfg(not(feature = "std"))]
pub trait MaybeDebug {}
#[cfg(not(feature = "std"))]
impl<T> MaybeDebug for T {}

/// A type that implements Display when in std environment.
#[cfg(feature = "std")]
pub trait MaybeDisplay: Display {}
#[cfg(feature = "std")]
impl<T: Display> MaybeDisplay for T {}

/// A type that implements Display when in std environment.
#[cfg(not(feature = "std"))]
pub trait MaybeDisplay {}
#[cfg(not(feature = "std"))]
impl<T> MaybeDisplay for T {}

/// A type that implements Hash when in std environment.
#[cfg(feature = "std")]
pub trait MaybeHash: ::rstd::hash::Hash {}
#[cfg(feature = "std")]
impl<T: ::rstd::hash::Hash> MaybeHash for T {}

/// A type that implements Hash when in std environment.
#[cfg(not(feature = "std"))]
pub trait MaybeHash {}
#[cfg(not(feature = "std"))]
impl<T> MaybeHash for T {}

/// A type that can be used in runtime structures.
pub trait Member: Send + Sync + Sized + MaybeDebug + Eq + PartialEq + Clone + 'static {}
impl<T: Send + Sync + Sized + MaybeDebug + Eq + PartialEq + Clone + 'static> Member for T {}

/// Something which fulfills the abstract idea of a Substrate header. It has types for a `Number`,
/// a `Hash` and a `Digest`. It provides access to an `extrinsics_root`, `state_root` and
/// `parent_hash`, as well as a `digest` and a block `number`.
///
/// You can also create a `new` one from those fields.
pub trait Header: Clone + Send + Sync + Codec + EncodeMetadata + Eq + MaybeSerializeDebugButNotDeserialize + 'static {
	/// Header number.
	type Number: Member + MaybeSerializeDebug + ::rstd::hash::Hash + Copy + MaybeDisplay + SimpleArithmetic + Codec + EncodeMetadata;
	/// Header hash type
	type Hash: Member + MaybeSerializeDebug + ::rstd::hash::Hash + Copy + MaybeDisplay + Default + SimpleBitOps + Codec + EncodeMetadata + AsRef<[u8]> + AsMut<[u8]>;
	/// Hashing algorithm
	type Hashing: Hash<Output = Self::Hash>;
	/// Digest type
	type Digest: Digest<Hash = Self::Hash> + Codec + EncodeMetadata;

	/// Creates new header.
	fn new(
		number: Self::Number,
		extrinsics_root: Self::Hash,
		state_root: Self::Hash,
		parent_hash: Self::Hash,
		digest: Self::Digest
	) -> Self;

	/// Returns a reference to the header number.
	fn number(&self) -> &Self::Number;
	/// Sets the header number.
	fn set_number(&mut self, number: Self::Number);

	/// Returns a reference to the extrinsics root.
	fn extrinsics_root(&self) -> &Self::Hash;
	/// Sets the extrinsic root.
	fn set_extrinsics_root(&mut self, root: Self::Hash);

	/// Returns a reference to the state root.
	fn state_root(&self) -> &Self::Hash;
	/// Sets the state root.
	fn set_state_root(&mut self, root: Self::Hash);

	/// Returns a reference to the parent hash.
	fn parent_hash(&self) -> &Self::Hash;
	/// Sets the parent hash.
	fn set_parent_hash(&mut self, hash: Self::Hash);

	/// Returns a reference to the digest.
	fn digest(&self) -> &Self::Digest;
	/// Get a mutable reference to the digest.
	fn digest_mut(&mut self) -> &mut Self::Digest;
	/// Sets the digest.
	fn set_digest(&mut self, digest: Self::Digest);

	/// Returns the hash of the header.
	fn hash(&self) -> Self::Hash {
		<Self::Hashing as Hash>::hash_of(self)
	}
}

/// Something which fulfills the abstract idea of a Substrate block. It has types for an
/// `Extrinsic` piece of information as well as a `Header`.
///
/// You can get an iterator over each of the `extrinsics` and retrieve the `header`.
pub trait Block: Clone + Send + Sync + Codec + EncodeMetadata + Eq + MaybeSerializeDebugButNotDeserialize + 'static {
	/// Type of extrinsics.
	type Extrinsic: Member + Codec + EncodeMetadata + Extrinsic + MaybeSerialize;
	/// Header type.
	type Header: Header<Hash=Self::Hash>;
	/// Block hash type.
	type Hash: Member + MaybeSerializeDebug + ::rstd::hash::Hash + Copy + MaybeDisplay + Default + SimpleBitOps + Codec + EncodeMetadata + AsRef<[u8]> + AsMut<[u8]>;

	/// Returns a reference to the header.
	fn header(&self) -> &Self::Header;
	/// Returns a reference to the list of extrinsics.
	fn extrinsics(&self) -> &[Self::Extrinsic];
	/// Split the block into header and list of extrinsics.
	fn deconstruct(self) -> (Self::Header, Vec<Self::Extrinsic>);
	/// Creates new block from header and extrinsics.
	fn new(header: Self::Header, extrinsics: Vec<Self::Extrinsic>) -> Self;
	/// Returns the hash of the block.
	fn hash(&self) -> Self::Hash {
		<<Self::Header as Header>::Hashing as Hash>::hash_of(self.header())
	}
}

/// Something that acts like an `Extrinsic`.
pub trait Extrinsic {
	/// Is this `Extrinsic` signed?
	/// If no information are available about signed/unsigned, `None` should be returned.
	fn is_signed(&self) -> Option<bool> { None }
}

/// Extract the hashing type for a block.
pub type HashFor<B> = <<B as Block>::Header as Header>::Hashing;
/// Extract the number type for a block.
pub type NumberFor<B> = <<B as Block>::Header as Header>::Number;
/// Extract the digest type for a block.
pub type DigestFor<B> = <<B as Block>::Header as Header>::Digest;
/// Extract the digest item type for a block.
pub type DigestItemFor<B> = <DigestFor<B> as Digest>::Item;
/// Extract the authority ID type for a block.
pub type AuthorityIdFor<B> = <DigestItemFor<B> as DigestItem>::AuthorityId;

/// A "checkable" piece of information, used by the standard Substrate Executive in order to
/// check the validity of a piece of extrinsic information, usually by verifying the signature.
/// Implement for pieces of information that require some additional context `Context` in order to be
/// checked.
pub trait Checkable<Context>: Sized {
	/// Returned if `check` succeeds.
	type Checked;

	/// Check self, given an instance of Context.
	fn check(self, c: &Context) -> Result<Self::Checked, &'static str>;
}

/// A "checkable" piece of information, used by the standard Substrate Executive in order to
/// check the validity of a piece of extrinsic information, usually by verifying the signature.
/// Implement for pieces of information that don't require additional context in order to be
/// checked.
pub trait BlindCheckable: Sized {
	/// Returned if `check` succeeds.
	type Checked;

	/// Check self.
	fn check(self) -> Result<Self::Checked, &'static str>;
}

// Every `BlindCheckable` is also a `StaticCheckable` for arbitrary `Context`.
impl<T: BlindCheckable, Context> Checkable<Context> for T {
	type Checked = <Self as BlindCheckable>::Checked;
	fn check(self, _c: &Context) -> Result<Self::Checked, &'static str> {
		BlindCheckable::check(self)
	}
}

/// An "executable" piece of information, used by the standard Substrate Executive in order to
/// enact a piece of extrinsic information by marshalling and dispatching to a named function
/// call.
///
/// Also provides information on to whom this information is attributable and an index that allows
/// each piece of attributable information to be disambiguated.
pub trait Applyable: Sized + Send + Sync {
	/// Id of the account that is responsible for this piece of information (sender).
	type AccountId: Member + MaybeDisplay;
	/// Index allowing to disambiguate other `Applyable`s from the same `AccountId`.
	type Index: Member + MaybeDisplay + SimpleArithmetic;
	/// Function call.
	type Call: Member;
	/// Returns a reference to the index if any.
	fn index(&self) -> Option<&Self::Index>;
	/// Returns a reference to the sender if any.
	fn sender(&self) -> Option<&Self::AccountId>;
	/// Deconstructs into function call and sender.
	fn deconstruct(self) -> (Self::Call, Option<Self::AccountId>);
}

/// Something that acts like a `Digest` - it can have `Log`s `push`ed onto it and these `Log`s are
/// each `Codec`.
pub trait Digest: Member + MaybeSerializeDebugButNotDeserialize + Default {
	/// Hash of the items.
	type Hash: Member;
	/// Digest item type.
	type Item: DigestItem<Hash = Self::Hash>;

	/// Get reference to all digest items.
	fn logs(&self) -> &[Self::Item];
	/// Push new digest item.
	fn push(&mut self, item: Self::Item);
	/// Pop a digest item.
	fn pop(&mut self) -> Option<Self::Item>;

	/// Get reference to the first digest item that matches the passed predicate.
	fn log<T: ?Sized, F: Fn(&Self::Item) -> Option<&T>>(&self, predicate: F) -> Option<&T> {
		self.logs().iter()
			.filter_map(predicate)
			.next()
	}
}

/// Single digest item. Could be any type that implements `Member` and provides methods
/// for casting member to 'system' log items, known to substrate.
///
/// If the runtime does not supports some 'system' items, use `()` as a stub.
pub trait DigestItem: Codec + EncodeMetadata + Member + MaybeSerializeDebugButNotDeserialize {
	/// `ChangesTrieRoot` payload.
	type Hash: Member;
	/// `AuthorityChange` payload.
<<<<<<< HEAD
	type AuthorityId: Member + MaybeHash + Codec + EncodeMetadata;
=======
	type AuthorityId: Member + MaybeHash + crate::codec::Encode + crate::codec::Decode;
>>>>>>> 11a2418c

	/// Returns Some if the entry is the `AuthoritiesChange` entry.
	fn as_authorities_change(&self) -> Option<&[Self::AuthorityId]>;

	/// Returns Some if the entry is the `ChangesTrieRoot` entry.
	fn as_changes_trie_root(&self) -> Option<&Self::Hash>;
}

/// Auxiliary wrapper that holds an api instance and binds it to the given lifetime.
pub struct ApiRef<'a, T>(T, rstd::marker::PhantomData<&'a ()>);

impl<'a, T> From<T> for ApiRef<'a, T> {
	fn from(api: T) -> Self {
		ApiRef(api, Default::default())
	}
}

impl<'a, T> rstd::ops::Deref for ApiRef<'a, T> {
	type Target = T;

	fn deref(&self) -> &Self::Target {
		&self.0
	}
}

/// Something that provides a runtime api.
pub trait ProvideRuntimeApi {
	/// The concrete type that provides the api.
	type Api;

	/// Returns the runtime api.
	/// The returned instance will keep track of modifications to the storage. Any successful
	/// call to an api function, will `commit` its changes to an internal buffer. Otherwise,
	/// the modifications will be `discarded`. The modifications will not be applied to the
	/// storage, even on a `commit`.
	fn runtime_api<'a>(&'a self) -> ApiRef<'a, Self::Api>;
}

/// A marker trait for something that knows the type of the runtime block.
pub trait GetRuntimeBlockType {
	/// The `RuntimeBlock` type.
	type RuntimeBlock: self::Block;
}

/// A marker trait for something that knows the type of the node block.
pub trait GetNodeBlockType {
	/// The `NodeBlock` type.
	type NodeBlock: self::Block;
}

/// Something that provides information about a runtime api.
pub trait RuntimeApiInfo {
	/// The identifier of the runtime api.
	const ID: [u8; 8];
	/// The version of the runtime api.
	const VERSION: u32;
}<|MERGE_RESOLUTION|>--- conflicted
+++ resolved
@@ -25,12 +25,9 @@
 use serde_derive::{Serialize, Deserialize};
 use substrate_primitives;
 use substrate_primitives::Blake2Hasher;
-<<<<<<< HEAD
-use codec::{Codec, Encode, HasCompact};
 use substrate_metadata::EncodeMetadata;
-=======
+use substrate_metadata_derive::EncodeMetadata;
 use crate::codec::{Codec, Encode, HasCompact};
->>>>>>> 11a2418c
 pub use integer_sqrt::IntegerSquareRoot;
 pub use num_traits::{Zero, One, Bounded};
 pub use num_traits::ops::checked::{
@@ -683,12 +680,7 @@
 	/// `ChangesTrieRoot` payload.
 	type Hash: Member;
 	/// `AuthorityChange` payload.
-<<<<<<< HEAD
-	type AuthorityId: Member + MaybeHash + Codec + EncodeMetadata;
-=======
-	type AuthorityId: Member + MaybeHash + crate::codec::Encode + crate::codec::Decode;
->>>>>>> 11a2418c
-
+	type AuthorityId: Member + MaybeHash + crate::codec::Encode + crate::codec::Decode + EncodeMetadata;
 	/// Returns Some if the entry is the `AuthoritiesChange` entry.
 	fn as_authorities_change(&self) -> Option<&[Self::AuthorityId]>;
 
