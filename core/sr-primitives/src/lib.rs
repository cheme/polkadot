// Copyright 2017-2018 Parity Technologies (UK) Ltd.
// This file is part of Substrate.

// Substrate is free software: you can redistribute it and/or modify
// it under the terms of the GNU General Public License as published by
// the Free Software Foundation, either version 3 of the License, or
// (at your option) any later version.

// Substrate is distributed in the hope that it will be useful,
// but WITHOUT ANY WARRANTY; without even the implied warranty of
// MERCHANTABILITY or FITNESS FOR A PARTICULAR PURPOSE.  See the
// GNU General Public License for more details.

// You should have received a copy of the GNU General Public License
// along with Substrate.  If not, see <http://www.gnu.org/licenses/>.

//! System manager: Handles all of the top-level stuff; executing block/transaction, setting code
//! and depositing logs.

#![warn(missing_docs)]

#![cfg_attr(not(feature = "std"), no_std)]

#[doc(hidden)]
pub use parity_codec as codec;
#[cfg(feature = "std")]
<<<<<<< HEAD
extern crate serde;

#[cfg(feature = "std")]
#[macro_use]
extern crate serde_derive;

#[cfg(feature = "std")]
#[macro_use]
extern crate log;

#[macro_use]
extern crate parity_codec_derive;

extern crate substrate_metadata;
#[macro_use]
extern crate substrate_metadata_derive;

extern crate num_traits;
extern crate integer_sqrt;
#[macro_use]
extern crate sr_std as rstd;
extern crate sr_io as runtime_io;
=======
>>>>>>> 11a2418c
#[doc(hidden)]
pub use serde_derive;

#[cfg(feature = "std")]
use std::collections::HashMap;

use rstd::prelude::*;
use substrate_primitives::hash::{H256, H512};
use parity_codec_derive::{Encode, Decode};

#[cfg(feature = "std")]
use substrate_primitives::hexdisplay::ascii_format;

#[cfg(feature = "std")]
pub mod testing;

pub mod traits;
pub mod generic;
pub mod transaction_validity;

/// Justification type.
pub type Justification = Vec<u8>;

use traits::{Verify, Lazy};

/// A String that is a `&'static str` on `no_std` and a `Cow<'static, str>` on `std`.
#[cfg(feature = "std")]
pub type RuntimeString = ::std::borrow::Cow<'static, str>;
/// A String that is a `&'static str` on `no_std` and a `Cow<'static, str>` on `std`.
#[cfg(not(feature = "std"))]
pub type RuntimeString = &'static str;

/// Create a const [RuntimeString].
#[cfg(feature = "std")]
#[macro_export]
macro_rules! create_runtime_str {
	( $y:expr ) => {{ ::std::borrow::Cow::Borrowed($y) }}
}
#[cfg(not(feature = "std"))]
#[macro_export]
macro_rules! create_runtime_str {
	( $y:expr ) => {{ $y }}
}

#[cfg(feature = "std")]
pub use serde::{Serialize, de::DeserializeOwned};
#[cfg(feature = "std")]
use serde_derive::{Serialize, Deserialize};

/// A set of key value pairs for storage.
#[cfg(feature = "std")]
pub type StorageMap = HashMap<Vec<u8>, Vec<u8>>;

/// A set of key value pairs for children storage;
#[cfg(feature = "std")]
pub type ChildrenStorageMap = HashMap<Vec<u8>, StorageMap>;

/// Complex storage builder stuff.
#[cfg(feature = "std")]
pub trait BuildStorage {
	/// Hash given slice.
	///
	/// Default to xx128 hashing.
	fn hash(data: &[u8]) -> [u8; 16] {
		let r = runtime_io::twox_128(data);
		log::trace!(target: "build_storage", "{} <= {}", substrate_primitives::hexdisplay::HexDisplay::from(&r), ascii_format(data));
		r
	}
	/// Build the storage out of this builder.
	fn build_storage(self) -> Result<(StorageMap, ChildrenStorageMap), String>;
}

#[cfg(feature = "std")]
impl BuildStorage for StorageMap {
	fn build_storage(self) -> Result<(StorageMap, ChildrenStorageMap), String> {
		Ok((self, Default::default()))
	}
}

/// Permill is parts-per-million (i.e. after multiplying by this, divide by 1000000).
#[cfg_attr(feature = "std", derive(Serialize, Deserialize, Debug))]
#[derive(Encode, Decode, Default, Copy, Clone, PartialEq, Eq, EncodeMetadata)]
pub struct Permill(u32);

impl Permill {
	/// Wraps the argument into `Permill` type.
	pub fn from_millionths(x: u32) -> Permill { Permill(x) }

	/// Converts percents into `Permill`.
	pub fn from_percent(x: u32) -> Permill { Permill(x * 10_000) }

	/// Converts a fraction into `Permill`.
	#[cfg(feature = "std")]
	pub fn from_fraction(x: f64) -> Permill { Permill((x * 1_000_000.0) as u32) }
}

impl<N> ::rstd::ops::Mul<N> for Permill
where
	N: traits::As<u64>
{
	type Output = N;
	fn mul(self, b: N) -> Self::Output {
		<N as traits::As<u64>>::sa(b.as_().saturating_mul(self.0 as u64) / 1_000_000)
	}
}

#[cfg(feature = "std")]
impl From<f64> for Permill {
	fn from(x: f64) -> Permill {
		Permill::from_fraction(x)
	}
}

#[cfg(feature = "std")]
impl From<f32> for Permill {
	fn from(x: f32) -> Permill {
		Permill::from_fraction(x as f64)
	}
}

impl codec::CompactAs for Permill {
	type As = u32;
	fn encode_as(&self) -> &u32 {
		&self.0
	}
	fn decode_from(x: u32) -> Permill {
		Permill(x)
	}
}

impl From<codec::Compact<Permill>> for Permill {
	fn from(x: codec::Compact<Permill>) -> Permill {
		x.0
	}
}

/// Perbill is parts-per-billion. It stores a value between 0 and 1 in fixed point and
/// provides a means to multiply some other value by that.
#[cfg_attr(feature = "std", derive(Serialize, Deserialize, Debug))]
#[derive(Encode, Decode, Default, Copy, Clone, PartialEq, Eq, EncodeMetadata)]
pub struct Perbill(u32);

impl Perbill {
	/// Nothing.
	pub fn zero() -> Perbill { Perbill(0) }

	/// `true` if this is nothing.
	pub fn is_zero(&self) -> bool { self.0 == 0 }

	/// Everything.
	pub fn one() -> Perbill { Perbill(1_000_000_000) }

	/// Construct new instance where `x` is in billionths. Value equivalent to `x / 1,000,000,000`.
	pub fn from_billionths(x: u32) -> Perbill { Perbill(x.min(1_000_000_000)) }

	/// Construct new instance where `x` is in millionths. Value equivalent to `x / 1,000,000`.
	pub fn from_millionths(x: u32) -> Perbill { Perbill(x.min(1_000_000) * 1000) }

	/// Construct new instance where `x` is a percent. Value equivalent to `x%`.
	pub fn from_percent(x: u32) -> Perbill { Perbill(x.min(100) * 10_000_000) }

	#[cfg(feature = "std")]
	/// Construct new instance whose value is equal to `x` (between 0 and 1).
	pub fn from_fraction(x: f64) -> Perbill { Perbill((x.max(0.0).min(1.0) * 1_000_000_000.0) as u32) }

	#[cfg(feature = "std")]
	/// Construct new instance whose value is equal to `n / d` (between 0 and 1).
	pub fn from_rational(n: f64, d: f64) -> Perbill { Perbill(((n / d).max(0.0).min(1.0) * 1_000_000_000.0) as u32) }
}

impl<N> ::rstd::ops::Mul<N> for Perbill
where
	N: traits::As<u64>
{
	type Output = N;
	fn mul(self, b: N) -> Self::Output {
		<N as traits::As<u64>>::sa(b.as_().saturating_mul(self.0 as u64) / 1_000_000_000)
	}
}

#[cfg(feature = "std")]
impl From<f64> for Perbill {
	fn from(x: f64) -> Perbill {
		Perbill::from_fraction(x)
	}
}

#[cfg(feature = "std")]
impl From<f32> for Perbill {
	fn from(x: f32) -> Perbill {
		Perbill::from_fraction(x as f64)
	}
}

impl codec::CompactAs for Perbill {
	type As = u32;
	fn encode_as(&self) -> &u32 {
		&self.0
	}
	fn decode_from(x: u32) -> Perbill {
		Perbill(x)
	}
}

impl From<codec::Compact<Perbill>> for Perbill {
	fn from(x: codec::Compact<Perbill>) -> Perbill {
		x.0
	}
}

/// Ed25519 signature verify.
#[derive(Eq, PartialEq, Clone, Default, Encode, Decode, EncodeMetadata)]
#[cfg_attr(feature = "std", derive(Debug, Serialize, Deserialize))]
pub struct Ed25519Signature(pub H512);

impl Verify for Ed25519Signature {
	type Signer = H256;
	fn verify<L: Lazy<[u8]>>(&self, mut msg: L, signer: &Self::Signer) -> bool {
		runtime_io::ed25519_verify((self.0).as_fixed_bytes(), msg.get(), &signer.as_bytes())
	}
}

impl From<H512> for Ed25519Signature {
	fn from(h: H512) -> Ed25519Signature {
		Ed25519Signature(h)
	}
}

#[derive(Eq, PartialEq, Clone, Copy, Decode)]
#[cfg_attr(feature = "std", derive(Debug, Serialize))]
#[repr(u8)]
/// Outcome of a valid extrinsic application. Capable of being sliced.
pub enum ApplyOutcome {
	/// Successful application (extrinsic reported no issue).
	Success = 0,
	/// Failed application (extrinsic was probably a no-op other than fees).
	Fail = 1,
}

impl codec::Encode for ApplyOutcome {
	fn using_encoded<R, F: FnOnce(&[u8]) -> R>(&self, f: F) -> R {
		f(&[*self as u8])
	}
}

#[derive(Eq, PartialEq, Clone, Copy, Decode)]
#[cfg_attr(feature = "std", derive(Debug, Serialize))]
#[repr(u8)]
/// Reason why an extrinsic couldn't be applied (i.e. invalid extrinsic).
pub enum ApplyError {
	/// Bad signature.
	BadSignature = 0,
	/// Nonce too low.
	Stale = 1,
	/// Nonce too high.
	Future = 2,
	/// Sending account had too low a balance.
	CantPay = 3,
	/// Block is full, no more extrinsics can be applied.
	FullBlock = 255,
}

impl codec::Encode for ApplyError {
	fn using_encoded<R, F: FnOnce(&[u8]) -> R>(&self, f: F) -> R {
		f(&[*self as u8])
	}
}

/// Result from attempt to apply an extrinsic.
pub type ApplyResult = Result<ApplyOutcome, ApplyError>;

/// Verify a signature on an encoded value in a lazy manner. This can be
/// an optimization if the signature scheme has an "unsigned" escape hash.
pub fn verify_encoded_lazy<V: Verify, T: codec::Encode>(sig: &V, item: &T, signer: &V::Signer) -> bool {
	// The `Lazy<T>` trait expresses something like `X: FnMut<Output = for<'a> &'a T>`.
	// unfortunately this is a lifetime relationship that can't
	// be expressed without generic associated types, better unification of HRTBs in type position,
	// and some kind of integration into the Fn* traits.
	struct LazyEncode<F> {
		inner: F,
		encoded: Option<Vec<u8>>,
	}

	impl<F: Fn() -> Vec<u8>> traits::Lazy<[u8]> for LazyEncode<F> {
		fn get(&mut self) -> &[u8] {
			self.encoded.get_or_insert_with(&self.inner).as_slice()
		}
	}

	sig.verify(
		LazyEncode { inner: || item.encode(), encoded: None },
		signer,
	)
}

#[macro_export]
macro_rules! __impl_outer_config_types {
	(
		$concrete:ident $config:ident $snake:ident < $ignore:ident > $( $rest:tt )*
	) => {
		#[cfg(any(feature = "std", test))]
		pub type $config = $snake::GenesisConfig<$concrete>;
		$crate::__impl_outer_config_types! {$concrete $($rest)*}
	};
	(
		$concrete:ident $config:ident $snake:ident $( $rest:tt )*
	) => {
		#[cfg(any(feature = "std", test))]
		pub type $config = $snake::GenesisConfig;
		__impl_outer_config_types! {$concrete $($rest)*}
	};
	($concrete:ident) => ()
}

/// Implement the output "meta" module configuration struct,
/// which is basically:
/// pub struct GenesisConfig {
/// 	rust_module_one: Option<ModuleOneConfig>,
/// 	...
/// }
#[macro_export]
macro_rules! impl_outer_config {
	(
		pub struct $main:ident for $concrete:ident {
			$( $config:ident => $snake:ident $( < $generic:ident > )*, )*
		}
	) => {
		$crate::__impl_outer_config_types! { $concrete $( $config $snake $( < $generic > )* )* }
		#[cfg(any(feature = "std", test))]
		#[derive(Serialize, Deserialize)]
		#[serde(rename_all = "camelCase")]
		#[serde(deny_unknown_fields)]
		pub struct $main {
			$(
				pub $snake: Option<$config>,
			)*
		}
		#[cfg(any(feature = "std", test))]
		impl $crate::BuildStorage for $main {
			fn build_storage(self) -> ::std::result::Result<($crate::StorageMap, $crate::ChildrenStorageMap), String> {
				let mut top = $crate::StorageMap::new();
				let mut children = $crate::ChildrenStorageMap::new();
				$(
					if let Some(extra) = self.$snake {
						let (other_top, other_children) = extra.build_storage()?;
						top.extend(other_top);
						for (other_child_key, other_child_map) in other_children {
							children.entry(other_child_key).or_default().extend(other_child_map);
						}
					}
				)*
				Ok((top, children))
			}
		}
	}
}

/// Generates enum that contains all possible log entries for the runtime.
/// Every individual module of the runtime that is mentioned, must
/// expose a `Log` and `RawLog` enums.
///
/// Generated enum is binary-compatible with and could be interpreted
/// as `generic::DigestItem`.
///
/// Runtime requirements:
/// 1) binary representation of all supported 'system' log items should stay
///    the same. Otherwise, the native code will be unable to read log items
///    generated by previous runtime versions
/// 2) the support of 'system' log items should never be dropped by runtime.
///    Otherwise, native code will lost its ability to read items of this type
///    even if they were generated by the versions which have supported these
///    items.
#[macro_export]
macro_rules! impl_outer_log {
	(
		$(#[$attr:meta])*
		pub enum $name:ident ($internal:ident: DigestItem<$( $genarg:ty ),*>) for $trait:ident {
			$( $module:ident( $( $sitem:ident ),* ) ),*
		}
	) => {
		/// Wrapper for all possible log entries for the `$trait` runtime. Provides binary-compatible
		/// `Encode`/`Decode` implementations with the corresponding `generic::DigestItem`.
<<<<<<< HEAD
		#[derive(Clone, PartialEq, Eq, EncodeMetadata)]
		#[cfg_attr(feature = "std", derive(Debug, Serialize))]
=======
		#[derive(Clone, PartialEq, Eq)]
		#[cfg_attr(feature = "std", derive(Debug, $crate::serde_derive::Serialize))]
>>>>>>> 11a2418c
		$(#[$attr])*
		#[allow(non_camel_case_types)]
		pub struct $name($internal);

		/// All possible log entries for the `$trait` runtime. `Encode`/`Decode` implementations
		/// are auto-generated => it is not binary-compatible with `generic::DigestItem`.
<<<<<<< HEAD
		#[derive(Clone, PartialEq, Eq, Encode, Decode, EncodeMetadata)]
		#[cfg_attr(feature = "std", derive(Debug, Serialize))]
=======
		#[derive(Clone, PartialEq, Eq, Encode, Decode)]
		#[cfg_attr(feature = "std", derive(Debug, $crate::serde_derive::Serialize))]
>>>>>>> 11a2418c
		$(#[$attr])*
		#[allow(non_camel_case_types)]
		pub enum InternalLog {
			$(
				$module($module::Log<$trait>),
			)*
		}

		impl $name {
			/// Try to convert `$name` into `generic::DigestItemRef`. Returns Some when
			/// `self` is a 'system' log && it has been marked as 'system' in macro call.
			/// Otherwise, None is returned.
			#[allow(unreachable_patterns)]
			fn dref<'a>(&'a self) -> Option<$crate::generic::DigestItemRef<'a, $($genarg),*>> {
				match self.0 {
					$($(
					$internal::$module($module::RawLog::$sitem(ref v)) =>
						Some($crate::generic::DigestItemRef::$sitem(v)),
					)*)*
					_ => None,
				}
			}
		}

		impl $crate::traits::DigestItem for $name {
			type Hash = <$crate::generic::DigestItem<$($genarg),*> as $crate::traits::DigestItem>::Hash;
			type AuthorityId = <$crate::generic::DigestItem<$($genarg),*> as $crate::traits::DigestItem>::AuthorityId;

			fn as_authorities_change(&self) -> Option<&[Self::AuthorityId]> {
				self.dref().and_then(|dref| dref.as_authorities_change())
			}

			fn as_changes_trie_root(&self) -> Option<&Self::Hash> {
				self.dref().and_then(|dref| dref.as_changes_trie_root())
			}
		}

		impl From<$crate::generic::DigestItem<$($genarg),*>> for $name {
			/// Converts `generic::DigestItem` into `$name`. If `generic::DigestItem` represents
			/// a system item which is supported by the runtime, it is returned.
			/// Otherwise we expect a `Other` log item. Trying to convert from anything other
			/// will lead to panic in runtime, since the runtime does not supports this 'system'
			/// log item.
			#[allow(unreachable_patterns)]
			fn from(gen: $crate::generic::DigestItem<$($genarg),*>) -> Self {
				match gen {
					$($(
					$crate::generic::DigestItem::$sitem(value) =>
						$name($internal::$module($module::RawLog::$sitem(value))),
					)*)*
					_ => gen.as_other()
						.and_then(|value| $crate::codec::Decode::decode(&mut &value[..]))
						.map($name)
						.expect("not allowed to fail in runtime"),
				}
			}
		}

		impl $crate::codec::Decode for $name {
			/// `generic::DigestItem` binray compatible decode.
			fn decode<I: $crate::codec::Input>(input: &mut I) -> Option<Self> {
				let gen: $crate::generic::DigestItem<$($genarg),*> =
					$crate::codec::Decode::decode(input)?;
				Some($name::from(gen))
			}
		}

		impl $crate::codec::Encode for $name {
			/// `generic::DigestItem` binray compatible encode.
			fn encode(&self) -> Vec<u8> {
				match self.dref() {
					Some(dref) => dref.encode(),
					None => {
						let gen: $crate::generic::DigestItem<$($genarg),*> =
							$crate::generic::DigestItem::Other(self.0.encode());
						gen.encode()
					},
				}
			}
		}

		$(
			impl From<$module::Log<$trait>> for $name {
				/// Converts single module log item into `$name`.
				fn from(x: $module::Log<$trait>) -> Self {
					$name(x.into())
				}
			}

			impl From<$module::Log<$trait>> for InternalLog {
				/// Converts single module log item into `$internal`.
				fn from(x: $module::Log<$trait>) -> Self {
					InternalLog::$module(x)
				}
			}
		)*
	};
}

/// Simple blob to hold an extrinsic without commiting to its format and ensure it is serialized
/// correctly.
#[derive(PartialEq, Eq, Clone, Default, Encode, Decode, EncodeMetadata)]
#[cfg_attr(feature = "std", derive(Debug))]
pub struct OpaqueExtrinsic(pub Vec<u8>);

#[cfg(feature = "std")]
impl ::serde::Serialize for OpaqueExtrinsic {
	fn serialize<S>(&self, seq: S) -> Result<S::Ok, S::Error> where S: ::serde::Serializer {
		codec::Encode::using_encoded(&self.0, |bytes| ::substrate_primitives::bytes::serialize(bytes, seq))
	}
}

impl traits::Extrinsic for OpaqueExtrinsic {
	fn is_signed(&self) -> Option<bool> {
		None
	}
}

#[cfg(test)]
mod tests {
	use substrate_primitives::hash::H256;
	use crate::codec::{Encode as EncodeHidden, Decode as DecodeHidden};
	use parity_codec_derive::{Encode, Decode};
	use crate::traits::DigestItem;

	pub trait RuntimeT {
		type AuthorityId;
	}

	pub struct Runtime;

	impl RuntimeT for Runtime {
		type AuthorityId = u64;
	}

	mod a {
		use super::RuntimeT;
		use parity_codec_derive::{Encode, Decode};
		use serde_derive::Serialize;
		pub type Log<R> = RawLog<<R as RuntimeT>::AuthorityId>;

		#[derive(Serialize, Debug, Encode, Decode, PartialEq, Eq, Clone)]
		pub enum RawLog<AuthorityId> { A1(AuthorityId), AuthoritiesChange(Vec<AuthorityId>), A3(AuthorityId) }
	}

	mod b {
		use super::RuntimeT;
		use parity_codec_derive::{Encode, Decode};
		use serde_derive::Serialize;
		pub type Log<R> = RawLog<<R as RuntimeT>::AuthorityId>;

		#[derive(Serialize, Debug, Encode, Decode, PartialEq, Eq, Clone)]
		pub enum RawLog<AuthorityId> { B1(AuthorityId), B2(AuthorityId) }
	}

	impl_outer_log! {
		pub enum Log(InternalLog: DigestItem<H256, u64>) for Runtime {
			a(AuthoritiesChange), b()
		}
	}

	#[test]
	fn impl_outer_log_works() {
		// encode/decode regular item
		let b1: Log = b::RawLog::B1::<u64>(777).into();
		let encoded_b1 = b1.encode();
		let decoded_b1: Log = DecodeHidden::decode(&mut &encoded_b1[..]).unwrap();
		assert_eq!(b1, decoded_b1);

		// encode/decode system item
		let auth_change: Log = a::RawLog::AuthoritiesChange::<u64>(vec![100, 200, 300]).into();
		let encoded_auth_change = auth_change.encode();
		let decoded_auth_change: Log = DecodeHidden::decode(&mut &encoded_auth_change[..]).unwrap();
		assert_eq!(auth_change, decoded_auth_change);

		// interpret regular item using `generic::DigestItem`
		let generic_b1: super::generic::DigestItem<H256, u64> = DecodeHidden::decode(&mut &encoded_b1[..]).unwrap();
		match generic_b1 {
			super::generic::DigestItem::Other(_) => (),
			_ => panic!("unexpected generic_b1: {:?}", generic_b1),
		}

		// interpret system item using `generic::DigestItem`
		let generic_auth_change: super::generic::DigestItem<H256, u64> = DecodeHidden::decode(&mut &encoded_auth_change[..]).unwrap();
		match generic_auth_change {
			super::generic::DigestItem::AuthoritiesChange::<H256, u64>(authorities) => assert_eq!(authorities, vec![100, 200, 300]),
			_ => panic!("unexpected generic_auth_change: {:?}", generic_auth_change),
		}

		// check that as-style methods are working with system items
		assert!(auth_change.as_authorities_change().is_some());

		// check that as-style methods are not working with regular items
		assert!(b1.as_authorities_change().is_none());
	}

	#[test]
	fn opaque_extrinsic_serialization() {
		let ex = super::OpaqueExtrinsic(vec![1, 2, 3, 4]);
		assert_eq!(serde_json::to_string(&ex).unwrap(), "\"0x1001020304\"".to_owned());
	}

	#[test]
	fn compact_permill_perbill_encoding() {
		let tests = [(0u32, 1usize), (63, 1), (64, 2), (16383, 2), (16384, 4), (1073741823, 4), (1073741824, 5), (u32::max_value(), 5)];
		for &(n, l) in &tests {
			let compact: crate::codec::Compact<super::Permill> = super::Permill(n).into();
			let encoded = compact.encode();
			assert_eq!(encoded.len(), l);
			let decoded = <crate::codec::Compact<super::Permill>>::decode(&mut & encoded[..]).unwrap();
			let permill: super::Permill = decoded.into();
			assert_eq!(permill, super::Permill(n));

			let compact: crate::codec::Compact<super::Perbill> = super::Perbill(n).into();
			let encoded = compact.encode();
			assert_eq!(encoded.len(), l);
			let decoded = <crate::codec::Compact<super::Perbill>>::decode(&mut & encoded[..]).unwrap();
			let perbill: super::Perbill = decoded.into();
			assert_eq!(perbill, super::Perbill(n));
		}
	}

	#[derive(Encode, Decode, PartialEq, Eq, Debug)]
	struct WithCompact<T: crate::codec::HasCompact> {
		data: T,
	}

	#[test]
	fn test_has_compact_permill() {
		let data = WithCompact { data: super::Permill(1) };
		let encoded = data.encode();
		assert_eq!(data, WithCompact::<super::Permill>::decode(&mut &encoded[..]).unwrap());
	}

	#[test]
	fn test_has_compact_perbill() {
		let data = WithCompact { data: super::Perbill(1) };
		let encoded = data.encode();
		assert_eq!(data, WithCompact::<super::Perbill>::decode(&mut &encoded[..]).unwrap());
	}

	#[test]
	fn saturating_mul() {
		assert_eq!(super::Perbill::one() * std::u64::MAX, std::u64::MAX/1_000_000_000);
		assert_eq!(super::Permill::from_percent(100) * std::u64::MAX, std::u64::MAX/1_000_000);
	}
}<|MERGE_RESOLUTION|>--- conflicted
+++ resolved
@@ -24,31 +24,6 @@
 #[doc(hidden)]
 pub use parity_codec as codec;
 #[cfg(feature = "std")]
-<<<<<<< HEAD
-extern crate serde;
-
-#[cfg(feature = "std")]
-#[macro_use]
-extern crate serde_derive;
-
-#[cfg(feature = "std")]
-#[macro_use]
-extern crate log;
-
-#[macro_use]
-extern crate parity_codec_derive;
-
-extern crate substrate_metadata;
-#[macro_use]
-extern crate substrate_metadata_derive;
-
-extern crate num_traits;
-extern crate integer_sqrt;
-#[macro_use]
-extern crate sr_std as rstd;
-extern crate sr_io as runtime_io;
-=======
->>>>>>> 11a2418c
 #[doc(hidden)]
 pub use serde_derive;
 
@@ -58,6 +33,7 @@
 use rstd::prelude::*;
 use substrate_primitives::hash::{H256, H512};
 use parity_codec_derive::{Encode, Decode};
+use substrate_metadata_derive::EncodeMetadata;
 
 #[cfg(feature = "std")]
 use substrate_primitives::hexdisplay::ascii_format;
@@ -431,26 +407,16 @@
 	) => {
 		/// Wrapper for all possible log entries for the `$trait` runtime. Provides binary-compatible
 		/// `Encode`/`Decode` implementations with the corresponding `generic::DigestItem`.
-<<<<<<< HEAD
-		#[derive(Clone, PartialEq, Eq, EncodeMetadata)]
-		#[cfg_attr(feature = "std", derive(Debug, Serialize))]
-=======
 		#[derive(Clone, PartialEq, Eq)]
-		#[cfg_attr(feature = "std", derive(Debug, $crate::serde_derive::Serialize))]
->>>>>>> 11a2418c
+		#[cfg_attr(feature = "std", derive(Debug, $crate::serde_derive::Serialize, $crate::substrate_metadata::EncodeMetadata))]
 		$(#[$attr])*
 		#[allow(non_camel_case_types)]
 		pub struct $name($internal);
 
 		/// All possible log entries for the `$trait` runtime. `Encode`/`Decode` implementations
 		/// are auto-generated => it is not binary-compatible with `generic::DigestItem`.
-<<<<<<< HEAD
-		#[derive(Clone, PartialEq, Eq, Encode, Decode, EncodeMetadata)]
-		#[cfg_attr(feature = "std", derive(Debug, Serialize))]
-=======
 		#[derive(Clone, PartialEq, Eq, Encode, Decode)]
-		#[cfg_attr(feature = "std", derive(Debug, $crate::serde_derive::Serialize))]
->>>>>>> 11a2418c
+		#[cfg_attr(feature = "std", derive(Debug, $crate::serde_derive::Serialize, $crate::substrate_metadata::EncodeMetadata))]
 		$(#[$attr])*
 		#[allow(non_camel_case_types)]
 		pub enum InternalLog {
