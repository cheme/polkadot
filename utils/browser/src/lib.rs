// This file is part of Substrate.

// Copyright (C) 2019-2020 Parity Technologies (UK) Ltd.
// SPDX-License-Identifier: Apache-2.0

// Licensed under the Apache License, Version 2.0 (the "License");
// you may not use this file except in compliance with the License.
// You may obtain a copy of the License at
//
// 	http://www.apache.org/licenses/LICENSE-2.0
//
// Unless required by applicable law or agreed to in writing, software
// distributed under the License is distributed on an "AS IS" BASIS,
// WITHOUT WARRANTIES OR CONDITIONS OF ANY KIND, either express or implied.
// See the License for the specific language governing permissions and
// limitations under the License.

use futures01::sync::mpsc as mpsc01;
use log::{debug, info};
use sc_network::config::TransportConfig;
use sc_service::{
	AbstractService, RpcSession, Role, Configuration,
	config::{DatabaseConfig, KeystoreConfig, NetworkConfiguration},
	GenericChainSpec, RuntimeGenesis
};
use wasm_bindgen::prelude::*;
use futures::{prelude::*, channel::{oneshot, mpsc}, future::{poll_fn, ok}, compat::*};
use std::task::Poll;
use std::pin::Pin;
use sc_chain_spec::Extension;
use libp2p_wasm_ext::{ExtTransport, ffi};

pub use console_error_panic_hook::set_once as set_console_error_panic_hook;
pub use console_log::init_with_level as init_console_log;

/// Create a service configuration from a chain spec.
///
/// This configuration contains good defaults for a browser light client.
pub async fn browser_configuration<G, E>(chain_spec: GenericChainSpec<G, E>)
	-> Result<Configuration, Box<dyn std::error::Error>>
where
	G: RuntimeGenesis + 'static,
	E: Extension + 'static + Send,
{
	let name = chain_spec.name().to_string();

	let transport = ExtTransport::new(ffi::websocket_transport());
	let mut network = NetworkConfiguration::new(
		format!("{} (Browser)", name),
		"unknown",
		Default::default(),
		None,
	);
	network.boot_nodes = chain_spec.boot_nodes().to_vec();
	network.transport = TransportConfig::Normal {
		wasm_external_transport: Some(transport.clone()),
		allow_private_ipv4: true,
		enable_mdns: false,
		use_yamux_flow_control: true,
	};

	let config = Configuration {
		network,
		telemetry_endpoints: chain_spec.telemetry_endpoints().clone(),
		chain_spec: Box::new(chain_spec),
		task_executor: (|fut, _| wasm_bindgen_futures::spawn_local(fut)).into(),
		telemetry_external_transport: Some(transport),
		role: Role::Light,
		database: {
			info!("Opening Indexed DB database '{}'...", name);
			let db = kvdb_web::Database::open(name, 10).await?;

			DatabaseConfig::Custom(sp_database::as_database(db))
		},
		keystore: KeystoreConfig::InMemory,
		default_heap_pages: Default::default(),
		dev_key_seed: Default::default(),
		disable_grandpa: Default::default(),
		execution_strategies: Default::default(),
		force_authoring: Default::default(),
		impl_name: "parity-substrate",
		impl_version: "0.0.0",
		offchain_worker: Default::default(),
		prometheus_config: Default::default(),
		pruning: Default::default(),
		rpc_cors: Default::default(),
		rpc_http: Default::default(),
		rpc_ipc: Default::default(),
		rpc_ws: Default::default(),
		rpc_ws_max_connections: Default::default(),
		rpc_methods: Default::default(),
		state_cache_child_ratio: Default::default(),
		state_cache_size: Default::default(),
		tracing_receiver: Default::default(),
		tracing_targets: Default::default(),
		transaction_pool: Default::default(),
		wasm_method: Default::default(),
		max_runtime_instances: 8,
		announce_block: true,
		base_path: None,
<<<<<<< HEAD
		experimental_cache: Default::default(),
=======
		informant_output_format: sc_informant::OutputFormat {
			enable_color: false,
			prefix: String::new(),
		},
>>>>>>> a5f38dc4
	};

	Ok(config)
}

/// A running client.
#[wasm_bindgen]
pub struct Client {
	rpc_send_tx: mpsc::UnboundedSender<RpcMessage>,
}

struct RpcMessage {
	rpc_json: String,
	session: RpcSession,
	send_back: oneshot::Sender<Pin<Box<dyn futures::Future<Output = Option<String>> + Send>>>,
}

/// Create a Client object that connects to a service.
pub fn start_client(mut service: impl AbstractService) -> Client {
	// We dispatch a background task responsible for processing the service.
	//
	// The main action performed by the code below consists in polling the service with
	// `service.poll()`.
	// The rest consists in handling RPC requests.
	let (rpc_send_tx, mut rpc_send_rx) = mpsc::unbounded::<RpcMessage>();
	wasm_bindgen_futures::spawn_local(poll_fn(move |cx| {
		loop {
			match Pin::new(&mut rpc_send_rx).poll_next(cx) {
				Poll::Ready(Some(message)) => {
					let fut = service
						.rpc_query(&message.session, &message.rpc_json)
						.boxed();
					let _ = message.send_back.send(fut);
				},
				Poll::Pending => break,
				Poll::Ready(None) => return Poll::Ready(()),
			}
		}

		Pin::new(&mut service)
			.poll(cx)
			.map(drop)
	}));

	Client {
		rpc_send_tx,
	}
}

#[wasm_bindgen]
impl Client {
	/// Allows starting an RPC request. Returns a `Promise` containing the result of that request.
	#[wasm_bindgen(js_name = "rpcSend")]
	pub fn rpc_send(&mut self, rpc: &str) -> js_sys::Promise {
		let rpc_session = RpcSession::new(mpsc01::channel(1).0);
		let (tx, rx) = oneshot::channel();
		let _ = self.rpc_send_tx.unbounded_send(RpcMessage {
			rpc_json: rpc.to_owned(),
			session: rpc_session,
			send_back: tx,
		});
		wasm_bindgen_futures::future_to_promise(async {
			match rx.await {
				Ok(fut) => {
					fut.await
						.map(|s| JsValue::from_str(&s))
						.ok_or_else(|| JsValue::NULL)
				},
				Err(_) => Err(JsValue::NULL)
			}
		})
	}

	/// Subscribes to an RPC pubsub endpoint.
	#[wasm_bindgen(js_name = "rpcSubscribe")]
	pub fn rpc_subscribe(&mut self, rpc: &str, callback: js_sys::Function) {
		let (tx, rx) = mpsc01::channel(4);
		let rpc_session = RpcSession::new(tx);
		let (fut_tx, fut_rx) = oneshot::channel();
		let _ = self.rpc_send_tx.unbounded_send(RpcMessage {
			rpc_json: rpc.to_owned(),
			session: rpc_session.clone(),
			send_back: fut_tx,
		});
		wasm_bindgen_futures::spawn_local(async {
			if let Ok(fut) = fut_rx.await {
				fut.await;
			}
		});

		wasm_bindgen_futures::spawn_local(async move {
			let _ = rx.compat()
				.try_for_each(|s| {
					let _ = callback.call1(&callback, &JsValue::from_str(&s));
					ok(())
				})
				.await;

			// We need to keep `rpc_session` alive.
			debug!("RPC subscription has ended");
			drop(rpc_session);
		});
	}
}<|MERGE_RESOLUTION|>--- conflicted
+++ resolved
@@ -98,14 +98,11 @@
 		max_runtime_instances: 8,
 		announce_block: true,
 		base_path: None,
-<<<<<<< HEAD
 		experimental_cache: Default::default(),
-=======
 		informant_output_format: sc_informant::OutputFormat {
 			enable_color: false,
 			prefix: String::new(),
 		},
->>>>>>> a5f38dc4
 	};
 
 	Ok(config)
