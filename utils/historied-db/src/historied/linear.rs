--- conflicted
+++ resolved
@@ -24,11 +24,7 @@
 //! All api are assuming that the state used when modifying is indeed the latest state.
 
 use super::{HistoriedValue, ValueRef, Value, InMemoryValueRange, InMemoryValueRef,
-<<<<<<< HEAD
-	InMemoryValueSlice, InMemoryValue, ConditionalValueMut, Item, ItemRef};
-=======
-	InMemoryValueSlice, InMemoryValue, ConditionalValueMut, ForceValueMut};
->>>>>>> 611926c3
+	InMemoryValueSlice, InMemoryValue, ConditionalValueMut, Item, ItemRef, ForceValueMut};
 use crate::{UpdateResult, Latest};
 use sp_std::marker::PhantomData;
 use sp_std::vec::Vec;
@@ -293,6 +289,7 @@
 			}
 			if at == &last {
 				let mut last = self.0.get(index);
+				let value = value.into_storage();
 				if last.value == value {
 					return UpdateResult::Unchanged;
 				}
@@ -303,6 +300,7 @@
 			insert_index = Some(index);
 			position = self.0.previous_index(index);
 		}
+		let value = value.into_storage();
 		if let Some(index) = insert_index {
 			self.0.insert(index, HistoriedValue {value, state: at.clone()});
 		} else {
@@ -420,7 +418,7 @@
 		UpdateResult::Unchanged
 	}
 
-	fn gc(&mut self, gc: &Self::GC, neutral: Option<&V>) -> UpdateResult<()> {
+	fn gc(&mut self, gc: &Self::GC) -> UpdateResult<()> {
 		if gc.new_start.is_some() && gc.new_start == gc.new_end {
 			self.0.clear();
 			return UpdateResult::Cleared(());
@@ -460,13 +458,8 @@
 					// This does not handle consecutive neutral element, but
 					// it is considered marginal and bad usage (in theory one
 					// should not push two consecutive identical values).
-<<<<<<< HEAD
 					if V::NEUTRAL {
 						if V::is_storage_neutral(&self.0.get(handle).value) {
-=======
-					if let Some(neutral) = neutral {
-						if neutral == &self.0.get(handle).value {
->>>>>>> 611926c3
 							index += 1;
 						}
 					}
@@ -488,8 +481,8 @@
 		end_result
 	}
 
-	fn migrate(&mut self, (gc, mig): &Self::Migrate, neutral: Option<&V>) -> UpdateResult<()> {
-		let res = self.gc(gc, neutral);
+	fn migrate(&mut self, (gc, mig): &Self::Migrate) -> UpdateResult<()> {
+		let res = self.gc(gc);
 		let mut next_index = self.0.last();
 		let result = if next_index.is_some() {
 			UpdateResult::Changed(())
@@ -542,7 +535,7 @@
 	}
 }
 
-impl<V: Clone + Eq, S: LinearState + SubAssign<S>, D: LinearStorage<V, S>> ForceValueMut<V> for Linear<V, S, D> {
+impl<V: Item + Clone + Eq, S: LinearState + SubAssign<S>, D: LinearStorage<V::Storage, S>> ForceValueMut<V> for Linear<V, S, D> {
 	type IndexForce = Self::Index;
 
 	fn force_set(&mut self, value: V, at: &Self::IndexForce) -> UpdateResult<()> {
@@ -634,44 +627,23 @@
 			[Some(1), Some(2), Some(3), None],
 			[Some(1), Some(2), Some(3), Some(4)],
 		];
-		let neutral1 = None;
-		let neutral2_owned = Some(vec![0u8]);
-		let neutral2 = neutral2_owned.as_ref();
 		for i in 1..5 {
 			let gc = LinearGC {
 				new_start: None,
 				new_end: Some(i as u32),
 			};
-<<<<<<< HEAD
 			let mut first = Linear::<Vec<u8>, _, _>(first_storage.clone(), Default::default());
 			first.gc(&gc);
 			let mut second = Linear::<Vec<u8>, _, _>(second_storage.clone(), Default::default());
 			second.gc(&gc);
-=======
-			let gc2 = LinearGC {
-				new_start: None,
-				new_end: Some(i as u32),
-			};
-			let mut first = Linear(first_storage.clone(), Default::default());
-			first.gc(&gc1, neutral1);
-			let mut second = Linear(second_storage.clone(), Default::default());
-			second.gc(&gc1, neutral1);
->>>>>>> 611926c3
 			for j in 0..4 {
 				assert_eq!(first.0.get_state_lookup(j), result_first[i - 1][j]);
 				assert_eq!(second.0.get_state_lookup(j), result_first[i - 1][j]);
 			}
-<<<<<<< HEAD
 			let mut first = Linear::<BytesNeutral, _, _>(first_storage.clone(), Default::default());
 			first.gc(&gc);
 			let mut second = Linear::<BytesNeutral, _, _>(second_storage.clone(), Default::default());
 			second.gc(&gc);
-=======
-			let mut first = Linear(first_storage.clone(), Default::default());
-			first.gc(&gc2, neutral2);
-			let mut second = Linear(second_storage.clone(), Default::default());
-			second.gc(&gc2, neutral2);
->>>>>>> 611926c3
 			for j in 0..4 {
 				assert_eq!(first.0.get_state_lookup(j), result_first[i - 1][j]);
 				assert_eq!(second.0.get_state_lookup(j), result_first[i - 1][j]);
@@ -692,7 +664,6 @@
 			[None, None, None, None],
 		];
 		for i in 1..5 {
-<<<<<<< HEAD
 			let gc = LinearGC {
 				new_start: Some(i as u32),
 				new_end: None,
@@ -701,35 +672,14 @@
 			first.gc(&gc);
 			let mut second = Linear::<Vec<u8>, _, _>(second_storage.clone(), Default::default());
 			second.gc(&gc);
-=======
-			let gc1 = LinearGC {
-				new_start: Some(i as u32),
-				new_end: None,
-			};
-			let gc2 = LinearGC {
-				new_start: Some(i as u32),
-				new_end: None,
-			};
-			let mut first = Linear(first_storage.clone(), Default::default());
-			first.gc(&gc1, neutral1);
-			let mut second = Linear(second_storage.clone(), Default::default());
-			second.gc(&gc1, neutral1);
->>>>>>> 611926c3
 			for j in 0..4 {
 				assert_eq!(first.0.get_state_lookup(j), result_first[i - 1][j]);
 				assert_eq!(second.0.get_state_lookup(j), result_first[i - 1][j]);
 			}
-<<<<<<< HEAD
 			let mut first = Linear::<BytesNeutral, _, _>(first_storage.clone(), Default::default());
 			first.gc(&gc);
 			let mut second = Linear::<BytesNeutral, _, _>(second_storage.clone(), Default::default());
 			second.gc(&gc);
-=======
-			let mut first = Linear(first_storage.clone(), Default::default());
-			first.gc(&gc2, neutral2);
-			let mut second = Linear(second_storage.clone(), Default::default());
-			second.gc(&gc2, neutral2);
->>>>>>> 611926c3
 			for j in 0..4 {
 				assert_eq!(first.0.get_state_lookup(j), result_first[i - 1][j]);
 				assert_eq!(second.0.get_state_lookup(j), result_second[i - 1][j]);
